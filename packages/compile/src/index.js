// Copyright (c) 2022 Climate Interactive / New Venture Fund

export { canonicalName } from './_shared/helpers.js'
export { readDat } from './_shared/read-dat.js'
export { preprocessModel } from './preprocess/preprocessor.js'
<<<<<<< HEAD
export { generateC } from './generate/gen-code-c.js'
export { generateJS } from './generate/gen-code-js.js'
export { parseAndGenerate, parseModel, printNames } from './parse-and-generate.js'

// XXX
=======
export { generateCode } from './generate/gen-code.js'
export { parseAndGenerate, parseModel, printNames } from './parse-and-generate.js'

>>>>>>> 18b0873e
import { resetHelperState } from './_shared/helpers.js'
import { resetSubscriptsAndDimensions } from './_shared/subscript.js'
import Model from './model/model.js'
import { parseModel } from './parse-and-generate.js'

<<<<<<< HEAD
=======
/**
 * @hidden This is not yet part of the public API; it is exposed only for use
 * in the experimental playground app.
 */
>>>>>>> 18b0873e
export function resetState() {
  // XXX: These steps are needed due to subs/dims and variables being in module-level storage
  resetHelperState()
  resetSubscriptsAndDimensions()
  Model.resetModelState()
}

<<<<<<< HEAD
=======
/**
 * @hidden This is not yet part of the public API; it is exposed only for use
 * in the experimental playground app.
 */
>>>>>>> 18b0873e
export function parseInlineVensimModel(mdlContent /*: string*/, modelDir /*?: string*/) /*: ParsedModel*/ {
  // For tests that parse inline model text, in the case of the legacy parser, don't run
  // the preprocess step, and in the case of the new parser (which implicitly runs the
  // preprocess step), don't sort the definitions.  This makes it easier to do apples
  // to apples comparisons on the outputs from the two parser implementations.
  return parseModel(mdlContent, modelDir, { sort: false })
}

<<<<<<< HEAD
=======
/**
 * @hidden This is not yet part of the public API; it is exposed only for use
 * in the experimental playground app.
 */
>>>>>>> 18b0873e
export function getModelListing() /*: string*/ {
  return Model.jsonList()
}<|MERGE_RESOLUTION|>--- conflicted
+++ resolved
@@ -3,29 +3,18 @@
 export { canonicalName } from './_shared/helpers.js'
 export { readDat } from './_shared/read-dat.js'
 export { preprocessModel } from './preprocess/preprocessor.js'
-<<<<<<< HEAD
-export { generateC } from './generate/gen-code-c.js'
-export { generateJS } from './generate/gen-code-js.js'
-export { parseAndGenerate, parseModel, printNames } from './parse-and-generate.js'
-
-// XXX
-=======
 export { generateCode } from './generate/gen-code.js'
 export { parseAndGenerate, parseModel, printNames } from './parse-and-generate.js'
 
->>>>>>> 18b0873e
 import { resetHelperState } from './_shared/helpers.js'
 import { resetSubscriptsAndDimensions } from './_shared/subscript.js'
 import Model from './model/model.js'
 import { parseModel } from './parse-and-generate.js'
 
-<<<<<<< HEAD
-=======
 /**
  * @hidden This is not yet part of the public API; it is exposed only for use
  * in the experimental playground app.
  */
->>>>>>> 18b0873e
 export function resetState() {
   // XXX: These steps are needed due to subs/dims and variables being in module-level storage
   resetHelperState()
@@ -33,13 +22,10 @@
   Model.resetModelState()
 }
 
-<<<<<<< HEAD
-=======
 /**
  * @hidden This is not yet part of the public API; it is exposed only for use
  * in the experimental playground app.
  */
->>>>>>> 18b0873e
 export function parseInlineVensimModel(mdlContent /*: string*/, modelDir /*?: string*/) /*: ParsedModel*/ {
   // For tests that parse inline model text, in the case of the legacy parser, don't run
   // the preprocess step, and in the case of the new parser (which implicitly runs the
@@ -48,13 +34,10 @@
   return parseModel(mdlContent, modelDir, { sort: false })
 }
 
-<<<<<<< HEAD
-=======
 /**
  * @hidden This is not yet part of the public API; it is exposed only for use
  * in the experimental playground app.
  */
->>>>>>> 18b0873e
 export function getModelListing() /*: string*/ {
   return Model.jsonList()
 }