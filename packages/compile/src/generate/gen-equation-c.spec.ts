import path from 'node:path'

import { describe, expect, it } from 'vitest'

import { readXlsx, resetHelperState } from '../_shared/helpers'
import { resetSubscriptsAndDimensions } from '../_shared/subscript'

import Model from '../model/model'
// import { default as VariableImpl } from '../model/variable'

import { parseInlineVensimModel, sampleModelDir, type Variable } from '../_tests/test-support'
import { generateEquation } from './gen-equation'

type ExtData = Map<string, Map<number, number>>
type DirectDataSpec = Map<string, string>

function readInlineModel(
  mdlContent: string,
  opts?: {
    modelDir?: string
    extData?: ExtData
    inputVarNames?: string[]
    outputVarNames?: string[]
  }
): Map<string, Variable> {
  // XXX: These steps are needed due to subs/dims and variables being in module-level storage
  resetHelperState()
  resetSubscriptsAndDimensions()
  Model.resetModelState()

  let spec
  if (opts?.inputVarNames || opts?.outputVarNames) {
    spec = {
      inputVarNames: opts?.inputVarNames || [],
      outputVarNames: opts?.outputVarNames || []
    }
  } else {
    spec = {}
  }

  const parsedModel = parseInlineVensimModel(mdlContent, opts?.modelDir)
  Model.read(parsedModel, spec, opts?.extData, /*directData=*/ undefined, opts?.modelDir, {
    reduceVariables: false
  })

  // Get all variables (note that `allVars` already excludes the `Time` variable, and we want to
  // exclude that so that we have one less thing to check)
  const map = new Map<string, Variable>()
  Model.allVars().forEach((v: Variable) => {
    map.set(v.refId, v)
  })
  return map
}

function genC(
  variable: Variable,
  mode: 'decl' | 'init-constants' | 'init-lookups' | 'init-levels' | 'eval' = 'eval',
  opts?: {
    modelDir?: string
    extData?: ExtData
    directDataSpec?: DirectDataSpec
  }
): string[] {
  if (variable === undefined) {
    throw new Error(`variable is undefined`)
  }

  const directData = new Map()
  if (opts?.modelDir && opts?.directDataSpec) {
    for (const [file, xlsxFilename] of opts.directDataSpec.entries()) {
      const xlsxPath = path.join(opts.modelDir, xlsxFilename)
      directData.set(file, readXlsx(xlsxPath))
    }
  }

  const lines = generateEquation(variable, mode, opts?.extData, directData, opts?.modelDir, 'c')

  // Strip the first comment line (containing the Vensim equation)
  if (lines.length > 0 && lines[0].trim().startsWith('//')) {
    lines.shift()
  }

  // Trim the remaining lines to remove extra whitespace
  return lines.map(line => line.trim())
}

describe('generateEquation (Vensim -> C)', () => {
  it('should work for simple equation with unary :NOT: op', () => {
    const vars = readInlineModel(`
      x = 1 ~~|
      y = :NOT: x ~~|
    `)
    expect(vars.size).toBe(2)
    expect(genC(vars.get('_x'))).toEqual(['_x = 1.0;'])
    expect(genC(vars.get('_y'))).toEqual(['_y = !_x;'])
  })

  it('should work for simple equation with unary + op', () => {
    const vars = readInlineModel(`
      x = 1 ~~|
      y = +x ~~|
    `)
    expect(vars.size).toBe(2)
    expect(genC(vars.get('_x'))).toEqual(['_x = 1.0;'])
    expect(genC(vars.get('_y'))).toEqual(['_y = _x;'])
  })

  it('should work for simple equation with unary - op', () => {
    const vars = readInlineModel(`
      x = 1 ~~|
      y = -x ~~|
    `)
    expect(vars.size).toBe(2)
    expect(genC(vars.get('_x'))).toEqual(['_x = 1.0;'])
    expect(genC(vars.get('_y'))).toEqual(['_y = -_x;'])
  })

  it('should work for simple equation with binary + op', () => {
    const vars = readInlineModel(`
      x = 1 ~~|
      y = x + 2 ~~|
    `)
    expect(vars.size).toBe(2)
    expect(genC(vars.get('_x'))).toEqual(['_x = 1.0;'])
    expect(genC(vars.get('_y'))).toEqual(['_y = _x + 2.0;'])
  })

  it('should work for simple equation with binary - op', () => {
    const vars = readInlineModel(`
      x = 1 ~~|
      y = x - 2 ~~|
    `)
    expect(vars.size).toBe(2)
    expect(genC(vars.get('_x'))).toEqual(['_x = 1.0;'])
    expect(genC(vars.get('_y'))).toEqual(['_y = _x - 2.0;'])
  })

  it('should work for simple equation with binary * op', () => {
    const vars = readInlineModel(`
      x = 1 ~~|
      y = x * 2 ~~|
    `)
    expect(vars.size).toBe(2)
    expect(genC(vars.get('_x'))).toEqual(['_x = 1.0;'])
    expect(genC(vars.get('_y'))).toEqual(['_y = _x * 2.0;'])
  })

  it('should work for simple equation with binary / op', () => {
    const vars = readInlineModel(`
      x = 1 ~~|
      y = x / 2 ~~|
    `)
    expect(vars.size).toBe(2)
    expect(genC(vars.get('_x'))).toEqual(['_x = 1.0;'])
    expect(genC(vars.get('_y'))).toEqual(['_y = _x / 2.0;'])
  })

  it('should work for simple equation with binary ^ op', () => {
    const vars = readInlineModel(`
      x = 1 ~~|
      y = x ^ 2 ~~|
    `)
    expect(vars.size).toBe(2)
    expect(genC(vars.get('_x'))).toEqual(['_x = 1.0;'])
    expect(genC(vars.get('_y'))).toEqual(['_y = pow(_x, 2.0);'])
  })

  it('should work for simple equation with explicit parentheses', () => {
    const vars = readInlineModel(`
      x = 1 ~~|
      y = (x + 2) * 3 ~~|
    `)
    expect(vars.size).toBe(2)
    expect(genC(vars.get('_x'))).toEqual(['_x = 1.0;'])
    expect(genC(vars.get('_y'))).toEqual(['_y = (_x + 2.0) * 3.0;'])
  })

  it('should work for conditional expression with = op', () => {
    const vars = readInlineModel(`
      x = 1 ~~|
      y = IF THEN ELSE(x = time, 1, 0) ~~|
    `)
    expect(vars.size).toBe(2)
    expect(genC(vars.get('_x'))).toEqual(['_x = 1.0;'])
    expect(genC(vars.get('_y'))).toEqual(['_y = _IF_THEN_ELSE(_x == _time, 1.0, 0.0);'])
  })

  it('should work for conditional expression with <> op', () => {
    const vars = readInlineModel(`
      x = 1 ~~|
      y = IF THEN ELSE(x <> time, 1, 0) ~~|
    `)
    expect(vars.size).toBe(2)
    expect(genC(vars.get('_x'))).toEqual(['_x = 1.0;'])
    expect(genC(vars.get('_y'))).toEqual(['_y = _IF_THEN_ELSE(_x != _time, 1.0, 0.0);'])
  })

  it('should work for conditional expression with < op', () => {
    const vars = readInlineModel(`
      x = 1 ~~|
      y = IF THEN ELSE(x < time, 1, 0) ~~|
    `)
    expect(vars.size).toBe(2)
    expect(genC(vars.get('_x'))).toEqual(['_x = 1.0;'])
    expect(genC(vars.get('_y'))).toEqual(['_y = _IF_THEN_ELSE(_x < _time, 1.0, 0.0);'])
  })

  it('should work for conditional expression with <= op', () => {
    const vars = readInlineModel(`
      x = 1 ~~|
      y = IF THEN ELSE(x <= time, 1, 0) ~~|
    `)
    expect(vars.size).toBe(2)
    expect(genC(vars.get('_x'))).toEqual(['_x = 1.0;'])
    expect(genC(vars.get('_y'))).toEqual(['_y = _IF_THEN_ELSE(_x <= _time, 1.0, 0.0);'])
  })

  it('should work for conditional expression with > op', () => {
    const vars = readInlineModel(`
      x = 1 ~~|
      y = IF THEN ELSE(x > time, 1, 0) ~~|
    `)
    expect(vars.size).toBe(2)
    expect(genC(vars.get('_x'))).toEqual(['_x = 1.0;'])
    expect(genC(vars.get('_y'))).toEqual(['_y = _IF_THEN_ELSE(_x > _time, 1.0, 0.0);'])
  })

  it('should work for conditional expression with >= op', () => {
    const vars = readInlineModel(`
      x = 1 ~~|
      y = IF THEN ELSE(x >= time, 1, 0) ~~|
    `)
    expect(vars.size).toBe(2)
    expect(genC(vars.get('_x'))).toEqual(['_x = 1.0;'])
    expect(genC(vars.get('_y'))).toEqual(['_y = _IF_THEN_ELSE(_x >= _time, 1.0, 0.0);'])
  })

  it('should work for conditional expression with :AND: op', () => {
    const vars = readInlineModel(`
      x = 1 ~~|
      y = IF THEN ELSE(x :AND: time, 1, 0) ~~|
    `)
    expect(vars.size).toBe(2)
    expect(genC(vars.get('_x'))).toEqual(['_x = 1.0;'])
    expect(genC(vars.get('_y'))).toEqual(['_y = _IF_THEN_ELSE(_x && _time, 1.0, 0.0);'])
  })

  it('should work for conditional expression with :OR: op', () => {
    // Note that we use `ABS(1)` here to circumvent the constant conditional optimization
    // code (the legacy `ExprReader` doesn't currently optimize function calls).  This
    // allows us to verify the generated code without the risk of it being optimized away.
    const vars = readInlineModel(`
      x = ABS(1) ~~|
      y = IF THEN ELSE(x :OR: time, 1, 0) ~~|
    `)
    expect(vars.size).toBe(2)
    expect(genC(vars.get('_x'))).toEqual(['_x = _ABS(1.0);'])
    expect(genC(vars.get('_y'))).toEqual(['_y = _IF_THEN_ELSE(_x || _time, 1.0, 0.0);'])
  })

  it('should work for conditional expression with :NOT: op', () => {
    // Note that we use `ABS(1)` here to circumvent the constant conditional optimization
    // code (the legacy `ExprReader` doesn't currently optimize function calls).  This
    // allows us to verify the generated code without the risk of it being optimized away.
    const vars = readInlineModel(`
      x = ABS(1) ~~|
      y = IF THEN ELSE(:NOT: x, 1, 0) ~~|
    `)
    expect(vars.size).toBe(2)
    expect(genC(vars.get('_x'))).toEqual(['_x = _ABS(1.0);'])
    expect(genC(vars.get('_y'))).toEqual(['_y = _IF_THEN_ELSE(!_x, 1.0, 0.0);'])
  })

  it('should work for expression using :NA: keyword', () => {
    const vars = readInlineModel(`
      x = Time ~~|
      y = IF THEN ELSE(x <> :NA:, 1, 0) ~~|
    `)
    expect(vars.size).toBe(2)
    expect(genC(vars.get('_x'))).toEqual(['_x = _time;'])
    expect(genC(vars.get('_y'))).toEqual(['_y = _IF_THEN_ELSE(_x != _NA_, 1.0, 0.0);'])
  })

  it('should work for conditional expression with reference to dimension', () => {
    const vars = readInlineModel(`
      DimA: A1, A2 ~~|
      x = 1 ~~|
      y[DimA] = IF THEN ELSE(DimA = x, 1, 0) ~~|
    `)
    expect(vars.size).toBe(2)
    expect(genC(vars.get('_x'))).toEqual(['_x = 1.0;'])
    expect(genC(vars.get('_y'))).toEqual([
      'for (size_t i = 0; i < 2; i++) {',
      '_y[i] = _IF_THEN_ELSE((i + 1) == _x, 1.0, 0.0);',
      '}'
    ])
  })

  it('should work for conditional expression with reference to dimension and subscript/index', () => {
    const vars = readInlineModel(`
      DimA: A1, A2 ~~|
      y[DimA] = IF THEN ELSE(DimA = A2, 1, 0) ~~|
    `)
    expect(vars.size).toBe(1)
    expect(genC(vars.get('_y'))).toEqual([
      'for (size_t i = 0; i < 2; i++) {',
      '_y[i] = _IF_THEN_ELSE((i + 1) == 2, 1.0, 0.0);',
      '}'
    ])
  })

  it('should work for data variable definition', () => {
    const extData: ExtData = new Map([
      [
        '_x',
        new Map([
          [0, 0],
          [1, 2],
          [2, 5]
        ])
      ]
    ])
    const vars = readInlineModel(
      `
      x ~~|
      y = x * 10 ~~|
      `,
      { extData }
    )
    expect(vars.size).toBe(2)
    expect(genC(vars.get('_x'), 'decl', { extData })).toEqual([
      'double _x_data_[6] = { 0.0, 0.0, 1.0, 2.0, 2.0, 5.0 };'
    ])
    expect(genC(vars.get('_x'), 'init-lookups', { extData })).toEqual([
      '_x = __new_lookup(3, /*copy=*/false, _x_data_);'
    ])
    expect(genC(vars.get('_y'), 'eval', { extData })).toEqual(['_y = _LOOKUP(_x, _time) * 10.0;'])
  })

  it('should work for data variable definition (1D)', () => {
    const extData: ExtData = new Map([
      [
        '_x[_a1]',
        new Map([
          [0, 0],
          [1, 2],
          [2, 5]
        ])
      ],
      [
        '_x[_a2]',
        new Map([
          [0, 10],
          [1, 12],
          [2, 15]
        ])
      ]
    ])
    const vars = readInlineModel(
      `
      DimA: A1, A2 ~~|
      x[DimA] ~~|
      y[DimA] = x[DimA] * 10 ~~|
      z = y[A2] ~~|
      `,
      {
        extData
      }
    )
    expect(vars.size).toBe(3)
    expect(genC(vars.get('_x'), 'decl', { extData })).toEqual([
      'double _x_data__0_[6] = { 0.0, 0.0, 1.0, 2.0, 2.0, 5.0 };',
      'double _x_data__1_[6] = { 0.0, 10.0, 1.0, 12.0, 2.0, 15.0 };'
    ])
    expect(genC(vars.get('_x'), 'init-lookups', { extData })).toEqual([
      '_x[0] = __new_lookup(3, /*copy=*/false, _x_data__0_);',
      '_x[1] = __new_lookup(3, /*copy=*/false, _x_data__1_);'
    ])
    expect(genC(vars.get('_y'), 'eval', { extData })).toEqual([
      'for (size_t i = 0; i < 2; i++) {',
      '_y[i] = _LOOKUP(_x[i], _time) * 10.0;',
      '}'
    ])
    expect(genC(vars.get('_z'), 'eval', { extData })).toEqual(['_z = _y[1];'])
  })

  it('should work for lookup definition', () => {
    const vars = readInlineModel(`
      x( [(0,0)-(2,2)], (0,0),(0.1,0.01),(0.5,0.7),(1,1),(1.5,1.2),(2,1.3) ) ~~|
    `)
    expect(vars.size).toBe(1)
    expect(genC(vars.get('_x'), 'decl')).toEqual([
      'double _x_data_[12] = { 0.0, 0.0, 0.1, 0.01, 0.5, 0.7, 1.0, 1.0, 1.5, 1.2, 2.0, 1.3 };'
    ])
    expect(genC(vars.get('_x'), 'init-lookups')).toEqual(['_x = __new_lookup(6, /*copy=*/false, _x_data_);'])
  })

  it('should work for lookup definition (one dimension)', () => {
    const vars = readInlineModel(`
      DimA: A1, A2 ~~|
      x[A1]( (0,10), (1,20) ) ~~|
      x[A2]( (0,30), (1,40) ) ~~|
    `)
    expect(vars.size).toBe(2)
    expect(genC(vars.get('_x[_a1]'), 'decl')).toEqual(['double _x_data__0_[4] = { 0.0, 10.0, 1.0, 20.0 };'])
    expect(genC(vars.get('_x[_a2]'), 'decl')).toEqual(['double _x_data__1_[4] = { 0.0, 30.0, 1.0, 40.0 };'])
    expect(genC(vars.get('_x[_a1]'), 'init-lookups')).toEqual(['_x[0] = __new_lookup(2, /*copy=*/false, _x_data__0_);'])
    expect(genC(vars.get('_x[_a2]'), 'init-lookups')).toEqual(['_x[1] = __new_lookup(2, /*copy=*/false, _x_data__1_);'])
  })

  it('should work for lookup definition (two dimensions)', () => {
    const vars = readInlineModel(`
      DimA: A1, A2 ~~|
      DimB: B1, B2 ~~|
      x[A1,B1]( (0,10), (1,20) ) ~~|
      x[A1,B2]( (0,30), (1,40) ) ~~|
      x[A2,B1]( (0,50), (1,60) ) ~~|
      x[A2,B2]( (0,70), (1,80) ) ~~|
    `)
    expect(vars.size).toBe(4)
    expect(genC(vars.get('_x[_a1,_b1]'), 'decl')).toEqual(['double _x_data__0__0_[4] = { 0.0, 10.0, 1.0, 20.0 };'])
    expect(genC(vars.get('_x[_a1,_b2]'), 'decl')).toEqual(['double _x_data__0__1_[4] = { 0.0, 30.0, 1.0, 40.0 };'])
    expect(genC(vars.get('_x[_a2,_b1]'), 'decl')).toEqual(['double _x_data__1__0_[4] = { 0.0, 50.0, 1.0, 60.0 };'])
    expect(genC(vars.get('_x[_a2,_b2]'), 'decl')).toEqual(['double _x_data__1__1_[4] = { 0.0, 70.0, 1.0, 80.0 };'])
    expect(genC(vars.get('_x[_a1,_b1]'), 'init-lookups')).toEqual([
      '_x[0][0] = __new_lookup(2, /*copy=*/false, _x_data__0__0_);'
    ])
    expect(genC(vars.get('_x[_a1,_b2]'), 'init-lookups')).toEqual([
      '_x[0][1] = __new_lookup(2, /*copy=*/false, _x_data__0__1_);'
    ])
    expect(genC(vars.get('_x[_a2,_b1]'), 'init-lookups')).toEqual([
      '_x[1][0] = __new_lookup(2, /*copy=*/false, _x_data__1__0_);'
    ])
    expect(genC(vars.get('_x[_a2,_b2]'), 'init-lookups')).toEqual([
      '_x[1][1] = __new_lookup(2, /*copy=*/false, _x_data__1__1_);'
    ])
  })

  it('should work for lookup call', () => {
    const vars = readInlineModel(`
      x( [(0,0)-(2,2)], (0,0),(0.1,0.01),(0.5,0.7),(1,1),(1.5,1.2),(2,1.3) ) ~~|
      y = x(2) ~~|
    `)
    expect(vars.size).toBe(2)
    expect(genC(vars.get('_x'), 'decl')).toEqual([
      'double _x_data_[12] = { 0.0, 0.0, 0.1, 0.01, 0.5, 0.7, 1.0, 1.0, 1.5, 1.2, 2.0, 1.3 };'
    ])
    expect(genC(vars.get('_x'), 'init-lookups')).toEqual(['_x = __new_lookup(6, /*copy=*/false, _x_data_);'])
    expect(genC(vars.get('_y'))).toEqual(['_y = _LOOKUP(_x, 2.0);'])
  })

  it('should work for lookup call (with one dimension)', () => {
    const vars = readInlineModel(`
      DimA: A1, A2 ~~|
      x[A1]( [(0,0)-(2,2)], (0,0),(2,1.3) ) ~~|
      x[A2]( [(0,0)-(2,2)], (0,0.5),(2,1.5) ) ~~|
      y = x[A1](2) ~~|
    `)
    expect(vars.size).toBe(3)
    expect(genC(vars.get('_x[_a1]'), 'decl')).toEqual(['double _x_data__0_[4] = { 0.0, 0.0, 2.0, 1.3 };'])
    expect(genC(vars.get('_x[_a2]'), 'decl')).toEqual(['double _x_data__1_[4] = { 0.0, 0.5, 2.0, 1.5 };'])
    expect(genC(vars.get('_x[_a1]'), 'init-lookups')).toEqual(['_x[0] = __new_lookup(2, /*copy=*/false, _x_data__0_);'])
    expect(genC(vars.get('_x[_a2]'), 'init-lookups')).toEqual(['_x[1] = __new_lookup(2, /*copy=*/false, _x_data__1_);'])
    expect(genC(vars.get('_y'))).toEqual(['_y = _LOOKUP(_x[0], 2.0);'])
  })

  it('should work for constant definition (with one dimension)', () => {
    const vars = readInlineModel(`
      DimA: A1, A2, A3 ~~|
      x[DimA] = 1 ~~|
      y = x[A2] ~~|
    `)
    expect(vars.size).toBe(2)
    expect(genC(vars.get('_x'), 'init-constants')).toEqual(['for (size_t i = 0; i < 3; i++) {', '_x[i] = 1.0;', '}'])
    expect(genC(vars.get('_y'))).toEqual(['_y = _x[1];'])
  })

  it('should work for constant definition (with two dimensions + except + subdimension)', () => {
    const vars = readInlineModel(`
      DimA: A1, A2, A3 ~~|
      SubA: A2, A3 ~~|
      DimC: C1, C2 ~~|
      x[DimC, SubA] = 1 ~~|
      x[DimC, DimA] :EXCEPT: [DimC, SubA] = 2 ~~|
    `)
    expect(vars.size).toBe(3)
    expect(genC(vars.get('_x[_dimc,_a1]'), 'init-constants')).toEqual([
      'for (size_t i = 0; i < 2; i++) {',
      '_x[i][0] = 2.0;',
      '}'
    ])
    expect(genC(vars.get('_x[_dimc,_a2]'), 'init-constants')).toEqual([
      'for (size_t i = 0; i < 2; i++) {',
      '_x[i][1] = 1.0;',
      '}'
    ])
    expect(genC(vars.get('_x[_dimc,_a3]'), 'init-constants')).toEqual([
      'for (size_t i = 0; i < 2; i++) {',
      '_x[i][2] = 1.0;',
      '}'
    ])
  })

  it('should work for constant definition (with separate subscripts)', () => {
    const vars = readInlineModel(`
      DimA: A1, A2, A3 ~~|
      x[A1] = 1 ~~|
      x[A2] = 2 ~~|
      x[A3] = 3 ~~|
      y = x[A2] ~~|
    `)
    expect(vars.size).toBe(4)
    expect(genC(vars.get('_x[_a1]'), 'init-constants')).toEqual(['_x[0] = 1.0;'])
    expect(genC(vars.get('_x[_a2]'), 'init-constants')).toEqual(['_x[1] = 2.0;'])
    expect(genC(vars.get('_x[_a3]'), 'init-constants')).toEqual(['_x[2] = 3.0;'])
    expect(genC(vars.get('_y'))).toEqual(['_y = _x[1];'])
  })

  it('should work for const list definition (1D)', () => {
    const vars = readInlineModel(`
      DimA: A1, A2, A3 ~~|
      x[DimA] = 1, 2, 3 ~~|
      y = x[A2] ~~|
    `)
    expect(vars.size).toBe(4)
    expect(genC(vars.get('_x[_a1]'), 'init-constants')).toEqual(['_x[0] = 1.0;'])
    expect(genC(vars.get('_x[_a2]'), 'init-constants')).toEqual(['_x[1] = 2.0;'])
    expect(genC(vars.get('_x[_a3]'), 'init-constants')).toEqual(['_x[2] = 3.0;'])
    expect(genC(vars.get('_y'))).toEqual(['_y = _x[1];'])
  })

  it('should work for const list definition (2D, dimensions in normal/alphabetized order)', () => {
    const vars = readInlineModel(`
      DimA: A1, A2 ~~|
      DimB: B1, B2, B3 ~~|
      x[DimA, DimB] = 1, 2, 3; 4, 5, 6; ~~|
      y = x[A2, B3] ~~|
    `)
    expect(vars.size).toBe(7)
    expect(genC(vars.get('_x[_a1,_b1]'), 'init-constants')).toEqual(['_x[0][0] = 1.0;'])
    expect(genC(vars.get('_x[_a1,_b2]'), 'init-constants')).toEqual(['_x[0][1] = 2.0;'])
    expect(genC(vars.get('_x[_a1,_b3]'), 'init-constants')).toEqual(['_x[0][2] = 3.0;'])
    expect(genC(vars.get('_x[_a2,_b1]'), 'init-constants')).toEqual(['_x[1][0] = 4.0;'])
    expect(genC(vars.get('_x[_a2,_b2]'), 'init-constants')).toEqual(['_x[1][1] = 5.0;'])
    expect(genC(vars.get('_x[_a2,_b3]'), 'init-constants')).toEqual(['_x[1][2] = 6.0;'])
    expect(genC(vars.get('_y'))).toEqual(['_y = _x[1][2];'])
  })

  it('should work for const list definition (2D, dimensions not in normal/alphabetized order)', () => {
    const vars = readInlineModel(`
      DimB: B1, B2, B3 ~~|
      DimA: A1, A2 ~~|
      x[DimB, DimA] = 1, 2; 3, 4; 5, 6; ~~|
      y = x[B3, A2] ~~|
      z = x[B2, A1] ~~|
    `)
    expect(vars.size).toBe(8)
    expect(genC(vars.get('_x[_b1,_a1]'), 'init-constants')).toEqual(['_x[0][0] = 1.0;'])
    expect(genC(vars.get('_x[_b1,_a2]'), 'init-constants')).toEqual(['_x[0][1] = 2.0;'])
    expect(genC(vars.get('_x[_b2,_a1]'), 'init-constants')).toEqual(['_x[1][0] = 3.0;'])
    expect(genC(vars.get('_x[_b2,_a2]'), 'init-constants')).toEqual(['_x[1][1] = 4.0;'])
    expect(genC(vars.get('_x[_b3,_a1]'), 'init-constants')).toEqual(['_x[2][0] = 5.0;'])
    expect(genC(vars.get('_x[_b3,_a2]'), 'init-constants')).toEqual(['_x[2][1] = 6.0;'])
    expect(genC(vars.get('_y'))).toEqual(['_y = _x[2][1];'])
    expect(genC(vars.get('_z'))).toEqual(['_z = _x[1][0];'])
  })

  it('should work for const list definition (2D separated, dimensions in normal/alphabetized order)', () => {
    const vars = readInlineModel(`
      DimA: A1, A2, A3 ~~|
      DimB: B1, B2 ~~|
      x[A1, DimB] = 1,2 ~~|
      x[A2, DimB] = 3,4 ~~|
      x[A3, DimB] = 5,6 ~~|
      y = x[A3, B2] ~~|
    `)
    expect(vars.size).toBe(7)
    expect(genC(vars.get('_x[_a1,_b1]'), 'init-constants')).toEqual(['_x[0][0] = 1.0;'])
    expect(genC(vars.get('_x[_a1,_b2]'), 'init-constants')).toEqual(['_x[0][1] = 2.0;'])
    expect(genC(vars.get('_x[_a2,_b1]'), 'init-constants')).toEqual(['_x[1][0] = 3.0;'])
    expect(genC(vars.get('_x[_a2,_b2]'), 'init-constants')).toEqual(['_x[1][1] = 4.0;'])
    expect(genC(vars.get('_x[_a3,_b1]'), 'init-constants')).toEqual(['_x[2][0] = 5.0;'])
    expect(genC(vars.get('_x[_a3,_b2]'), 'init-constants')).toEqual(['_x[2][1] = 6.0;'])
    expect(genC(vars.get('_y'))).toEqual(['_y = _x[2][1];'])
  })

  it('should work for const list definition (2D separated, dimensions not in normal/alphabetized order)', () => {
    const vars = readInlineModel(`
      DimA: A1, A2, A3 ~~|
      DimB: B1, B2 ~~|
      x[B1, DimA] = 1,2,3 ~~|
      x[B2, DimA] = 4,5,6 ~~|
      y = x[B2, A3] ~~|
    `)
    expect(vars.size).toBe(7)
    expect(genC(vars.get('_x[_b1,_a1]'), 'init-constants')).toEqual(['_x[0][0] = 1.0;'])
    expect(genC(vars.get('_x[_b1,_a2]'), 'init-constants')).toEqual(['_x[0][1] = 2.0;'])
    expect(genC(vars.get('_x[_b1,_a3]'), 'init-constants')).toEqual(['_x[0][2] = 3.0;'])
    expect(genC(vars.get('_x[_b2,_a1]'), 'init-constants')).toEqual(['_x[1][0] = 4.0;'])
    expect(genC(vars.get('_x[_b2,_a2]'), 'init-constants')).toEqual(['_x[1][1] = 5.0;'])
    expect(genC(vars.get('_x[_b2,_a3]'), 'init-constants')).toEqual(['_x[1][2] = 6.0;'])
    expect(genC(vars.get('_y'))).toEqual(['_y = _x[1][2];'])
  })

  it('should work for equation with one dimension', () => {
    const vars = readInlineModel(`
      DimA: A1, A2 ~~|
      x[DimA] = 1, 2 ~~|
      y[DimA] = (x[DimA] + 2) * MIN(0, x[DimA]) ~~|
      z = y[A2] ~~|
    `)
    expect(vars.size).toBe(4)
    expect(genC(vars.get('_x[_a1]'), 'init-constants')).toEqual(['_x[0] = 1.0;'])
    expect(genC(vars.get('_x[_a2]'), 'init-constants')).toEqual(['_x[1] = 2.0;'])
    expect(genC(vars.get('_y'))).toEqual([
      'for (size_t i = 0; i < 2; i++) {',
      '_y[i] = (_x[i] + 2.0) * _MIN(0.0, _x[i]);',
      '}'
    ])
    expect(genC(vars.get('_z'))).toEqual(['_z = _y[1];'])
  })

  it('should work for equation with two dimensions', () => {
    const vars = readInlineModel(`
      DimA: A1, A2 ~~|
      DimB: B1, B2 ~~|
      x[DimA, DimB] = 1, 2; 3, 4; ~~|
      y[DimA, DimB] = (x[DimA, DimB] + 2) * MIN(0, x[DimA, DimB]) ~~|
      z = y[A2, B1] ~~|
    `)
    expect(vars.size).toBe(6)
    expect(genC(vars.get('_x[_a1,_b1]'), 'init-constants')).toEqual(['_x[0][0] = 1.0;'])
    expect(genC(vars.get('_x[_a1,_b2]'), 'init-constants')).toEqual(['_x[0][1] = 2.0;'])
    expect(genC(vars.get('_x[_a2,_b1]'), 'init-constants')).toEqual(['_x[1][0] = 3.0;'])
    expect(genC(vars.get('_x[_a2,_b2]'), 'init-constants')).toEqual(['_x[1][1] = 4.0;'])
    expect(genC(vars.get('_y'))).toEqual([
      'for (size_t i = 0; i < 2; i++) {',
      'for (size_t j = 0; j < 2; j++) {',
      '_y[i][j] = (_x[i][j] + 2.0) * _MIN(0.0, _x[i][j]);',
      '}',
      '}'
    ])
    expect(genC(vars.get('_z'))).toEqual(['_z = _y[1][0];'])
  })

  it('should work for 1D equation with one mapped dimension name used in expression position', () => {
    const vars = readInlineModel(`
      DimA: A1, A2 ~~|
      DimB: B1, B2 -> DimA ~~|
      x[DimA] = DimB ~~|
    `)
    expect(vars.size).toBe(1)
    expect(genC(vars.get('_x'))).toEqual(['for (size_t i = 0; i < 2; i++) {', '_x[i] = (__map_dimb_dima[i] + 1);', '}'])
  })

  it('should work for 1D equation with one mapped dimension name used in subscript position (separated/non-apply-to-all)', () => {
    const vars = readInlineModel(`
      DimA: A1, A2, A3 ~~|
      SubA: A2, A3 ~~|
      DimD: D1, D2 -> (DimA: SubA, A1) ~~|
      a[DimA] = 1 ~~|
      j[DimD] = 10, 20 ~~|
      k[DimA] :EXCEPT: [A1] = a[DimA] + j[DimD] ~~|
    `)
    expect(vars.size).toBe(5)
    expect(genC(vars.get('_a'), 'init-constants')).toEqual(['for (size_t i = 0; i < 3; i++) {', '_a[i] = 1.0;', '}'])
    expect(genC(vars.get('_j[_d1]'), 'init-constants')).toEqual(['_j[0] = 10.0;'])
    expect(genC(vars.get('_j[_d2]'), 'init-constants')).toEqual(['_j[1] = 20.0;'])
    expect(genC(vars.get('_k[_a2]'))).toEqual(['_k[1] = _a[1] + _j[0];'])
    expect(genC(vars.get('_k[_a3]'))).toEqual(['_k[2] = _a[2] + _j[0];'])
  })

  it('should work for 1D equation with one dimension used in expression position (apply-to-all)', () => {
    const vars = readInlineModel(`
      DimA: A1, A2 ~~|
      Selected A Index = 1 ~~|
      x[DimA] = IF THEN ELSE ( DimA = Selected A Index, 1, 0 ) ~~|
    `)
    expect(vars.size).toBe(2)
    expect(genC(vars.get('_selected_a_index'), 'init-constants')).toEqual(['_selected_a_index = 1.0;'])
    expect(genC(vars.get('_x'))).toEqual([
      'for (size_t i = 0; i < 2; i++) {',
      '_x[i] = _IF_THEN_ELSE((i + 1) == _selected_a_index, 1.0, 0.0);',
      '}'
    ])
  })

  it('should work for 1D equation with one subdimension used in expression position (separated/non-apply-to-all)', () => {
    const vars = readInlineModel(`
      DimA: A1, A2, A3 ~~|
      SubA: A1, A3 ~~|
      Selected A Index = 1 ~~|
      x[SubA] = IF THEN ELSE ( SubA = Selected A Index, 1, 0 ) ~~|
    `)
    expect(vars.size).toBe(3)
    expect(genC(vars.get('_selected_a_index'), 'init-constants')).toEqual(['_selected_a_index = 1.0;'])
    expect(genC(vars.get('_x[_a1]'))).toEqual(['_x[0] = _IF_THEN_ELSE((0 + 1) == _selected_a_index, 1.0, 0.0);'])
    expect(genC(vars.get('_x[_a3]'))).toEqual(['_x[2] = _IF_THEN_ELSE((2 + 1) == _selected_a_index, 1.0, 0.0);'])
  })

  it('should work for 2D equation with two distinct dimensions used in expression position (apply-to-all)', () => {
    const vars = readInlineModel(`
      DimA: A1, A2 ~~|
      DimB: B1, B2 ~~|
      x[DimA, DimB] = (DimA * 10) + DimB ~~|
    `)
    expect(vars.size).toBe(1)
    expect(genC(vars.get('_x'))).toEqual([
      'for (size_t i = 0; i < 2; i++) {',
      'for (size_t j = 0; j < 2; j++) {',
      '_x[i][j] = ((i + 1) * 10.0) + (j + 1);',
      '}',
      '}'
    ])
  })

  it('should work for 2D equation with two distinct dimensions used in expression position (separated/non-apply-to-all)', () => {
    const vars = readInlineModel(`
      DimA: A1, A2 ~~|
      DimB: B1, B2 ~~|
      x[A1, B1] = 0 ~~|
      x[DimA, DimB] :EXCEPT: [A1, B1] = (DimA * 10) + DimB ~~|
    `)
    expect(vars.size).toBe(4)
    expect(genC(vars.get('_x[_a1,_b1]'))).toEqual(['_x[0][0] = 0.0;'])
    expect(genC(vars.get('_x[_a1,_b2]'))).toEqual(['_x[0][1] = ((0 + 1) * 10.0) + (1 + 1);'])
    expect(genC(vars.get('_x[_a2,_b1]'))).toEqual(['_x[1][0] = ((1 + 1) * 10.0) + (0 + 1);'])
    expect(genC(vars.get('_x[_a2,_b2]'))).toEqual(['_x[1][1] = ((1 + 1) * 10.0) + (1 + 1);'])
  })

  it('should work for 2D equation with two dimensions that resolve to the same family used in expression position (apply-to-all)', () => {
    const vars = readInlineModel(`
      DimA: A1, A2 ~~|
      DimB <-> DimA ~~|
      x[DimA, DimB] = (DimA * 10) + DimB ~~|
    `)
    expect(vars.size).toBe(1)
    expect(genC(vars.get('_x'))).toEqual([
      'for (size_t i = 0; i < 2; i++) {',
      'for (size_t j = 0; j < 2; j++) {',
      '_x[i][j] = ((i + 1) * 10.0) + (j + 1);',
      '}',
      '}'
    ])
  })

  it('should work for 2D equation with two dimensions that resolve to the same family used in expression position (separated/non-apply-to-all)', () => {
    const vars = readInlineModel(`
      DimA: A1, A2 ~~|
      DimB <-> DimA ~~|
      x[A1, A1] = 0 ~~|
      x[DimA, DimB] :EXCEPT: [A1, A1] = (DimA * 10) + DimB ~~|
    `)
    expect(vars.size).toBe(4)
    expect(genC(vars.get('_x[_a1,_a1]'))).toEqual(['_x[0][0] = 0.0;'])
    expect(genC(vars.get('_x[_a1,_a2]'))).toEqual(['_x[0][1] = ((0 + 1) * 10.0) + (1 + 1);'])
    expect(genC(vars.get('_x[_a2,_a1]'))).toEqual(['_x[1][0] = ((1 + 1) * 10.0) + (0 + 1);'])
    expect(genC(vars.get('_x[_a2,_a2]'))).toEqual(['_x[1][1] = ((1 + 1) * 10.0) + (1 + 1);'])
  })

  it('should work for 2D equation with two dimensions (including one subdimension) that resolve to the same family used in expression position (separated/non-apply-to-all)', () => {
    const vars = readInlineModel(`
      DimA: A1, A2, A3 ~~|
      SubA: A1, A3 ~~|
      DimB <-> DimA ~~|
      x[A1, A1] = 0 ~~|
      x[SubA, DimB] :EXCEPT: [A1, A1] = (SubA * 10) + DimB ~~|
    `)
    expect(vars.size).toBe(6)
    expect(genC(vars.get('_x[_a1,_a1]'))).toEqual(['_x[0][0] = 0.0;'])
    expect(genC(vars.get('_x[_a1,_a2]'))).toEqual(['_x[0][1] = ((0 + 1) * 10.0) + (1 + 1);'])
    expect(genC(vars.get('_x[_a1,_a3]'))).toEqual(['_x[0][2] = ((0 + 1) * 10.0) + (2 + 1);'])
    expect(genC(vars.get('_x[_a3,_a1]'))).toEqual(['_x[2][0] = ((2 + 1) * 10.0) + (0 + 1);'])
    expect(genC(vars.get('_x[_a3,_a2]'))).toEqual(['_x[2][1] = ((2 + 1) * 10.0) + (1 + 1);'])
    expect(genC(vars.get('_x[_a3,_a3]'))).toEqual(['_x[2][2] = ((2 + 1) * 10.0) + (2 + 1);'])
  })

  it('should work for 2D equation with mapped dimensions (separated/non-apply-to-all)', () => {
    // This is taken from the `smooth` sample model.  This test exercises the case where all dimensions
    // resolve to the same family (DimA), and the variables are partially separated (the first dimension
    // SubA is separated, but the second dimension DimB uses a loop).
    const vars = readInlineModel(`
      DimA: A1, A2, A3 -> DimB ~~|
      SubA: A2, A3 -> SubB ~~|
      DimB: B1, B2, B3 ~~|
      SubB: B2, B3 ~~|
      x[SubA,DimB] = 3 + PULSE(10, 10) ~~|
      y[SubA,DimB] = x[SubA,DimB] ~~|
    `)
    expect(vars.size).toBe(4)
    expect(genC(vars.get('_x[_a2,_dimb]'))).toEqual([
      'for (size_t i = 0; i < 3; i++) {',
      '_x[1][i] = 3.0 + _PULSE(10.0, 10.0);',
      '}'
    ])
    expect(genC(vars.get('_x[_a3,_dimb]'))).toEqual([
      'for (size_t i = 0; i < 3; i++) {',
      '_x[2][i] = 3.0 + _PULSE(10.0, 10.0);',
      '}'
    ])
    expect(genC(vars.get('_y[_a2,_dimb]'))).toEqual(['for (size_t i = 0; i < 3; i++) {', '_y[1][i] = _x[1][i];', '}'])
    expect(genC(vars.get('_y[_a3,_dimb]'))).toEqual(['for (size_t i = 0; i < 3; i++) {', '_y[2][i] = _x[2][i];', '}'])
  })

  it('should work for variables that rely on subscript mappings', () => {
    const vars = readInlineModel(`
      DimA: A1, A2 -> DimB, DimC ~~|
      DimB: B1, B2 ~~|
      DimC: C1, C2 ~~|
      a[DimA] = 10, 20 ~~|
      b[DimB] = 1, 2 ~~|
      c[DimC] = a[DimA] + 1 ~~|
      d = b[B2] ~~|
      e = c[C1] ~~|
    `)
    expect(vars.size).toBe(7)
    expect(genC(vars.get('_a[_a1]'), 'init-constants')).toEqual(['_a[0] = 10.0;'])
    expect(genC(vars.get('_a[_a2]'), 'init-constants')).toEqual(['_a[1] = 20.0;'])
    expect(genC(vars.get('_b[_b1]'), 'init-constants')).toEqual(['_b[0] = 1.0;'])
    expect(genC(vars.get('_b[_b2]'), 'init-constants')).toEqual(['_b[1] = 2.0;'])
    expect(genC(vars.get('_b[_b1]'), 'eval')).toEqual(['_b[0] = 1.0;'])
    expect(genC(vars.get('_b[_b2]'), 'eval')).toEqual(['_b[1] = 2.0;'])
    expect(genC(vars.get('_c'), 'eval')).toEqual([
      'for (size_t i = 0; i < 2; i++) {',
      '_c[i] = _a[__map_dima_dimc[i]] + 1.0;',
      '}'
    ])
    expect(genC(vars.get('_d'), 'eval')).toEqual(['_d = _b[1];'])
    expect(genC(vars.get('_e'), 'eval')).toEqual(['_e = _c[0];'])
  })

  //
  // NOTE: The following "should work for {0,1,2,3}D variable" tests are aligned with the ones
  // from `read-equations.spec.ts` (they exercise the same test models/equations).  Having both
  // sets of tests makes it easier to see whether a bug is in the "read equations" phase or
  // in the "code gen" phase or both.
  //

  describe('when LHS has no subscripts', () => {
    it('should work when RHS variable has no subscripts', () => {
      const vars = readInlineModel(`
        x = 1 ~~|
        y = x ~~|
      `)
      expect(vars.size).toBe(2)
      expect(genC(vars.get('_x'), 'init-constants')).toEqual(['_x = 1.0;'])
      expect(genC(vars.get('_y'))).toEqual(['_y = _x;'])
    })

    it('should work when RHS variable is apply-to-all (1D) and is accessed with specific subscript', () => {
      const vars = readInlineModel(`
        DimA: A1, A2 ~~|
        x[DimA] = 1 ~~|
        y = x[A1] ~~|
      `)
      expect(vars.size).toBe(2)
      expect(genC(vars.get('_x'), 'init-constants')).toEqual(['for (size_t i = 0; i < 2; i++) {', '_x[i] = 1.0;', '}'])
      expect(genC(vars.get('_y'))).toEqual(['_y = _x[0];'])
    })

    it('should work when RHS variable is NON-apply-to-all (1D) and is accessed with specific subscript', () => {
      const vars = readInlineModel(`
        DimA: A1, A2 ~~|
        x[DimA] = 1, 2 ~~|
        y = x[A1] ~~|
      `)
      expect(vars.size).toBe(3)
      expect(genC(vars.get('_x[_a1]'), 'init-constants')).toEqual(['_x[0] = 1.0;'])
      expect(genC(vars.get('_x[_a2]'), 'init-constants')).toEqual(['_x[1] = 2.0;'])
      expect(genC(vars.get('_y'))).toEqual(['_y = _x[0];'])
    })

<<<<<<< HEAD
=======
    it('should work when RHS variable is apply-to-all (1D) and is accessed with marked dimension', () => {
      const vars = readInlineModel(`
        DimA: A1, A2 ~~|
        x[DimA] = 1 ~~|
        y = SUM(x[DimA!]) ~~|
      `)
      expect(vars.size).toBe(2)
      expect(genC(vars.get('_x'), 'init-constants')).toEqual(['for (size_t i = 0; i < 2; i++) {', '_x[i] = 1.0;', '}'])
      expect(genC(vars.get('_y'))).toEqual([
        'double __t1 = 0.0;',
        'for (size_t u = 0; u < 2; u++) {',
        '__t1 += _x[u];',
        '}',
        '_y = __t1;'
      ])
    })

    it('should work when RHS variable is NON-apply-to-all (1D) and is accessed with marked dimension', () => {
      const vars = readInlineModel(`
        DimA: A1, A2 ~~|
        x[DimA] = 1, 2 ~~|
        y = SUM(x[DimA!]) ~~|
      `)
      expect(vars.size).toBe(3)
      expect(genC(vars.get('_x[_a1]'), 'init-constants')).toEqual(['_x[0] = 1.0;'])
      expect(genC(vars.get('_x[_a2]'), 'init-constants')).toEqual(['_x[1] = 2.0;'])
      expect(genC(vars.get('_y'))).toEqual([
        'double __t1 = 0.0;',
        'for (size_t u = 0; u < 2; u++) {',
        '__t1 += _x[u];',
        '}',
        '_y = __t1;'
      ])
    })

>>>>>>> 6c4748fa
    it('should work when RHS variable is apply-to-all (2D) and is accessed with specific subscripts', () => {
      const vars = readInlineModel(`
        DimA: A1, A2 ~~|
        DimB: B1, B2 ~~|
        x[DimA, DimB] = 1 ~~|
        y = x[A1, B2] ~~|
      `)
      expect(vars.size).toBe(2)
      expect(genC(vars.get('_x'), 'init-constants')).toEqual([
        'for (size_t i = 0; i < 2; i++) {',
        'for (size_t j = 0; j < 2; j++) {',
        '_x[i][j] = 1.0;',
        '}',
        '}'
      ])
      expect(genC(vars.get('_y'))).toEqual(['_y = _x[0][1];'])
    })

    it('should work when RHS variable is NON-apply-to-all (2D) and is accessed with specific subscripts', () => {
      const vars = readInlineModel(`
        DimA: A1, A2 ~~|
        DimB: B1, B2 ~~|
        x[DimA, DimB] = 1, 2; 3, 4; ~~|
        y = x[A1, B2] ~~|
      `)
      expect(vars.size).toBe(5)
      expect(genC(vars.get('_x[_a1,_b1]'), 'init-constants')).toEqual(['_x[0][0] = 1.0;'])
      expect(genC(vars.get('_x[_a1,_b2]'), 'init-constants')).toEqual(['_x[0][1] = 2.0;'])
      expect(genC(vars.get('_x[_a2,_b1]'), 'init-constants')).toEqual(['_x[1][0] = 3.0;'])
      expect(genC(vars.get('_x[_a2,_b2]'), 'init-constants')).toEqual(['_x[1][1] = 4.0;'])
      expect(genC(vars.get('_y'))).toEqual(['_y = _x[0][1];'])
    })

    it('should work when RHS variable is apply-to-all (3D) and is accessed with specific subscripts', () => {
      const vars = readInlineModel(`
        DimA: A1, A2 ~~|
        DimB: B1, B2 ~~|
        DimC: C1, C2 ~~|
        x[DimA, DimC, DimB] = 1 ~~|
        y = x[A1, C2, B2] ~~|
      `)
      expect(vars.size).toBe(2)
      expect(genC(vars.get('_x'), 'init-constants')).toEqual([
        'for (size_t i = 0; i < 2; i++) {',
        'for (size_t j = 0; j < 2; j++) {',
        'for (size_t k = 0; k < 2; k++) {',
        '_x[i][j][k] = 1.0;',
        '}',
        '}',
        '}'
      ])
      expect(genC(vars.get('_y'))).toEqual(['_y = _x[0][1][1];'])
    })

    it('should work when RHS variable is NON-apply-to-all (3D) and is accessed with specific subscripts', () => {
      const vars = readInlineModel(`
        DimA: A1, A2 ~~|
        DimB: B1, B2 ~~|
        DimC: C1, C2 ~~|
        x[DimA, DimC, DimB] :EXCEPT: [DimA, DimC, B1] = 1 ~~|
        x[DimA, DimC, B1] = 2 ~~|
        y = x[A1, C2, B2] ~~|
      `)
      expect(vars.size).toBe(3)
      expect(genC(vars.get('_x[_dima,_dimc,_b2]'), 'init-constants')).toEqual([
        'for (size_t i = 0; i < 2; i++) {',
        'for (size_t j = 0; j < 2; j++) {',
        '_x[i][j][1] = 1.0;',
        '}',
        '}'
      ])
      expect(genC(vars.get('_x[_dima,_dimc,_b1]'), 'init-constants')).toEqual([
        'for (size_t i = 0; i < 2; i++) {',
        'for (size_t j = 0; j < 2; j++) {',
        '_x[i][j][0] = 2.0;',
        '}',
        '}'
      ])
      expect(genC(vars.get('_y'))).toEqual(['_y = _x[0][1][1];'])
    })
  })

  describe('when LHS is apply-to-all (1D)', () => {
    it('should work when RHS variable has no subscripts', () => {
      const vars = readInlineModel(`
        DimA: A1, A2, A3 ~~|
        x = 1 ~~|
        y[DimA] = x ~~|
      `)
      expect(vars.size).toBe(2)
      expect(genC(vars.get('_x')), 'init-constants').toEqual(['_x = 1.0;'])
      expect(genC(vars.get('_y'))).toEqual(['for (size_t i = 0; i < 3; i++) {', '_y[i] = _x;', '}'])
    })

    it('should work when RHS variable is apply-to-all (1D) and is accessed with specific subscript', () => {
      const vars = readInlineModel(`
        DimA: A1, A2, A3 ~~|
        x[DimA] = 1 ~~|
        y[DimA] = x[A2] ~~|
      `)
      expect(vars.size).toBe(2)
      expect(genC(vars.get('_x')), 'init-constants').toEqual(['for (size_t i = 0; i < 3; i++) {', '_x[i] = 1.0;', '}'])
      expect(genC(vars.get('_y'))).toEqual(['for (size_t i = 0; i < 3; i++) {', '_y[i] = _x[1];', '}'])
    })

    it('should work when RHS variable is apply-to-all (1D) and is accessed with same dimension that appears in LHS', () => {
      const vars = readInlineModel(`
        DimA: A1, A2, A3 ~~|
        x[DimA] = 1 ~~|
        y[DimA] = x[DimA] ~~|
      `)
      expect(vars.size).toBe(2)
      expect(genC(vars.get('_x')), 'init-constants').toEqual(['for (size_t i = 0; i < 3; i++) {', '_x[i] = 1.0;', '}'])
      expect(genC(vars.get('_y'))).toEqual(['for (size_t i = 0; i < 3; i++) {', '_y[i] = _x[i];', '}'])
    })

    it('should work when RHS variable is NON-apply-to-all (1D) and is accessed with specific subscript', () => {
      const vars = readInlineModel(`
        DimA: A1, A2, A3 ~~|
        x[DimA] = 1, 2, 3 ~~|
        y[DimA] = x[A2] ~~|
      `)
      expect(vars.size).toBe(4)
      expect(genC(vars.get('_x[_a1]')), 'init-constants').toEqual(['_x[0] = 1.0;'])
      expect(genC(vars.get('_x[_a2]')), 'init-constants').toEqual(['_x[1] = 2.0;'])
      expect(genC(vars.get('_x[_a3]')), 'init-constants').toEqual(['_x[2] = 3.0;'])
      expect(genC(vars.get('_y'))).toEqual(['for (size_t i = 0; i < 3; i++) {', '_y[i] = _x[1];', '}'])
    })

    it('should work when RHS variable is NON-apply-to-all (1D) and is accessed with same dimension that appears in LHS', () => {
      const vars = readInlineModel(`
        DimA: A1, A2, A3 ~~|
        x[DimA] = 1, 2, 3 ~~|
        y[DimA] = x[DimA] ~~|
      `)
      expect(vars.size).toBe(4)
      expect(genC(vars.get('_x[_a1]')), 'init-constants').toEqual(['_x[0] = 1.0;'])
      expect(genC(vars.get('_x[_a2]')), 'init-constants').toEqual(['_x[1] = 2.0;'])
      expect(genC(vars.get('_x[_a3]')), 'init-constants').toEqual(['_x[2] = 3.0;'])
      expect(genC(vars.get('_y'))).toEqual(['for (size_t i = 0; i < 3; i++) {', '_y[i] = _x[i];', '}'])
    })

    it('should work when RHS variable is NON-apply-to-all (1D) with separated definitions and is accessed with same dimension that appears in LHS', () => {
      const vars = readInlineModel(`
        DimA: A1, A2 ~~|
        x[A1] = 1 ~~|
        x[A2] = 2 ~~|
        y[DimA] = x[DimA] ~~|
      `)
      expect(vars.size).toBe(3)
      expect(genC(vars.get('_x[_a1]')), 'init-constants').toEqual(['_x[0] = 1.0;'])
      expect(genC(vars.get('_x[_a2]')), 'init-constants').toEqual(['_x[1] = 2.0;'])
      expect(genC(vars.get('_y'))).toEqual(['for (size_t i = 0; i < 2; i++) {', '_y[i] = _x[i];', '}'])
    })

    // This is adapted from the "except" sample model (see equation for `k`)
    it('should work when RHS variable is NON-apply-to-all (1D) and is accessed with mapped version of LHS dimension', () => {
      const vars = readInlineModel(`
        DimA: A1, A2, A3 ~~|
        SubA: A2, A3 ~~|
        DimB: B1, B2 -> (DimA: SubA, A1) ~~|
        a[DimA] = 1, 2, 3 ~~|
        b[DimB] = 4, 5 ~~|
        y[DimA] = a[DimA] + b[DimB] ~~|
      `)
      expect(vars.size).toBe(6)
      expect(genC(vars.get('_a[_a1]'))).toEqual(['_a[0] = 1.0;'])
      expect(genC(vars.get('_a[_a2]'))).toEqual(['_a[1] = 2.0;'])
      expect(genC(vars.get('_a[_a3]'))).toEqual(['_a[2] = 3.0;'])
      expect(genC(vars.get('_b[_b1]'))).toEqual(['_b[0] = 4.0;'])
      expect(genC(vars.get('_b[_b2]'))).toEqual(['_b[1] = 5.0;'])
      expect(genC(vars.get('_y'))).toEqual([
        'for (size_t i = 0; i < 3; i++) {',
        '_y[i] = _a[i] + _b[__map_dimb_dima[i]];',
        '}'
      ])
    })

<<<<<<< HEAD
=======
    it('should work when RHS variable is apply-to-all (1D) and is accessed with marked dimension that is different from one on LHS', () => {
      const vars = readInlineModel(`
        DimA: A1, A2 ~~|
        DimB: B1, B2 ~~|
        x[DimA] = 1 ~~|
        y[DimB] = SUM(x[DimA!]) ~~|
      `)
      expect(vars.size).toBe(2)
      expect(genC(vars.get('_x')), 'init-constants').toEqual(['for (size_t i = 0; i < 2; i++) {', '_x[i] = 1.0;', '}'])
      expect(genC(vars.get('_y'))).toEqual([
        'for (size_t i = 0; i < 2; i++) {',
        'double __t1 = 0.0;',
        'for (size_t u = 0; u < 2; u++) {',
        '__t1 += _x[u];',
        '}',
        '_y[i] = __t1;',
        '}'
      ])
    })

    it('should work when RHS variable is apply-to-all (1D) and is accessed with marked dimension that is same as one on LHS', () => {
      const vars = readInlineModel(`
        DimA: A1, A2 ~~|
        x[DimA] = 1 ~~|
        y[DimA] = SUM(x[DimA!]) ~~|
      `)
      expect(vars.size).toBe(2)
      expect(genC(vars.get('_x')), 'init-constants').toEqual(['for (size_t i = 0; i < 2; i++) {', '_x[i] = 1.0;', '}'])
      expect(genC(vars.get('_y'))).toEqual([
        'for (size_t i = 0; i < 2; i++) {',
        'double __t1 = 0.0;',
        'for (size_t u = 0; u < 2; u++) {',
        '__t1 += _x[u];',
        '}',
        '_y[i] = __t1;',
        '}'
      ])
    })

    it('should work when RHS variable is NON-apply-to-all (1D) and is accessed with marked dimension that is different from one on LHS', () => {
      const vars = readInlineModel(`
        DimA: A1, A2 ~~|
        DimB: B1, B2 ~~|
        x[DimA] = 1, 2 ~~|
        y[DimB] = SUM(x[DimA!]) ~~|
      `)
      expect(vars.size).toBe(3)
      expect(genC(vars.get('_x[_a1]')), 'init-constants').toEqual(['_x[0] = 1.0;'])
      expect(genC(vars.get('_x[_a2]')), 'init-constants').toEqual(['_x[1] = 2.0;'])
      expect(genC(vars.get('_y'))).toEqual([
        'for (size_t i = 0; i < 2; i++) {',
        'double __t1 = 0.0;',
        'for (size_t u = 0; u < 2; u++) {',
        '__t1 += _x[u];',
        '}',
        '_y[i] = __t1;',
        '}'
      ])
    })

    it('should work when RHS variable is NON-apply-to-all (1D) and is accessed with marked dimension that is same as one on LHS', () => {
      const vars = readInlineModel(`
        DimA: A1, A2 ~~|
        x[DimA] = 1, 2 ~~|
        y[DimA] = SUM(x[DimA!]) ~~|
      `)
      expect(vars.size).toBe(3)
      expect(genC(vars.get('_x[_a1]')), 'init-constants').toEqual(['_x[0] = 1.0;'])
      expect(genC(vars.get('_x[_a2]')), 'init-constants').toEqual(['_x[1] = 2.0;'])
      expect(genC(vars.get('_y'))).toEqual([
        'for (size_t i = 0; i < 2; i++) {',
        'double __t1 = 0.0;',
        'for (size_t u = 0; u < 2; u++) {',
        '__t1 += _x[u];',
        '}',
        '_y[i] = __t1;',
        '}'
      ])
    })

>>>>>>> 6c4748fa
    // it('should work when RHS variable is apply-to-all (2D) and is accessed with specific subscripts', () => {
    //   // TODO
    // })

    // it('should work when RHS variable is NON-apply-to-all (2D) and is accessed with specific subscripts', () => {
    //   // TODO
    // })

<<<<<<< HEAD
=======
    it('should work when RHS variable is apply-to-all (2D) and is accessed with one normal dimension and one marked dimension that resolve to same family', () => {
      const vars = readInlineModel(`
        DimA: A1, A2 ~~|
        DimB: DimA ~~|
        x[DimA,DimB] = 1 ~~|
        y[DimA] = SUM(x[DimA,DimA!]) ~~|
      `)
      expect(vars.size).toBe(2)
      expect(genC(vars.get('_x')), 'init-constants').toEqual([
        'for (size_t i = 0; i < 2; i++) {',
        'for (size_t j = 0; j < 2; j++) {',
        '_x[i][j] = 1.0;',
        '}',
        '}'
      ])
      expect(genC(vars.get('_y'))).toEqual([
        'for (size_t i = 0; i < 2; i++) {',
        'double __t1 = 0.0;',
        'for (size_t u = 0; u < 2; u++) {',
        '__t1 += _x[i][u];',
        '}',
        '_y[i] = __t1;',
        '}'
      ])
    })

>>>>>>> 6c4748fa
    // it('should work when RHS variable is apply-to-all (3D) and is accessed with specific subscripts', () => {
    //   // TODO
    // })

    // it('should work when RHS variable is NON-apply-to-all (3D) and is accessed with specific subscripts', () => {
    //   // TODO
    // })
  })

  describe('when LHS is NON-apply-to-all (1D)', () => {
    it('should work when RHS variable has no subscripts', () => {
      const vars = readInlineModel(`
        DimA: A1, A2, A3 ~~|
        x = 1 ~~|
        y[DimA] :EXCEPT: [A1] = x ~~|
      `)
      expect(vars.size).toBe(3)
      expect(genC(vars.get('_x')), 'init-constants').toEqual(['_x = 1.0;'])
      expect(genC(vars.get('_y[_a2]'))).toEqual(['_y[1] = _x;'])
      expect(genC(vars.get('_y[_a3]'))).toEqual(['_y[2] = _x;'])
    })

    it('should work when RHS variable is apply-to-all (1D) and is accessed with specific subscript', () => {
      const vars = readInlineModel(`
        DimA: A1, A2, A3 ~~|
        x[DimA] = 1 ~~|
        y[DimA] :EXCEPT: [A1] = x[A2] ~~|
      `)
      expect(vars.size).toBe(3)
      expect(genC(vars.get('_x')), 'init-constants').toEqual(['for (size_t i = 0; i < 3; i++) {', '_x[i] = 1.0;', '}'])
      expect(genC(vars.get('_y[_a2]'))).toEqual(['_y[1] = _x[1];'])
      expect(genC(vars.get('_y[_a3]'))).toEqual(['_y[2] = _x[1];'])
    })

    it('should work when RHS variable is apply-to-all (1D) and is accessed with same dimension that appears in LHS', () => {
      const vars = readInlineModel(`
        DimA: A1, A2, A3 ~~|
        x[DimA] = 1 ~~|
        y[DimA] :EXCEPT: [A1] = x[DimA] ~~|
      `)
      expect(vars.size).toBe(3)
      expect(genC(vars.get('_x'))).toEqual(['for (size_t i = 0; i < 3; i++) {', '_x[i] = 1.0;', '}'])
      expect(genC(vars.get('_y[_a2]'))).toEqual(['_y[1] = _x[1];'])
      expect(genC(vars.get('_y[_a3]'))).toEqual(['_y[2] = _x[2];'])
    })

    it('should work when RHS variable is NON-apply-to-all (1D) and is accessed with specific subscript', () => {
      const vars = readInlineModel(`
        DimA: A1, A2, A3 ~~|
        x[DimA] = 1, 2, 3 ~~|
        y[DimA] :EXCEPT: [A1] = x[A2] ~~|
      `)
      expect(vars.size).toBe(5)
      expect(genC(vars.get('_x[_a1]'))).toEqual(['_x[0] = 1.0;'])
      expect(genC(vars.get('_x[_a2]'))).toEqual(['_x[1] = 2.0;'])
      expect(genC(vars.get('_x[_a3]'))).toEqual(['_x[2] = 3.0;'])
      expect(genC(vars.get('_y[_a2]'))).toEqual(['_y[1] = _x[1];'])
      expect(genC(vars.get('_y[_a3]'))).toEqual(['_y[2] = _x[1];'])
    })

    it('should work when RHS variable is NON-apply-to-all (1D) and is accessed with same dimension that appears in LHS', () => {
      const vars = readInlineModel(`
        DimA: A1, A2, A3 ~~|
        x[DimA] = 1, 2, 3 ~~|
        y[DimA] :EXCEPT: [A1] = x[DimA] ~~|
      `)
      expect(vars.size).toBe(5)
      expect(genC(vars.get('_x[_a1]')), 'init-constants').toEqual(['_x[0] = 1.0;'])
      expect(genC(vars.get('_x[_a2]')), 'init-constants').toEqual(['_x[1] = 2.0;'])
      expect(genC(vars.get('_x[_a3]')), 'init-constants').toEqual(['_x[2] = 3.0;'])
      expect(genC(vars.get('_y[_a2]'))).toEqual(['_y[1] = _x[1];'])
      expect(genC(vars.get('_y[_a3]'))).toEqual(['_y[2] = _x[2];'])
    })

    // This is adapted from the "except" sample model (see equation for `k`)
    it('should work when RHS variable is NON-apply-to-all (1D) and is accessed with mapped version of LHS dimension', () => {
      const vars = readInlineModel(`
        DimA: A1, A2, A3 ~~|
        SubA: A2, A3 ~~|
        DimB: B1, B2 -> (DimA: SubA, A1) ~~|
        a[DimA] = 1, 2, 3 ~~|
        b[DimB] = 4, 5 ~~|
        y[DimA] :EXCEPT: [A1] = a[DimA] + b[DimB] ~~|
      `)
      expect(vars.size).toBe(7)
      expect(genC(vars.get('_a[_a1]'))).toEqual(['_a[0] = 1.0;'])
      expect(genC(vars.get('_a[_a2]'))).toEqual(['_a[1] = 2.0;'])
      expect(genC(vars.get('_a[_a3]'))).toEqual(['_a[2] = 3.0;'])
      expect(genC(vars.get('_b[_b1]'))).toEqual(['_b[0] = 4.0;'])
      expect(genC(vars.get('_b[_b2]'))).toEqual(['_b[1] = 5.0;'])
      expect(genC(vars.get('_y[_a2]'))).toEqual(['_y[1] = _a[1] + _b[0];'])
      expect(genC(vars.get('_y[_a3]'))).toEqual(['_y[2] = _a[2] + _b[0];'])
    })

    // This is adapted from the "ref" sample model (with updated naming for clarity)
    it('should work for complex mapping example', () => {
      const vars = readInlineModel(`
        Target: (t1-t3) ~~|
        tNext: (t2-t3) -> tPrev ~~|
        tPrev: (t1-t2) -> tNext ~~|
        x[t1] = y[t1] + 1 ~~|
        x[tNext] = y[tNext] + 1 ~~|
        y[t1] = 1 ~~|
        y[tNext] = x[tPrev] + 1 ~~|
      `)
      expect(vars.size).toBe(6)
      expect(genC(vars.get('_y[_t1]'))).toEqual(['_y[0] = 1.0;'])
      expect(genC(vars.get('_x[_t1]'))).toEqual(['_x[0] = _y[0] + 1.0;'])
      expect(genC(vars.get('_y[_t2]'))).toEqual(['_y[1] = _x[0] + 1.0;'])
      expect(genC(vars.get('_x[_t2]'))).toEqual(['_x[1] = _y[1] + 1.0;'])
      expect(genC(vars.get('_y[_t3]'))).toEqual(['_y[2] = _x[1] + 1.0;'])
      expect(genC(vars.get('_x[_t3]'))).toEqual(['_x[2] = _y[2] + 1.0;'])
    })
  })

  describe('when LHS is apply-to-all (2D)', () => {
    // it('should work when RHS variable has no subscripts', () => {
    //   // TODO
    // })

    // it('should work when RHS variable is apply-to-all (1D) and is accessed with specific subscript', () => {
    //   // TODO
    // })

    // it('should work when RHS variable is NON-apply-to-all (1D) and is accessed with specific subscript', () => {
    //   // TODO
    // })

    it('should work when RHS variable is NON-apply-to-all (1D) and is accessed with LHS dimensions that resolve to the same family', () => {
      const vars = readInlineModel(`
        DimA: A1, A2 ~~|
        DimB <-> DimA ~~|
        x[DimA] = 1, 2 ~~|
        y[DimA, DimB] = x[DimA] + x[DimB] ~~|
      `)
      expect(vars.size).toBe(3)
      expect(genC(vars.get('_x[_a1]')), 'init-constants').toEqual(['_x[0] = 1.0;'])
      expect(genC(vars.get('_x[_a2]')), 'init-constants').toEqual(['_x[1] = 2.0;'])
      expect(genC(vars.get('_y'))).toEqual([
        'for (size_t i = 0; i < 2; i++) {',
        'for (size_t j = 0; j < 2; j++) {',
        '_y[i][j] = _x[i] + _x[j];',
        '}',
        '}'
      ])
    })

    // it('should work when RHS variable is apply-to-all (2D) and is accessed with specific subscripts', () => {
    //   // TODO
    // })

    // it('should work when RHS variable is NON-apply-to-all (2D) and is accessed with specific subscripts', () => {
    //   // TODO
    // })

    it('should work when RHS variable is apply-to-all (2D) and is accessed with same dimensions that appear in LHS', () => {
      const vars = readInlineModel(`
        DimA: A1, A2 ~~|
        DimB: B1, B2 ~~|
        x[DimA, DimB] = 1 ~~|
        y[DimB, DimA] = x[DimA, DimB] ~~|
      `)
      expect(vars.size).toBe(2)
      expect(genC(vars.get('_x')), 'init-constants').toEqual([
        'for (size_t i = 0; i < 2; i++) {',
        'for (size_t j = 0; j < 2; j++) {',
        '_x[i][j] = 1.0;',
        '}',
        '}'
      ])
      expect(genC(vars.get('_y'))).toEqual([
        'for (size_t i = 0; i < 2; i++) {',
        'for (size_t j = 0; j < 2; j++) {',
        '_y[i][j] = _x[j][i];',
        '}',
        '}'
      ])
    })

    it('should work when RHS variable is apply-to-all (2D) and is accessed with LHS dimensions that resolve to the same family', () => {
      const vars = readInlineModel(`
        DimA: A1, A2 ~~|
        DimB <-> DimA ~~|
        x[DimA, DimB] = 1 ~~|
        y[DimB, DimA] = x[DimA, DimB] ~~|
      `)
      expect(vars.size).toBe(2)
      expect(genC(vars.get('_x'))).toEqual([
        'for (size_t i = 0; i < 2; i++) {',
        'for (size_t j = 0; j < 2; j++) {',
        '_x[i][j] = 1.0;',
        '}',
        '}'
      ])
      expect(genC(vars.get('_y'))).toEqual([
        'for (size_t i = 0; i < 2; i++) {',
        'for (size_t j = 0; j < 2; j++) {',
        '_y[i][j] = _x[j][i];',
        '}',
        '}'
      ])
    })

    it('should work when RHS variable is NON-apply-to-all (2D) and is accessed with same dimensions that appear in LHS', () => {
      const vars = readInlineModel(`
        DimA: A1, A2 ~~|
        DimB: B1, B2 ~~|
        x[DimA, DimB] = 1, 2; 3, 4; ~~|
        y[DimB, DimA] = x[DimA, DimB] ~~|
      `)
      expect(vars.size).toBe(5)
      expect(genC(vars.get('_x[_a1,_b1]'))).toEqual(['_x[0][0] = 1.0;'])
      expect(genC(vars.get('_x[_a1,_b2]'))).toEqual(['_x[0][1] = 2.0;'])
      expect(genC(vars.get('_x[_a2,_b1]'))).toEqual(['_x[1][0] = 3.0;'])
      expect(genC(vars.get('_x[_a2,_b2]'))).toEqual(['_x[1][1] = 4.0;'])
      expect(genC(vars.get('_y'))).toEqual([
        'for (size_t i = 0; i < 2; i++) {',
        'for (size_t j = 0; j < 2; j++) {',
        '_y[i][j] = _x[j][i];',
        '}',
        '}'
      ])
    })

    it('should work when RHS variable is NON-apply-to-all (2D) with separated definitions (for subscript in first position) and is accessed with same dimensions that appear in LHS', () => {
      const vars = readInlineModel(`
        DimA: A1, A2 ~~|
        DimB: B1, B2 ~~|
        x[A1, DimB] = 1 ~~|
        x[A2, DimB] = 2 ~~|
        y[DimB, DimA] = x[DimA, DimB] ~~|
      `)
      expect(vars.size).toBe(3)
      expect(genC(vars.get('_x[_a1,_dimb]')), 'init-constants').toEqual([
        'for (size_t i = 0; i < 2; i++) {',
        '_x[0][i] = 1.0;',
        '}'
      ])
      expect(genC(vars.get('_x[_a2,_dimb]')), 'init-constants').toEqual([
        'for (size_t i = 0; i < 2; i++) {',
        '_x[1][i] = 2.0;',
        '}'
      ])
      expect(genC(vars.get('_y'))).toEqual([
        'for (size_t i = 0; i < 2; i++) {',
        'for (size_t j = 0; j < 2; j++) {',
        '_y[i][j] = _x[j][i];',
        '}',
        '}'
      ])
    })

    // it('should work when RHS variable is apply-to-all (3D) and is accessed with specific subscripts', () => {
    //   // TODO
    // })

    // it('should work when RHS variable is NON-apply-to-all (3D) and is accessed with specific subscripts', () => {
    //   // TODO
    // })
  })

  describe('when LHS is NON-apply-to-all (2D)', () => {
    // The LHS in this test is partially separated (expanded only for first dimension position)
    it('should work when RHS variable is apply-to-all (2D) and is accessed with same dimensions that appear in LHS', () => {
      const vars = readInlineModel(`
        DimA: A1, A2, A3 ~~|
        SubA: A1, A2 ~~|
        DimB: B1, B2 ~~|
        x[DimA, DimB] = 1 ~~|
        y[SubA, DimB] = x[SubA, DimB] ~~|
      `)
      expect(vars.size).toBe(3)
      expect(genC(vars.get('_x')), 'init-constants').toEqual([
        'for (size_t i = 0; i < 3; i++) {',
        'for (size_t j = 0; j < 2; j++) {',
        '_x[i][j] = 1.0;',
        '}',
        '}'
      ])
      expect(genC(vars.get('_y[_a1,_dimb]'))).toEqual(['for (size_t i = 0; i < 2; i++) {', '_y[0][i] = _x[0][i];', '}'])
      expect(genC(vars.get('_y[_a2,_dimb]'))).toEqual(['for (size_t i = 0; i < 2; i++) {', '_y[1][i] = _x[1][i];', '}'])
    })

    // This test is based on the example from #179 (simplified to use subdimensions to ensure separation)
    it('should work when RHS variable is NON-apply-to-all (1D) and is accessed with 2 different dimensions from LHS that map to the same family', () => {
      const vars = readInlineModel(`
        DimA: A1, A2, A3 ~~|
        SubA: A1, A2 ~~|
        SubB <-> SubA ~~|
        x[SubA] = 1, 2 ~~|
        y[SubA, SubB] = x[SubA] + x[SubB] ~~|
      `)
      expect(vars.size).toBe(6)
      expect(genC(vars.get('_x[_a1]')), 'init-constants').toEqual(['_x[0] = 1.0;'])
      expect(genC(vars.get('_x[_a2]')), 'init-constants').toEqual(['_x[1] = 2.0;'])
      expect(genC(vars.get('_y[_a1,_a1]'))).toEqual(['_y[0][0] = _x[0] + _x[0];'])
      expect(genC(vars.get('_y[_a1,_a2]'))).toEqual(['_y[0][1] = _x[0] + _x[1];'])
      expect(genC(vars.get('_y[_a2,_a1]'))).toEqual(['_y[1][0] = _x[1] + _x[0];'])
      expect(genC(vars.get('_y[_a2,_a2]'))).toEqual(['_y[1][1] = _x[1] + _x[1];'])
    })

    // This test is based on the example from #179 (simplified to use subdimensions to ensure separation).
    // It is similar to the previous one, except in this one, `x` is apply-to-all (and refers to the parent
    // dimension).
    it('should work when RHS variable is apply-to-all (1D) and is accessed with 2 different dimensions from LHS that map to the same family', () => {
      const vars = readInlineModel(`
        DimA: A1, A2, A3 ~~|
        SubA: A1, A2 ~~|
        SubB <-> SubA ~~|
        x[DimA] = 1 ~~|
        y[SubA, SubB] = x[SubA] + x[SubB] ~~|
      `)
      expect(vars.size).toBe(5)
      expect(genC(vars.get('_x'))).toEqual(['for (size_t i = 0; i < 3; i++) {', '_x[i] = 1.0;', '}'])
      expect(genC(vars.get('_y[_a1,_a1]'))).toEqual(['_y[0][0] = _x[0] + _x[0];'])
      expect(genC(vars.get('_y[_a1,_a2]'))).toEqual(['_y[0][1] = _x[0] + _x[1];'])
      expect(genC(vars.get('_y[_a2,_a1]'))).toEqual(['_y[1][0] = _x[1] + _x[0];'])
      expect(genC(vars.get('_y[_a2,_a2]'))).toEqual(['_y[1][1] = _x[1] + _x[1];'])
    })
  })

  describe('when LHS is apply-to-all (3D)', () => {
    it('should work when RHS variable is apply-to-all (3D) and is accessed with same dimensions that appear in LHS (but in a different order)', () => {
      const vars = readInlineModel(`
        DimA: A1, A2 ~~|
        DimB: B1, B2 ~~|
        DimC: C1, C2 ~~|
        x[DimA, DimC, DimB] = 1 ~~|
        y[DimC, DimB, DimA] = x[DimA, DimC, DimB] ~~|
      `)
      expect(vars.size).toBe(2)
      expect(genC(vars.get('_x'), 'init-constants')).toEqual([
        'for (size_t i = 0; i < 2; i++) {',
        'for (size_t j = 0; j < 2; j++) {',
        'for (size_t k = 0; k < 2; k++) {',
        '_x[i][j][k] = 1.0;',
        '}',
        '}',
        '}'
      ])
      expect(genC(vars.get('_y'))).toEqual([
        'for (size_t i = 0; i < 2; i++) {',
        'for (size_t j = 0; j < 2; j++) {',
        'for (size_t k = 0; k < 2; k++) {',
        '_y[i][j][k] = _x[k][i][j];',
        '}',
        '}',
        '}'
      ])
    })

    it('should work when RHS variable is NON-apply-to-all (3D) and is accessed with same dimensions that appear in LHS (but in a different order)', () => {
      const vars = readInlineModel(`
        DimA: A1, A2 ~~|
        DimB: B1, B2 ~~|
        DimC: C1, C2 ~~|
        x[DimA, C1, DimB] = 1 ~~|
        x[DimA, C2, DimB] = 2 ~~|
        y[DimC, DimB, DimA] = x[DimA, DimC, DimB] ~~|
      `)
      expect(vars.size).toBe(3)
      expect(genC(vars.get('_x[_dima,_c1,_dimb]'), 'init-constants')).toEqual([
        'for (size_t i = 0; i < 2; i++) {',
        'for (size_t j = 0; j < 2; j++) {',
        '_x[i][0][j] = 1.0;',
        '}',
        '}'
      ])
      expect(genC(vars.get('_x[_dima,_c2,_dimb]'), 'init-constants')).toEqual([
        'for (size_t i = 0; i < 2; i++) {',
        'for (size_t j = 0; j < 2; j++) {',
        '_x[i][1][j] = 2.0;',
        '}',
        '}'
      ])
      expect(genC(vars.get('_y'))).toEqual([
        'for (size_t i = 0; i < 2; i++) {',
        'for (size_t j = 0; j < 2; j++) {',
        'for (size_t k = 0; k < 2; k++) {',
        '_y[i][j][k] = _x[k][i][j];',
        '}',
        '}',
        '}'
      ])
    })
  })

  describe('when LHS is NON-apply-to-all (3D)', () => {
    it('should work when RHS variable is apply-to-all (3D) and is accessed with same dimensions that appear in LHS (but in a different order)', () => {
      const vars = readInlineModel(`
        DimA: A1, A2 ~~|
        DimB: B1, B2 ~~|
        DimC: C1, C2, C3 ~~|
        SubC: C2, C3 ~~|
        x[DimA, DimC, DimB] = 1 ~~|
        y[SubC, DimB, DimA] = x[DimA, SubC, DimB] ~~|
      `)
      expect(vars.size).toBe(3)
      expect(genC(vars.get('_x'), 'init-constants')).toEqual([
        'for (size_t i = 0; i < 2; i++) {',
        'for (size_t j = 0; j < 3; j++) {',
        'for (size_t k = 0; k < 2; k++) {',
        '_x[i][j][k] = 1.0;',
        '}',
        '}',
        '}'
      ])
      expect(genC(vars.get('_y[_c2,_dimb,_dima]'), 'init-constants')).toEqual([
        'for (size_t i = 0; i < 2; i++) {',
        'for (size_t j = 0; j < 2; j++) {',
        '_y[1][i][j] = _x[j][1][i];',
        '}',
        '}'
      ])
      expect(genC(vars.get('_y[_c3,_dimb,_dima]'), 'init-constants')).toEqual([
        'for (size_t i = 0; i < 2; i++) {',
        'for (size_t j = 0; j < 2; j++) {',
        '_y[2][i][j] = _x[j][2][i];',
        '}',
        '}'
      ])
    })

    // This test is based on the example from #278
    it('should work when RHS variable is NON-apply-to-all (2D) and is accessed with 2 different dimensions from LHS that map to the same family', () => {
      const vars = readInlineModel(`
        Scenario: S1, S2 ~~|
        Sector: A1, A2, A3 ~~|
        Supplying Sector: A1, A2 -> Producing Sector ~~|
        Producing Sector: A1, A2 -> Supplying Sector ~~|
        x[A1,A1] = 101 ~~|
        x[A1,A2] = 102 ~~|
        x[A1,A3] = 103 ~~|
        x[A2,A1] = 201 ~~|
        x[A2,A2] = 202 ~~|
        x[A2,A3] = 203 ~~|
        x[A3,A1] = 301 ~~|
        x[A3,A2] = 302 ~~|
        x[A3,A3] = 303 ~~|
        y[S1] = 1000 ~~|
        y[S2] = 2000 ~~|
        z[Scenario, Supplying Sector, Producing Sector] =
          y[Scenario] + x[Supplying Sector, Producing Sector]
          ~~|
      `)
      expect(vars.size).toBe(15)
      expect(genC(vars.get('_x[_a1,_a1]'), 'init-constants')).toEqual(['_x[0][0] = 101.0;'])
      expect(genC(vars.get('_x[_a1,_a2]'), 'init-constants')).toEqual(['_x[0][1] = 102.0;'])
      expect(genC(vars.get('_x[_a1,_a3]'), 'init-constants')).toEqual(['_x[0][2] = 103.0;'])
      expect(genC(vars.get('_x[_a2,_a1]'), 'init-constants')).toEqual(['_x[1][0] = 201.0;'])
      expect(genC(vars.get('_x[_a2,_a2]'), 'init-constants')).toEqual(['_x[1][1] = 202.0;'])
      expect(genC(vars.get('_x[_a2,_a3]'), 'init-constants')).toEqual(['_x[1][2] = 203.0;'])
      expect(genC(vars.get('_x[_a3,_a1]'), 'init-constants')).toEqual(['_x[2][0] = 301.0;'])
      expect(genC(vars.get('_x[_a3,_a2]'), 'init-constants')).toEqual(['_x[2][1] = 302.0;'])
      expect(genC(vars.get('_x[_a3,_a3]'), 'init-constants')).toEqual(['_x[2][2] = 303.0;'])
      expect(genC(vars.get('_y[_s1]'), 'init-constants')).toEqual(['_y[0] = 1000.0;'])
      expect(genC(vars.get('_y[_s2]'), 'init-constants')).toEqual(['_y[1] = 2000.0;'])
      expect(genC(vars.get('_z[_scenario,_a1,_a1]'))).toEqual([
        'for (size_t i = 0; i < 2; i++) {',
        '_z[i][0][0] = _y[i] + _x[0][0];',
        '}'
      ])
      expect(genC(vars.get('_z[_scenario,_a1,_a2]'))).toEqual([
        'for (size_t i = 0; i < 2; i++) {',
        '_z[i][0][1] = _y[i] + _x[0][1];',
        '}'
      ])
      expect(genC(vars.get('_z[_scenario,_a2,_a1]'))).toEqual([
        'for (size_t i = 0; i < 2; i++) {',
        '_z[i][1][0] = _y[i] + _x[1][0];',
        '}'
      ])
      expect(genC(vars.get('_z[_scenario,_a2,_a2]'))).toEqual([
        'for (size_t i = 0; i < 2; i++) {',
        '_z[i][1][1] = _y[i] + _x[1][1];',
        '}'
      ])
    })
  })

  //
  // NOTE: This is the end of the "should work for {0,1,2,3}D variable" tests.
  //

  it('should work when valid input and output variable names are provided in spec file', () => {
    const vars = readInlineModel(
      `
        DimA: A1, A2 ~~|
        A[DimA] = 10, 20 ~~|
        B = 30 ~~|
        C = 40 ~~|
      `,
      {
        inputVarNames: ['B'],
        outputVarNames: ['A[A1]']
      }
    )
    expect(vars.size).toBe(3)
    expect(genC(vars.get('_a[_a1]'), 'init-constants')).toEqual(['_a[0] = 10.0;'])
    expect(genC(vars.get('_a[_a2]'), 'init-constants')).toEqual(['_a[1] = 20.0;'])
    expect(genC(vars.get('_b'), 'init-constants')).toEqual(['_b = 30.0;'])
  })

  it('should work when valid input variable name with subscript is provided in spec file', () => {
    const vars = readInlineModel(
      `
        DimA: A1, A2 ~~|
        A[DimA] = 10, 20 ~~|
        B[DimA] = A[DimA] + 1 ~~|
      `,
      {
        inputVarNames: ['A[A1]'],
        outputVarNames: ['B[A1]', 'B[A2]']
      }
    )
    expect(vars.size).toBe(3)
    expect(genC(vars.get('_a[_a1]'), 'init-constants')).toEqual(['_a[0] = 10.0;'])
    expect(genC(vars.get('_a[_a2]'), 'init-constants')).toEqual(['_a[1] = 20.0;'])
    expect(genC(vars.get('_b'), 'eval')).toEqual(['for (size_t i = 0; i < 2; i++) {', '_b[i] = _a[i] + 1.0;', '}'])
  })

  it('should throw error when unknown input variable name is provided in spec file', () => {
    expect(() =>
      readInlineModel(
        `
          DimA: A1, A2 ~~|
          A[DimA] = 10, 20 ~~|
          B = 30 ~~|
        `,
        {
          // TODO: We should also check that an error is thrown if the input variable
          // includes subscripts and is invalid, but currently the `checkSpecVars`
          // function skips those
          inputVarNames: ['C'],
          outputVarNames: ['A[A1]']
        }
      )
    ).toThrow(
      'The input variable _c was declared in spec.json, but no matching variable was found in the model or external data sources'
    )
  })

  it('should throw error when unknown output variable name is provided in spec file', () => {
    expect(() =>
      readInlineModel(
        `
          DimA: A1, A2 ~~|
          A[DimA] = 10, 20 ~~|
          B = 30 ~~|
        `,
        {
          inputVarNames: ['B'],
          // TODO: We should also check that an error is thrown if the output variable
          // includes subscripts and is invalid, but currently the `checkSpecVars`
          // function skips those
          outputVarNames: ['C']
        }
      )
    ).toThrow(
      'The output variable _c was declared in spec.json, but no matching variable was found in the model or external data sources'
    )
  })

  it('should work for ABS function', () => {
    const vars = readInlineModel(`
      x = 1 ~~|
      y = ABS(x) ~~|
    `)
    expect(vars.size).toBe(2)
    expect(genC(vars.get('_x'))).toEqual(['_x = 1.0;'])
    expect(genC(vars.get('_y'))).toEqual(['_y = _ABS(_x);'])
  })

  it('should work for ACTIVE INITIAL function', () => {
    const vars = readInlineModel(`
      Initial Target Capacity = 1 ~~|
      Capacity = 2 ~~|
      Target Capacity = ACTIVE INITIAL(Capacity, Initial Target Capacity) ~~|
    `)
    expect(vars.size).toBe(3)
    expect(genC(vars.get('_initial_target_capacity'))).toEqual(['_initial_target_capacity = 1.0;'])
    expect(genC(vars.get('_capacity'))).toEqual(['_capacity = 2.0;'])
    expect(genC(vars.get('_target_capacity'), 'init-levels')).toEqual(['_target_capacity = _initial_target_capacity;'])
    expect(genC(vars.get('_target_capacity'), 'eval')).toEqual(['_target_capacity = _capacity;'])
  })

  // Note the following from the Vensim documentation for allocation with multiple subscripts
  // (from https://www.vensim.com/documentation/24337.html)
  //   You can use ALLOCATE AVAILABLE with multiple subscripts, but the additional subscripts must
  //   all come before those active in the allocation.
  //   ...
  //   In the above example the subscript order item,branch is not the natural subscript order.
  //   Normally big things come first, then small things so branch,item would be a more common choice.
  //   However, if you use the subscript order branch,item it won’t work.  You can use this in other
  //   model variables but not in the input to the ALLOCATE AVAILABLE function and not for the result.
  // This restriction likely exists due to the fact that the allocation needs to happen over a
  // specific dimension.  We will make the subscript ordering in the following test models match
  // the examples from the Vensim documentation (item then branch).

  it('should work for ALLOCATE AVAILABLE function (1D LHS, 1D demand, 2D pp, non-subscripted avail)', () => {
    const vars = readInlineModel(`
      branch: Boston, Dayton, Fresno ~~|
      pprofile: ptype, ppriority ~~|
      supply available = 200 ~~|
      demand[branch] = 500,300,750 ~~|
      priority[Boston,pprofile] = 3,5 ~~|
      priority[Dayton,pprofile] = 3,7 ~~|
      priority[Fresno,pprofile] = 3,3 ~~|
      shipments[branch] = ALLOCATE AVAILABLE(demand[branch], priority[branch,ptype], supply available) ~~|
    `)
    expect(vars.size).toBe(11)
    expect(genC(vars.get('_supply_available'))).toEqual(['_supply_available = 200.0;'])
    expect(genC(vars.get('_demand[_boston]'))).toEqual(['_demand[0] = 500.0;'])
    expect(genC(vars.get('_demand[_dayton]'))).toEqual(['_demand[1] = 300.0;'])
    expect(genC(vars.get('_demand[_fresno]'))).toEqual(['_demand[2] = 750.0;'])
    expect(genC(vars.get('_priority[_boston,_ptype]'))).toEqual(['_priority[0][0] = 3.0;'])
    expect(genC(vars.get('_priority[_boston,_ppriority]'))).toEqual(['_priority[0][1] = 5.0;'])
    expect(genC(vars.get('_priority[_dayton,_ptype]'))).toEqual(['_priority[1][0] = 3.0;'])
    expect(genC(vars.get('_priority[_dayton,_ppriority]'))).toEqual(['_priority[1][1] = 7.0;'])
    expect(genC(vars.get('_priority[_fresno,_ptype]'))).toEqual(['_priority[2][0] = 3.0;'])
    expect(genC(vars.get('_priority[_fresno,_ppriority]'))).toEqual(['_priority[2][1] = 3.0;'])
    expect(genC(vars.get('_shipments'))).toEqual([
      'double* __t1 = _ALLOCATE_AVAILABLE(_demand, (double*)_priority, _supply_available, 3);',
      'for (size_t i = 0; i < 3; i++) {',
      '_shipments[i] = __t1[_branch[i]];',
      '}'
    ])
  })

  it('should work for ALLOCATE AVAILABLE function (1D LHS, 1D demand, 3D pp with specific first subscript, non-subscripted avail)', () => {
    const vars = readInlineModel(`
      branch: Boston, Dayton, Fresno ~~|
      item: Item1, Item2 ~~|
      pprofile: ptype, ppriority ~~|
      supply available = 200 ~~|
      demand[branch] = 500,300,750 ~~|
      priority[Item1,Boston,pprofile] = 3,5 ~~|
      priority[Item1,Dayton,pprofile] = 3,7 ~~|
      priority[Item1,Fresno,pprofile] = 3,3 ~~|
      priority[Item2,Boston,pprofile] = 3,6 ~~|
      priority[Item2,Dayton,pprofile] = 3,8 ~~|
      priority[Item2,Fresno,pprofile] = 3,4 ~~|
      item 1 shipments[branch] = ALLOCATE AVAILABLE(demand[branch], priority[Item1,branch,ptype], supply available) ~~|
      item 2 shipments[branch] = ALLOCATE AVAILABLE(demand[branch], priority[Item2,branch,ptype], supply available) ~~|
    `)
    expect(genC(vars.get('_supply_available'))).toEqual(['_supply_available = 200.0;'])
    expect(genC(vars.get('_demand[_boston]'))).toEqual(['_demand[0] = 500.0;'])
    expect(genC(vars.get('_demand[_dayton]'))).toEqual(['_demand[1] = 300.0;'])
    expect(genC(vars.get('_demand[_fresno]'))).toEqual(['_demand[2] = 750.0;'])
    expect(genC(vars.get('_priority[_item1,_boston,_ptype]'))).toEqual(['_priority[0][0][0] = 3.0;'])
    expect(genC(vars.get('_priority[_item1,_boston,_ppriority]'))).toEqual(['_priority[0][0][1] = 5.0;'])
    expect(genC(vars.get('_priority[_item1,_dayton,_ptype]'))).toEqual(['_priority[0][1][0] = 3.0;'])
    expect(genC(vars.get('_priority[_item1,_dayton,_ppriority]'))).toEqual(['_priority[0][1][1] = 7.0;'])
    expect(genC(vars.get('_priority[_item1,_fresno,_ptype]'))).toEqual(['_priority[0][2][0] = 3.0;'])
    expect(genC(vars.get('_priority[_item1,_fresno,_ppriority]'))).toEqual(['_priority[0][2][1] = 3.0;'])
    expect(genC(vars.get('_priority[_item2,_boston,_ptype]'))).toEqual(['_priority[1][0][0] = 3.0;'])
    expect(genC(vars.get('_priority[_item2,_boston,_ppriority]'))).toEqual(['_priority[1][0][1] = 6.0;'])
    expect(genC(vars.get('_priority[_item2,_dayton,_ptype]'))).toEqual(['_priority[1][1][0] = 3.0;'])
    expect(genC(vars.get('_priority[_item2,_dayton,_ppriority]'))).toEqual(['_priority[1][1][1] = 8.0;'])
    expect(genC(vars.get('_priority[_item2,_fresno,_ptype]'))).toEqual(['_priority[1][2][0] = 3.0;'])
    expect(genC(vars.get('_priority[_item2,_fresno,_ppriority]'))).toEqual(['_priority[1][2][1] = 4.0;'])
    expect(genC(vars.get('_item_1_shipments'))).toEqual([
      'double* __t1 = _ALLOCATE_AVAILABLE(_demand, (double*)_priority[0], _supply_available, 3);',
      'for (size_t i = 0; i < 3; i++) {',
      '_item_1_shipments[i] = __t1[_branch[i]];',
      '}'
    ])
    expect(genC(vars.get('_item_2_shipments'))).toEqual([
      'double* __t2 = _ALLOCATE_AVAILABLE(_demand, (double*)_priority[1], _supply_available, 3);',
      'for (size_t i = 0; i < 3; i++) {',
      '_item_2_shipments[i] = __t2[_branch[i]];',
      '}'
    ])
  })

  it('should work for ALLOCATE AVAILABLE function (2D LHS, 2D demand, 2D pp, non-subscripted avail)', () => {
    const vars = readInlineModel(`
      branch: Boston, Dayton, Fresno ~~|
      item: Item1, Item2 ~~|
      pprofile: ptype, ppriority ~~|
      supply available = 200 ~~|
      demand[item,branch] = 500,300,750;501,301,751; ~~|
      priority[Boston,pprofile] = 3,5 ~~|
      priority[Dayton,pprofile] = 3,7 ~~|
      priority[Fresno,pprofile] = 3,3 ~~|
      shipments[item,branch] = ALLOCATE AVAILABLE(demand[item,branch], priority[branch,ptype], supply available) ~~|
    `)
    expect(vars.size).toBe(14)
    expect(genC(vars.get('_supply_available'))).toEqual(['_supply_available = 200.0;'])
    expect(genC(vars.get('_demand[_item1,_boston]'))).toEqual(['_demand[0][0] = 500.0;'])
    expect(genC(vars.get('_demand[_item1,_dayton]'))).toEqual(['_demand[0][1] = 300.0;'])
    expect(genC(vars.get('_demand[_item1,_fresno]'))).toEqual(['_demand[0][2] = 750.0;'])
    expect(genC(vars.get('_demand[_item2,_boston]'))).toEqual(['_demand[1][0] = 501.0;'])
    expect(genC(vars.get('_demand[_item2,_dayton]'))).toEqual(['_demand[1][1] = 301.0;'])
    expect(genC(vars.get('_demand[_item2,_fresno]'))).toEqual(['_demand[1][2] = 751.0;'])
    expect(genC(vars.get('_priority[_boston,_ptype]'))).toEqual(['_priority[0][0] = 3.0;'])
    expect(genC(vars.get('_priority[_boston,_ppriority]'))).toEqual(['_priority[0][1] = 5.0;'])
    expect(genC(vars.get('_priority[_dayton,_ptype]'))).toEqual(['_priority[1][0] = 3.0;'])
    expect(genC(vars.get('_priority[_dayton,_ppriority]'))).toEqual(['_priority[1][1] = 7.0;'])
    expect(genC(vars.get('_priority[_fresno,_ptype]'))).toEqual(['_priority[2][0] = 3.0;'])
    expect(genC(vars.get('_priority[_fresno,_ppriority]'))).toEqual(['_priority[2][1] = 3.0;'])
    expect(genC(vars.get('_shipments'))).toEqual([
      'for (size_t i = 0; i < 2; i++) {',
      'double* __t1 = _ALLOCATE_AVAILABLE(_demand[i], (double*)_priority, _supply_available, 3);',
      'for (size_t j = 0; j < 3; j++) {',
      '_shipments[i][j] = __t1[_branch[j]];',
      '}',
      '}'
    ])
  })

  it('should work for ALLOCATE AVAILABLE function (2D LHS, 2D demand, 3D pp, 1D avail)', () => {
    const vars = readInlineModel(`
      branch: Boston, Dayton, Fresno ~~|
      item: Item1, Item2 ~~|
      pprofile: ptype, ppriority ~~|
      supply available[item] = 200,400 ~~|
      demand[item,branch] = 500,300,750;501,301,751; ~~|
      priority[Item1,Boston,pprofile] = 3,5 ~~|
      priority[Item1,Dayton,pprofile] = 3,7 ~~|
      priority[Item1,Fresno,pprofile] = 3,3 ~~|
      priority[Item2,Boston,pprofile] = 3,6 ~~|
      priority[Item2,Dayton,pprofile] = 3,8 ~~|
      priority[Item2,Fresno,pprofile] = 3,4 ~~|
      shipments[item,branch] = ALLOCATE AVAILABLE(demand[item,branch], priority[item,branch,ptype], supply available[item]) ~~|
    `)
    expect(vars.size).toBe(21)
    expect(genC(vars.get('_supply_available[_item1]'))).toEqual(['_supply_available[0] = 200.0;'])
    expect(genC(vars.get('_supply_available[_item2]'))).toEqual(['_supply_available[1] = 400.0;'])
    expect(genC(vars.get('_demand[_item1,_boston]'))).toEqual(['_demand[0][0] = 500.0;'])
    expect(genC(vars.get('_demand[_item1,_dayton]'))).toEqual(['_demand[0][1] = 300.0;'])
    expect(genC(vars.get('_demand[_item1,_fresno]'))).toEqual(['_demand[0][2] = 750.0;'])
    expect(genC(vars.get('_demand[_item2,_boston]'))).toEqual(['_demand[1][0] = 501.0;'])
    expect(genC(vars.get('_demand[_item2,_dayton]'))).toEqual(['_demand[1][1] = 301.0;'])
    expect(genC(vars.get('_demand[_item2,_fresno]'))).toEqual(['_demand[1][2] = 751.0;'])
    expect(genC(vars.get('_priority[_item1,_boston,_ptype]'))).toEqual(['_priority[0][0][0] = 3.0;'])
    expect(genC(vars.get('_priority[_item1,_boston,_ppriority]'))).toEqual(['_priority[0][0][1] = 5.0;'])
    expect(genC(vars.get('_priority[_item1,_dayton,_ptype]'))).toEqual(['_priority[0][1][0] = 3.0;'])
    expect(genC(vars.get('_priority[_item1,_dayton,_ppriority]'))).toEqual(['_priority[0][1][1] = 7.0;'])
    expect(genC(vars.get('_priority[_item1,_fresno,_ptype]'))).toEqual(['_priority[0][2][0] = 3.0;'])
    expect(genC(vars.get('_priority[_item1,_fresno,_ppriority]'))).toEqual(['_priority[0][2][1] = 3.0;'])
    expect(genC(vars.get('_priority[_item2,_boston,_ptype]'))).toEqual(['_priority[1][0][0] = 3.0;'])
    expect(genC(vars.get('_priority[_item2,_boston,_ppriority]'))).toEqual(['_priority[1][0][1] = 6.0;'])
    expect(genC(vars.get('_priority[_item2,_dayton,_ptype]'))).toEqual(['_priority[1][1][0] = 3.0;'])
    expect(genC(vars.get('_priority[_item2,_dayton,_ppriority]'))).toEqual(['_priority[1][1][1] = 8.0;'])
    expect(genC(vars.get('_priority[_item2,_fresno,_ptype]'))).toEqual(['_priority[1][2][0] = 3.0;'])
    expect(genC(vars.get('_priority[_item2,_fresno,_ppriority]'))).toEqual(['_priority[1][2][1] = 4.0;'])
    expect(genC(vars.get('_shipments'))).toEqual([
      'for (size_t i = 0; i < 2; i++) {',
      'double* __t1 = _ALLOCATE_AVAILABLE(_demand[i], (double*)_priority[i], _supply_available[i], 3);',
      'for (size_t j = 0; j < 3; j++) {',
      '_shipments[i][j] = __t1[_branch[j]];',
      '}',
      '}'
    ])
  })

  it('should work for ARCCOS function', () => {
    const vars = readInlineModel(`
      x = 1 ~~|
      y = ARCCOS(x) ~~|
    `)
    expect(vars.size).toBe(2)
    expect(genC(vars.get('_x'))).toEqual(['_x = 1.0;'])
    expect(genC(vars.get('_y'))).toEqual(['_y = _ARCCOS(_x);'])
  })

  it('should work for ARCSIN function', () => {
    const vars = readInlineModel(`
      x = 1 ~~|
      y = ARCSIN(x) ~~|
    `)
    expect(vars.size).toBe(2)
    expect(genC(vars.get('_x'))).toEqual(['_x = 1.0;'])
    expect(genC(vars.get('_y'))).toEqual(['_y = _ARCSIN(_x);'])
  })

  it('should work for ARCTAN function', () => {
    const vars = readInlineModel(`
      x = 1 ~~|
      y = ARCTAN(x) ~~|
    `)
    expect(vars.size).toBe(2)
    expect(genC(vars.get('_x'))).toEqual(['_x = 1.0;'])
    expect(genC(vars.get('_y'))).toEqual(['_y = _ARCTAN(_x);'])
  })

  it('should work for COS function', () => {
    const vars = readInlineModel(`
      x = 1 ~~|
      y = COS(x) ~~|
    `)
    expect(vars.size).toBe(2)
    expect(genC(vars.get('_x'))).toEqual(['_x = 1.0;'])
    expect(genC(vars.get('_y'))).toEqual(['_y = _COS(_x);'])
  })

  // TODO: Subscripted variants
  it('should work for DELAY1 function', () => {
    const vars = readInlineModel(`
      x = 1 ~~|
      y = DELAY1(x, 5) ~~|
    `)
    expect(vars.size).toBe(4)
    expect(genC(vars.get('_x'))).toEqual(['_x = 1.0;'])
    expect(genC(vars.get('__level1'), 'init-levels')).toEqual(['__level1 = _x * 5.0;'])
    expect(genC(vars.get('__level1'), 'eval')).toEqual(['__level1 = _INTEG(__level1, _x - _y);'])
    expect(genC(vars.get('__aux1'), 'eval')).toEqual(['__aux1 = 5.0;'])
    expect(genC(vars.get('_y'))).toEqual(['_y = (__level1 / __aux1);'])
  })

  it('should work for DELAY1I function', () => {
    const vars = readInlineModel(`
      x = 1 ~~|
      init = 2 ~~|
      y = DELAY1I(x, 5, init) ~~|
    `)
    expect(vars.size).toBe(5)
    expect(genC(vars.get('_x'))).toEqual(['_x = 1.0;'])
    expect(genC(vars.get('_init'))).toEqual(['_init = 2.0;'])
    expect(genC(vars.get('__level1'), 'init-levels')).toEqual(['__level1 = _init * 5.0;'])
    expect(genC(vars.get('__level1'), 'eval')).toEqual(['__level1 = _INTEG(__level1, _x - _y);'])
    expect(genC(vars.get('__aux1'), 'eval')).toEqual(['__aux1 = 5.0;'])
    expect(genC(vars.get('_y'))).toEqual(['_y = (__level1 / __aux1);'])
  })

  it('should work for DELAY3 function', () => {
    const vars = readInlineModel(`
      x = 1 ~~|
      y = DELAY3(x, 5) ~~|
    `)
    expect(vars.size).toBe(9)
    expect(genC(vars.get('_x'))).toEqual(['_x = 1.0;'])
    expect(genC(vars.get('__level1'), 'init-levels')).toEqual(['__level1 = _x * ((5.0) / 3.0);'])
    expect(genC(vars.get('__level1'), 'eval')).toEqual(['__level1 = _INTEG(__level1, _x - __aux1);'])
    expect(genC(vars.get('__level2'), 'init-levels')).toEqual(['__level2 = _x * ((5.0) / 3.0);'])
    expect(genC(vars.get('__level2'), 'eval')).toEqual(['__level2 = _INTEG(__level2, __aux1 - __aux2);'])
    expect(genC(vars.get('__level3'), 'init-levels')).toEqual(['__level3 = _x * ((5.0) / 3.0);'])
    expect(genC(vars.get('__level3'), 'eval')).toEqual(['__level3 = _INTEG(__level3, __aux2 - __aux3);'])
    expect(genC(vars.get('__aux1'), 'eval')).toEqual(['__aux1 = __level1 / ((5.0) / 3.0);'])
    expect(genC(vars.get('__aux2'), 'eval')).toEqual(['__aux2 = __level2 / ((5.0) / 3.0);'])
    expect(genC(vars.get('__aux3'), 'eval')).toEqual(['__aux3 = __level3 / ((5.0) / 3.0);'])
    expect(genC(vars.get('__aux4'), 'eval')).toEqual(['__aux4 = ((5.0) / 3.0);'])
    expect(genC(vars.get('_y'))).toEqual(['_y = (__level3 / __aux4);'])
  })

  it('should work for DELAY3I function', () => {
    const vars = readInlineModel(`
      x = 1 ~~|
      init = 2 ~~|
      y = DELAY3I(x, 5, init) ~~|
    `)
    expect(vars.size).toBe(10)
    expect(genC(vars.get('_x'))).toEqual(['_x = 1.0;'])
    expect(genC(vars.get('_init'))).toEqual(['_init = 2.0;'])
    expect(genC(vars.get('__level1'), 'init-levels')).toEqual(['__level1 = _init * ((5.0) / 3.0);'])
    expect(genC(vars.get('__level1'), 'eval')).toEqual(['__level1 = _INTEG(__level1, _x - __aux1);'])
    expect(genC(vars.get('__level2'), 'init-levels')).toEqual(['__level2 = _init * ((5.0) / 3.0);'])
    expect(genC(vars.get('__level2'), 'eval')).toEqual(['__level2 = _INTEG(__level2, __aux1 - __aux2);'])
    expect(genC(vars.get('__level3'), 'init-levels')).toEqual(['__level3 = _init * ((5.0) / 3.0);'])
    expect(genC(vars.get('__level3'), 'eval')).toEqual(['__level3 = _INTEG(__level3, __aux2 - __aux3);'])
    expect(genC(vars.get('__aux1'), 'eval')).toEqual(['__aux1 = __level1 / ((5.0) / 3.0);'])
    expect(genC(vars.get('__aux2'), 'eval')).toEqual(['__aux2 = __level2 / ((5.0) / 3.0);'])
    expect(genC(vars.get('__aux3'), 'eval')).toEqual(['__aux3 = __level3 / ((5.0) / 3.0);'])
    expect(genC(vars.get('__aux4'), 'eval')).toEqual(['__aux4 = ((5.0) / 3.0);'])
    expect(genC(vars.get('_y'))).toEqual(['_y = (__level3 / __aux4);'])
  })

  it('should work for DELAY3I function (one dimension)', () => {
    const vars = readInlineModel(`
      DimA: A1, A2 ~~|
      x[DimA] = 1, 2 ~~|
      init[DimA] = 2, 3 ~~|
      y[DimA] = DELAY3I(x[DimA], 5, init[DimA]) ~~|
    `)
    expect(vars.size).toBe(12)
    expect(genC(vars.get('_x[_a1]'))).toEqual(['_x[0] = 1.0;'])
    expect(genC(vars.get('_x[_a2]'))).toEqual(['_x[1] = 2.0;'])
    expect(genC(vars.get('_init[_a1]'))).toEqual(['_init[0] = 2.0;'])
    expect(genC(vars.get('_init[_a2]'))).toEqual(['_init[1] = 3.0;'])
    expect(genC(vars.get('__level1'), 'init-levels')).toEqual([
      'for (size_t i = 0; i < 2; i++) {',
      '__level1[i] = _init[i] * ((5.0) / 3.0);',
      '}'
    ])
    expect(genC(vars.get('__level1'), 'eval')).toEqual([
      'for (size_t i = 0; i < 2; i++) {',
      '__level1[i] = _INTEG(__level1[i], _x[i] - __aux1[i]);',
      '}'
    ])
    expect(genC(vars.get('__level2'), 'init-levels')).toEqual([
      'for (size_t i = 0; i < 2; i++) {',
      '__level2[i] = _init[i] * ((5.0) / 3.0);',
      '}'
    ])
    expect(genC(vars.get('__level2'), 'eval')).toEqual([
      'for (size_t i = 0; i < 2; i++) {',
      '__level2[i] = _INTEG(__level2[i], __aux1[i] - __aux2[i]);',
      '}'
    ])
    expect(genC(vars.get('__level3'), 'init-levels')).toEqual([
      'for (size_t i = 0; i < 2; i++) {',
      '__level3[i] = _init[i] * ((5.0) / 3.0);',
      '}'
    ])
    expect(genC(vars.get('__level3'), 'eval')).toEqual([
      'for (size_t i = 0; i < 2; i++) {',
      '__level3[i] = _INTEG(__level3[i], __aux2[i] - __aux3[i]);',
      '}'
    ])
    expect(genC(vars.get('__aux1'), 'eval')).toEqual([
      'for (size_t i = 0; i < 2; i++) {',
      '__aux1[i] = __level1[i] / ((5.0) / 3.0);',
      '}'
    ])
    expect(genC(vars.get('__aux2'), 'eval')).toEqual([
      'for (size_t i = 0; i < 2; i++) {',
      '__aux2[i] = __level2[i] / ((5.0) / 3.0);',
      '}'
    ])
    expect(genC(vars.get('__aux3'), 'eval')).toEqual([
      'for (size_t i = 0; i < 2; i++) {',
      '__aux3[i] = __level3[i] / ((5.0) / 3.0);',
      '}'
    ])
    expect(genC(vars.get('__aux4'), 'eval')).toEqual([
      'for (size_t i = 0; i < 2; i++) {',
      '__aux4[i] = ((5.0) / 3.0);',
      '}'
    ])
    expect(genC(vars.get('_y'))).toEqual([
      'for (size_t i = 0; i < 2; i++) {',
      '_y[i] = (__level3[i] / __aux4[i]);',
      '}'
    ])
  })

  it('should work for DELAY FIXED function', () => {
    const vars = readInlineModel(`
      x = 1 ~~|
      init = 2 ~~|
      y = DELAY FIXED(x, 5, init) ~~|
    `)
    expect(vars.size).toBe(3)
    expect(genC(vars.get('_x'))).toEqual(['_x = 1.0;'])
    expect(genC(vars.get('_init'))).toEqual(['_init = 2.0;'])
    expect(genC(vars.get('_y'), 'init-levels')).toEqual([
      '_y = _init;',
      '__fixed_delay1 = __new_fixed_delay(__fixed_delay1, 5.0, _init);'
    ])
    expect(genC(vars.get('_y'), 'eval')).toEqual(['_y = _DELAY_FIXED(_x, __fixed_delay1);'])
  })

  it('should work for DEPRECIATE STRAIGHTLINE function', () => {
    const vars = readInlineModel(`
      dtime = 20 ~~|
      Capacity Cost = 1000 ~~|
      New Capacity = 2000 ~~|
      stream = Capacity Cost * New Capacity ~~|
      Depreciated Amount = DEPRECIATE STRAIGHTLINE(stream, dtime, 1, 0) ~~|
    `)
    expect(vars.size).toBe(5)
    expect(genC(vars.get('_dtime'))).toEqual(['_dtime = 20.0;'])
    expect(genC(vars.get('_capacity_cost'))).toEqual(['_capacity_cost = 1000.0;'])
    expect(genC(vars.get('_new_capacity'))).toEqual(['_new_capacity = 2000.0;'])
    expect(genC(vars.get('_stream'))).toEqual(['_stream = _capacity_cost * _new_capacity;'])
    expect(genC(vars.get('_depreciated_amount'), 'init-levels')).toEqual([
      '_depreciated_amount = 0.0;',
      '__depreciation1 = __new_depreciation(__depreciation1, _dtime, 0.0);'
    ])
    expect(genC(vars.get('_depreciated_amount'), 'eval')).toEqual([
      '_depreciated_amount = _DEPRECIATE_STRAIGHTLINE(_stream, __depreciation1);'
    ])
  })

  it('should work for ELMCOUNT function', () => {
    const vars = readInlineModel(`
      DimA: A1, A2, A3 ~~|
      x = ELMCOUNT(DimA) ~~|
    `)
    expect(vars.size).toBe(1)
    expect(genC(vars.get('_x'))).toEqual(['_x = 3;'])
  })

  it('should work for EXP function', () => {
    const vars = readInlineModel(`
      x = 1 ~~|
      y = EXP(x) ~~|
    `)
    expect(vars.size).toBe(2)
    expect(genC(vars.get('_x'))).toEqual(['_x = 1.0;'])
    expect(genC(vars.get('_y'))).toEqual(['_y = _EXP(_x);'])
  })

  it('should work for GAME function (no dimensions)', () => {
    const vars = readInlineModel(`
      x = 1 ~~|
      y = GAME(x) ~~|
    `)
    expect(vars.size).toBe(3)
    expect(genC(vars.get('_x'))).toEqual(['_x = 1.0;'])
    expect(genC(vars.get('_y'))).toEqual(['_y = _GAME(_y_game_inputs, _x);'])
  })

  it('should work for GAME function (1D)', () => {
    const vars = readInlineModel(`
      DimA: A1, A2 ~~|
      x[DimA] = 1, 2 ~~|
      y[DimA] = GAME(x[DimA]) ~~|
    `)
    expect(vars.size).toBe(4)
    expect(genC(vars.get('_x[_a1]'))).toEqual(['_x[0] = 1.0;'])
    expect(genC(vars.get('_x[_a2]'))).toEqual(['_x[1] = 2.0;'])
    expect(genC(vars.get('_y'))).toEqual([
      'for (size_t i = 0; i < 2; i++) {',
      '_y[i] = _GAME(_y_game_inputs[i], _x[i]);',
      '}'
    ])
  })

  it('should work for GAME function (2D)', () => {
    const vars = readInlineModel(`
      DimA: A1, A2 ~~|
      DimB: B1, B2 ~~|
      a[DimA] = 1, 2 ~~|
      b[DimB] = 1, 2 ~~|
      y[DimA, DimB] = GAME(a[DimA] + b[DimB]) ~~|
    `)
    expect(vars.size).toBe(6)
    expect(genC(vars.get('_a[_a1]'))).toEqual(['_a[0] = 1.0;'])
    expect(genC(vars.get('_a[_a2]'))).toEqual(['_a[1] = 2.0;'])
    expect(genC(vars.get('_b[_b1]'))).toEqual(['_b[0] = 1.0;'])
    expect(genC(vars.get('_b[_b2]'))).toEqual(['_b[1] = 2.0;'])
    expect(genC(vars.get('_y'))).toEqual([
      'for (size_t i = 0; i < 2; i++) {',
      'for (size_t j = 0; j < 2; j++) {',
      '_y[i][j] = _GAME(_y_game_inputs[i][j], _a[i] + _b[j]);',
      '}',
      '}'
    ])
  })

  it('should work for GAMMA LN function', () => {
    const vars = readInlineModel(`
      x = 1 ~~|
      y = GAMMA LN(x) ~~|
    `)
    expect(vars.size).toBe(2)
    expect(genC(vars.get('_x'))).toEqual(['_x = 1.0;'])
    expect(genC(vars.get('_y'))).toEqual(['_y = _GAMMA_LN(_x);'])
  })

  describe('should work for GET DATA BETWEEN TIMES function', () => {
    const extData: ExtData = new Map([
      [
        '_x',
        new Map([
          [0, 0],
          [1, 2],
          [2, 5]
        ])
      ]
    ])

    function verify(mode: number): void {
      const vars = readInlineModel(
        `
        x ~~|
        y = GET DATA BETWEEN TIMES(x, Time, ${mode}) ~~|
      `,
        { extData }
      )
      expect(vars.size).toBe(2)
      expect(genC(vars.get('_x'), 'decl', { extData })).toEqual([
        'double _x_data_[6] = { 0.0, 0.0, 1.0, 2.0, 2.0, 5.0 };'
      ])
      expect(genC(vars.get('_x'), 'init-lookups', { extData })).toEqual([
        '_x = __new_lookup(3, /*copy=*/false, _x_data_);'
      ])
      expect(genC(vars.get('_y'))).toEqual([`_y = _GET_DATA_BETWEEN_TIMES(_x, _time, ${mode}.0);`])
    }

    it('with mode == Interpolate', () => {
      verify(0)
    })

    it('with mode == Forward', () => {
      verify(1)
    })

    it('with mode == Backward', () => {
      verify(-1)
    })

    // TODO: Ideally we would validate the mode argument during the analyze phase
    // it('with invalid mode', () => {
    //   verify(42) // should throw error
    // })
  })

  // TODO: Ideally we would validate the mode argument during the analyze phase
  // it('should work for GET DATA BETWEEN TIMES function (with invalid mode)', () => {
  //   const vars = readInlineModel(`
  //     x = 1 ~~|
  //     y = GET DATA BETWEEN TIMES(x, Time, 42) ~~|
  //   `)
  //   expect(vars.size).toBe(2)
  //   expect(genC(vars.get('_x'))).toEqual(['_x = 1.0;'])
  //   expect(genC(vars.get('_y'))).toEqual(['_y = _GET_DATA_BETWEEN_TIMES(_x, _time, 42);'])
  // })

  it('should work for GET DIRECT CONSTANTS function (single value from named csv file)', () => {
    // TODO: Add new csv files for this test so that we don't have to rely on
    // other test models
    const modelDir = sampleModelDir('directconst')
    const vars = readInlineModel(`
      x = GET DIRECT CONSTANTS('data/a.csv', ',', 'B2') ~~|
    `)
    expect(vars.size).toBe(1)
    expect(genC(vars.get('_x'), 'init-constants', { modelDir })).toEqual(['_x = 2050.0;'])
  })

  it('should work for GET DIRECT CONSTANTS function (single value from named xlsx file)', () => {
    const modelDir = sampleModelDir('directconst')
    const vars = readInlineModel(`
      x = GET DIRECT CONSTANTS('data/a.xlsx', 'a', 'B2') ~~|
    `)
    expect(vars.size).toBe(1)
    expect(genC(vars.get('_x'), 'init-constants', { modelDir })).toEqual(['_x = 2050.0;'])
  })

  it('should work for GET DIRECT CONSTANTS function (single value from tagged xlsx file)', () => {
    const modelDir = sampleModelDir('directconst')
    const opts = {
      modelDir,
      directDataSpec: new Map([['?a', 'data/a.xlsx']])
    }
    const vars = readInlineModel(`
      x = GET DIRECT CONSTANTS('?a', 'a', 'B2') ~~|
    `)
    expect(vars.size).toBe(1)
    expect(genC(vars.get('_x'), 'init-constants', opts)).toEqual(['_x = 2050.0;'])
  })

  it('should work for GET DIRECT CONSTANTS function (single value with lowercase cell reference)', () => {
    const modelDir = sampleModelDir('directconst')
    const vars = readInlineModel(`
      x = GET DIRECT CONSTANTS('data/a.csv', ',', 'b2') ~~|
    `)
    expect(vars.size).toBe(1)
    expect(genC(vars.get('_x'), 'init-constants', { modelDir })).toEqual(['_x = 2050.0;'])
  })

  it('should throw error for GET DIRECT CONSTANTS function (with invalid cell reference)', () => {
    const modelDir = sampleModelDir('directconst')
    const vars = readInlineModel(`
      x = GET DIRECT CONSTANTS('data/a.csv', ',', '++') ~~|
    `)
    expect(vars.size).toBe(1)
    expect(() => genC(vars.get('_x'), 'init-constants', { modelDir })).toThrow(
      `Failed to parse 'cell' argument for GET DIRECT CONSTANTS call for _x: ++`
    )
  })

  it('should work for GET DIRECT CONSTANTS function (1D)', () => {
    const modelDir = sampleModelDir('directconst')
    const vars = readInlineModel(`
      DimB: B1, B2, B3 ~~|
      x[DimB] = GET DIRECT CONSTANTS('data/b.csv', ',', 'B2*') ~~|
    `)
    expect(vars.size).toBe(1)
    expect(genC(vars.get('_x'), 'init-constants', { modelDir })).toEqual([
      '_x[0] = 1.0;',
      '_x[1] = 2.0;',
      '_x[2] = 3.0;'
    ])
  })

  it('should work for GET DIRECT CONSTANTS function (2D)', () => {
    const modelDir = sampleModelDir('directconst')
    const vars = readInlineModel(`
      DimB: B1, B2, B3 ~~|
      DimC: C1, C2 ~~|
      x[DimB, DimC] = GET DIRECT CONSTANTS('data/c.csv', ',', 'B2') ~~|
    `)
    expect(vars.size).toBe(1)
    expect(genC(vars.get('_x'), 'init-constants', { modelDir })).toEqual([
      '_x[0][0] = 1.0;',
      '_x[0][1] = 2.0;',
      '_x[1][0] = 3.0;',
      '_x[1][1] = 4.0;',
      '_x[2][0] = 5.0;',
      '_x[2][1] = 6.0;'
    ])
  })

  it('should work for GET DIRECT CONSTANTS function (separate definitions)', () => {
    const modelDir = sampleModelDir('directconst')
    const vars = readInlineModel(`
      DimA: A1, A2, A3 ~~|
      SubA: A2, A3 ~~|
      DimC: C1, C2 ~~|
      x[DimC, SubA] = GET DIRECT CONSTANTS('data/f.csv',',','B2') ~~|
      x[DimC, DimA] :EXCEPT: [DimC, SubA] = 0 ~~|
    `)
    expect(vars.size).toBe(3)
    expect(genC(vars.get('_x[_dimc,_a1]'), 'init-constants', { modelDir })).toEqual([
      'for (size_t i = 0; i < 2; i++) {',
      '_x[i][0] = 0.0;',
      '}'
    ])
    expect(genC(vars.get('_x[_dimc,_a2]'), 'init-constants', { modelDir })).toEqual([
      '_x[0][1] = 12.0;',
      '_x[1][1] = 22.0;'
    ])
    expect(genC(vars.get('_x[_dimc,_a3]'), 'init-constants', { modelDir })).toEqual([
      '_x[0][2] = 13.0;',
      '_x[1][2] = 23.0;'
    ])
  })

  it('should work for GET DIRECT DATA function (single value from named csv file)', () => {
    const modelDir = sampleModelDir('directdata')
    const opts = {
      modelDir
    }
    const vars = readInlineModel(`
      x = GET DIRECT DATA('g_data.csv', ',', 'A', 'B13') ~~|
      y = x * 10 ~~|
    `)
    expect(vars.size).toBe(2)
    expect(genC(vars.get('_x'), 'init-lookups', opts)).toEqual([
      '_x = __new_lookup(2, /*copy=*/true, (double[]){ 2045.0, 35.0, 2050.0, 47.0 });'
    ])
    expect(genC(vars.get('_y'), 'eval', opts)).toEqual(['_y = _LOOKUP(_x, _time) * 10.0;'])
  })

  it('should work for GET DIRECT DATA function (single value from tagged xlsx file)', () => {
    const modelDir = sampleModelDir('directdata')
    const opts = {
      modelDir
    }
    const vars = readInlineModel(`
      x = GET DIRECT DATA('data.xlsx', 'C Data', 'A', 'B13') ~~|
      y = x * 10 ~~|
    `)
    expect(vars.size).toBe(2)
    expect(genC(vars.get('_x'), 'init-lookups', opts)).toEqual([
      '_x = __new_lookup(2, /*copy=*/true, (double[]){ 2045.0, 35.0, 2050.0, 47.0 });'
    ])
    expect(genC(vars.get('_y'), 'eval', opts)).toEqual(['_y = _LOOKUP(_x, _time) * 10.0;'])
  })

  it('should work for GET DIRECT DATA function (single value from tagged xlsx file)', () => {
    const modelDir = sampleModelDir('directdata')
    const opts = {
      modelDir,
      directDataSpec: new Map([['?data', 'data.xlsx']])
    }
    const vars = readInlineModel(`
      x = GET DIRECT DATA('?data', 'C Data', 'A', 'B13') ~~|
      y = x * 10 ~~|
    `)
    expect(vars.size).toBe(2)
    expect(genC(vars.get('_x'), 'init-lookups', opts)).toEqual([
      '_x = __new_lookup(2, /*copy=*/true, (double[]){ 2045.0, 35.0, 2050.0, 47.0 });'
    ])
    expect(genC(vars.get('_y'), 'eval', opts)).toEqual(['_y = _LOOKUP(_x, _time) * 10.0;'])
  })

  it('should work for GET DIRECT DATA function (single value with lowercase cell reference)', () => {
    const modelDir = sampleModelDir('directdata')
    const vars = readInlineModel(`
      x = GET DIRECT DATA('g_data.csv', ',', 'a', 'b13') ~~|
      y = x * 10 ~~|
    `)
    expect(vars.size).toBe(2)
    expect(genC(vars.get('_x'), 'init-lookups', { modelDir })).toEqual([
      '_x = __new_lookup(2, /*copy=*/true, (double[]){ 2045.0, 35.0, 2050.0, 47.0 });'
    ])
    expect(genC(vars.get('_y'), 'eval', { modelDir })).toEqual(['_y = _LOOKUP(_x, _time) * 10.0;'])
  })

  it('should throw error for GET DIRECT DATA function (with invalid cell reference)', () => {
    const modelDir = sampleModelDir('directdata')
    const vars = readInlineModel(`
      x = GET DIRECT DATA('g_data.csv', ',', 'a', '++') ~~|
      y = x * 10 ~~|
    `)
    expect(vars.size).toBe(2)
    expect(() => genC(vars.get('_x'), 'init-lookups', { modelDir })).toThrow(
      `Failed to parse 'cell' argument for GET DIRECT {DATA,LOOKUPS} call for _x: ++`
    )
    expect(genC(vars.get('_y'), 'eval', { modelDir })).toEqual(['_y = _LOOKUP(_x, _time) * 10.0;'])
  })

  it('should work for GET DIRECT DATA function (1D)', () => {
    const modelDir = sampleModelDir('directdata')
    const vars = readInlineModel(`
      DimA: A1, A2 ~~|
      x[DimA] = GET DIRECT DATA('e_data.csv', ',', 'A', 'B5') ~~|
      y = x[A2] * 10 ~~|
    `)
    expect(vars.size).toBe(3)
    expect(genC(vars.get('_x[_a1]'), 'init-lookups', { modelDir })).toEqual([
      '_x[0] = __new_lookup(2, /*copy=*/true, (double[]){ 2030.0, 593.0, 2050.0, 583.0 });'
    ])
    expect(genC(vars.get('_x[_a2]'), 'init-lookups', { modelDir })).toEqual([
      '_x[1] = __new_lookup(2, /*copy=*/true, (double[]){ 2030.0, 185.0, 2050.0, 180.0 });'
    ])
    expect(genC(vars.get('_y'), 'eval', { modelDir })).toEqual(['_y = _LOOKUP(_x[1], _time) * 10.0;'])
  })

  it('should work for GET DIRECT DATA function (2D with separate definitions)', () => {
    const modelDir = sampleModelDir('directdata')
    const opts = {
      modelDir,
      directDataSpec: new Map([['?data', 'data.xlsx']])
    }
    const vars = readInlineModel(`
      DimA: A1, A2 ~~|
      DimB: B1, B2 ~~|
      x[A1, DimB] = GET DIRECT DATA('e_data.csv', ',', 'A', 'B5') ~~|
      x[A2, DimB] = 0 ~~|
      y = x[A2, B1] * 10 ~~|
    `)
    expect(vars.size).toBe(4)
    expect(genC(vars.get('_x[_a1,_b1]'), 'init-lookups', opts)).toEqual([
      '_x[0][0] = __new_lookup(2, /*copy=*/true, (double[]){ 2030.0, 593.0, 2050.0, 583.0 });'
    ])
    expect(genC(vars.get('_x[_a1,_b2]'), 'init-lookups', opts)).toEqual([
      '_x[0][1] = __new_lookup(2, /*copy=*/true, (double[]){ 2030.0, 185.0, 2050.0, 180.0 });'
    ])
    expect(genC(vars.get('_x[_a2,_dimb]'), 'init-lookups', opts)).toEqual([
      'for (size_t i = 0; i < 2; i++) {',
      '_x[1][i] = __new_lookup(2, /*copy=*/true, (double[]){ -1e+308, 0.0, 1e+308, 0.0 });',
      '}'
    ])
    expect(genC(vars.get('_y'), 'eval', opts)).toEqual(['_y = _LOOKUP(_x[1][0], _time) * 10.0;'])
  })

  it('should work for GET DIRECT LOOKUPS function', () => {
    const modelDir = sampleModelDir('directlookups')
    const vars = readInlineModel(`
      DimA: A1, A2, A3 ~~|
      x[DimA] = GET DIRECT LOOKUPS('lookups.CSV', ',', '1', 'AH2') ~~|
      y[DimA] = x[DimA](Time) ~~|
      z = y[A2] ~~|
    `)
    expect(vars.size).toBe(5)
    expect(genC(vars.get('_x[_a1]'), 'init-lookups', { modelDir })).toEqual([
      '_x[0] = __new_lookup(2, /*copy=*/true, (double[]){ 2049.0, 0.966667, 2050.0, 1.0 });'
    ])
    expect(genC(vars.get('_x[_a2]'), 'init-lookups', { modelDir })).toEqual([
      '_x[1] = __new_lookup(2, /*copy=*/true, (double[]){ 2049.0, 0.965517, 2050.0, 1.0 });'
    ])
    expect(genC(vars.get('_x[_a3]'), 'init-lookups', { modelDir })).toEqual([
      '_x[2] = __new_lookup(2, /*copy=*/true, (double[]){ 2049.0, 0.98975, 2050.0, 0.998394 });'
    ])
    expect(genC(vars.get('_y'), 'eval', { modelDir })).toEqual([
      'for (size_t i = 0; i < 3; i++) {',
      '_y[i] = _LOOKUP(_x[i], _time);',
      '}'
    ])
    expect(genC(vars.get('_z'), 'eval', { modelDir })).toEqual(['_z = _y[1];'])
  })

  it('should work for GET DIRECT SUBSCRIPT function', () => {
    const modelDir = sampleModelDir('directsubs')
    // Note that we test both uppercase (typical) and lowercase (atypical) cell references below
    const vars = readInlineModel(
      `
      DimA: A1, A2, A3 -> DimB, DimC ~~|
      DimB: GET DIRECT SUBSCRIPT('b_subs.csv', ',', 'a2', 'a', '') ~~|
      DimC: GET DIRECT SUBSCRIPT('c_subs.csv', ',', 'A2', '2', '') ~~|
      a[DimA] = 10, 20, 30 ~~|
      b[DimB] = 1, 2, 3 ~~|
      c[DimC] = a[DimA] + 1 ~~|
      d = b[B2] ~~|
      e = c[C3] ~~|
    `,
      { modelDir }
    )
    expect(vars.size).toBe(9)
    expect(genC(vars.get('_a[_a1]'), 'init-constants', { modelDir })).toEqual(['_a[0] = 10.0;'])
    expect(genC(vars.get('_a[_a2]'), 'init-constants', { modelDir })).toEqual(['_a[1] = 20.0;'])
    expect(genC(vars.get('_a[_a3]'), 'init-constants', { modelDir })).toEqual(['_a[2] = 30.0;'])
    expect(genC(vars.get('_b[_b1]'), 'init-constants', { modelDir })).toEqual(['_b[0] = 1.0;'])
    expect(genC(vars.get('_b[_b2]'), 'init-constants', { modelDir })).toEqual(['_b[1] = 2.0;'])
    expect(genC(vars.get('_b[_b3]'), 'init-constants', { modelDir })).toEqual(['_b[2] = 3.0;'])
    expect(genC(vars.get('_b[_b1]'), 'eval', { modelDir })).toEqual(['_b[0] = 1.0;'])
    expect(genC(vars.get('_b[_b2]'), 'eval', { modelDir })).toEqual(['_b[1] = 2.0;'])
    expect(genC(vars.get('_b[_b3]'), 'eval', { modelDir })).toEqual(['_b[2] = 3.0;'])
    expect(genC(vars.get('_c'), 'eval', { modelDir })).toEqual([
      'for (size_t i = 0; i < 3; i++) {',
      '_c[i] = _a[__map_dima_dimc[i]] + 1.0;',
      '}'
    ])
    expect(genC(vars.get('_d'), 'eval', { modelDir })).toEqual(['_d = _b[1];'])
    expect(genC(vars.get('_e'), 'eval', { modelDir })).toEqual(['_e = _c[2];'])
  })

  it('should work for IF THEN ELSE function', () => {
    // Note that we use `ABS(1)` here to circumvent the constant conditional optimization
    // code (the legacy `ExprReader` doesn't currently optimize function calls).  This
    // allows us to verify the generated code without the risk of it being optimized away.
    const vars = readInlineModel(`
      x = ABS(1) ~~|
      y = IF THEN ELSE(x > 0, 1, x) ~~|
    `)
    expect(vars.size).toBe(2)
    expect(genC(vars.get('_x'))).toEqual(['_x = _ABS(1.0);'])
    expect(genC(vars.get('_y'))).toEqual(['_y = _IF_THEN_ELSE(_x > 0.0, 1.0, _x);'])
  })

  it('should work for INITIAL function', () => {
    const vars = readInlineModel(`
      x = Time * 2 ~~|
      y = INITIAL(x) ~~|
    `)
    expect(vars.size).toBe(2)
    // TODO: When `x` is only referenced in an `INITIAL`, we currently evaluate it in `evalAux`
    // on every iteration even though it is unused.  Maybe we can detect that case and avoid
    // the redundant work.
    expect(genC(vars.get('_x'), 'init-levels')).toEqual(['_x = _time * 2.0;'])
    expect(genC(vars.get('_x'), 'eval')).toEqual(['_x = _time * 2.0;'])
    expect(genC(vars.get('_y'), 'init-levels')).toEqual(['_y = _x;'])
  })

  it('should work for INTEG function', () => {
    const vars = readInlineModel(`
      x = Time * 2 ~~|
      y = INTEG(x, 10) ~~|
    `)
    expect(vars.size).toBe(2)
    expect(genC(vars.get('_x'), 'eval')).toEqual(['_x = _time * 2.0;'])
    expect(genC(vars.get('_y'), 'init-levels')).toEqual(['_y = 10.0;'])
    expect(genC(vars.get('_y'), 'eval')).toEqual(['_y = _INTEG(_y, _x);'])
  })

  it('should work for INTEG function (with one dimension)', () => {
    const vars = readInlineModel(`
      DimA: A1, A2 ~~|
      rate[DimA] = 10, 20 ~~|
      init[DimA] = 1, 2 ~~|
      y[DimA] = INTEG(rate[DimA], init[DimA]) ~~|
    `)
    expect(vars.size).toBe(5)
    expect(genC(vars.get('_rate[_a1]'), 'init-constants')).toEqual(['_rate[0] = 10.0;'])
    expect(genC(vars.get('_rate[_a2]'), 'init-constants')).toEqual(['_rate[1] = 20.0;'])
    expect(genC(vars.get('_init[_a1]'), 'init-constants')).toEqual(['_init[0] = 1.0;'])
    expect(genC(vars.get('_init[_a2]'), 'init-constants')).toEqual(['_init[1] = 2.0;'])
    expect(genC(vars.get('_y'), 'init-levels')).toEqual(['for (size_t i = 0; i < 2; i++) {', '_y[i] = _init[i];', '}'])
    expect(genC(vars.get('_y'), 'eval')).toEqual([
      'for (size_t i = 0; i < 2; i++) {',
      '_y[i] = _INTEG(_y[i], _rate[i]);',
      '}'
    ])
  })

  it('should work for INTEG function (with SUM used in arguments)', () => {
    const vars = readInlineModel(`
      DimA: A1, A2 ~~|
      rate[DimA] = 10, 20 ~~|
      init[DimA] = 1, 2 ~~|
      y = INTEG(SUM(rate[DimA!]), SUM(init[DimA!])) ~~|
    `)
    expect(vars.size).toBe(5)
    expect(genC(vars.get('_rate[_a1]'), 'init-constants')).toEqual(['_rate[0] = 10.0;'])
    expect(genC(vars.get('_rate[_a2]'), 'init-constants')).toEqual(['_rate[1] = 20.0;'])
    expect(genC(vars.get('_init[_a1]'), 'init-constants')).toEqual(['_init[0] = 1.0;'])
    expect(genC(vars.get('_init[_a2]'), 'init-constants')).toEqual(['_init[1] = 2.0;'])
    expect(genC(vars.get('_y'), 'init-levels')).toEqual([
      'double __t1 = 0.0;',
      'for (size_t u = 0; u < 2; u++) {',
      '__t1 += _init[u];',
      '}',
      '_y = __t1;'
    ])
    expect(genC(vars.get('_y'), 'eval')).toEqual([
      'double __t2 = 0.0;',
      'for (size_t u = 0; u < 2; u++) {',
      '__t2 += _rate[u];',
      '}',
      '_y = _INTEG(_y, __t2);'
    ])
  })

  it('should work for INTEGER function', () => {
    const vars = readInlineModel(`
      x = 1 ~~|
      y = INTEGER(x) ~~|
    `)
    expect(vars.size).toBe(2)
    expect(genC(vars.get('_x'))).toEqual(['_x = 1.0;'])
    expect(genC(vars.get('_y'))).toEqual(['_y = _INTEGER(_x);'])
  })

  it('should work for LN function', () => {
    const vars = readInlineModel(`
      x = 1 ~~|
      y = LN(x) ~~|
    `)
    expect(vars.size).toBe(2)
    expect(genC(vars.get('_x'))).toEqual(['_x = 1.0;'])
    expect(genC(vars.get('_y'))).toEqual(['_y = _LN(_x);'])
  })

  it('should work for LOOKUP BACKWARD function (with lookup defined explicitly)', () => {
    const vars = readInlineModel(`
      x((0,0),(1,1),(2,2)) ~~|
      y = LOOKUP BACKWARD(x, 1.5) ~~|
    `)
    expect(vars.size).toBe(2)
    expect(genC(vars.get('_x'), 'decl')).toEqual(['double _x_data_[6] = { 0.0, 0.0, 1.0, 1.0, 2.0, 2.0 };'])
    expect(genC(vars.get('_x'), 'init-lookups')).toEqual(['_x = __new_lookup(3, /*copy=*/false, _x_data_);'])
    expect(genC(vars.get('_y'))).toEqual(['_y = _LOOKUP_BACKWARD(_x, 1.5);'])
  })

  it('should work for LOOKUP BACKWARD function (with lookup defined using GET DIRECT LOOKUPS)', () => {
    const modelDir = sampleModelDir('directlookups')
    const vars = readInlineModel(`
      DimA: A1, A2, A3 ~~|
      x[DimA] = GET DIRECT LOOKUPS('lookups.CSV', ',', '1', 'AH2') ~~|
      y[DimA] = LOOKUP BACKWARD(x[DimA], Time) ~~|
    `)
    expect(vars.size).toBe(4)
    expect(genC(vars.get('_x[_a1]'), 'init-lookups', { modelDir })).toEqual([
      '_x[0] = __new_lookup(2, /*copy=*/true, (double[]){ 2049.0, 0.966667, 2050.0, 1.0 });'
    ])
    expect(genC(vars.get('_x[_a2]'), 'init-lookups', { modelDir })).toEqual([
      '_x[1] = __new_lookup(2, /*copy=*/true, (double[]){ 2049.0, 0.965517, 2050.0, 1.0 });'
    ])
    expect(genC(vars.get('_x[_a3]'), 'init-lookups', { modelDir })).toEqual([
      '_x[2] = __new_lookup(2, /*copy=*/true, (double[]){ 2049.0, 0.98975, 2050.0, 0.998394 });'
    ])
    expect(genC(vars.get('_y'), 'eval', { modelDir })).toEqual([
      'for (size_t i = 0; i < 3; i++) {',
      '_y[i] = _LOOKUP_BACKWARD(_x[i], _time);',
      '}'
    ])
  })

  it('should work for LOOKUP FORWARD function', () => {
    const vars = readInlineModel(`
      x((0,0),(1,1),(2,2)) ~~|
      y = LOOKUP FORWARD(x, 1.5) ~~|
    `)
    expect(vars.size).toBe(2)
    expect(genC(vars.get('_x'), 'decl')).toEqual(['double _x_data_[6] = { 0.0, 0.0, 1.0, 1.0, 2.0, 2.0 };'])
    expect(genC(vars.get('_x'), 'init-lookups')).toEqual(['_x = __new_lookup(3, /*copy=*/false, _x_data_);'])
    expect(genC(vars.get('_y'))).toEqual(['_y = _LOOKUP_FORWARD(_x, 1.5);'])
  })

  it('should work for LOOKUP INVERT function', () => {
    const vars = readInlineModel(`
      x((0,0),(1,1),(2,2)) ~~|
      y = LOOKUP INVERT(x, 1.5) ~~|
    `)
    expect(vars.size).toBe(2)
    expect(genC(vars.get('_x'), 'decl')).toEqual(['double _x_data_[6] = { 0.0, 0.0, 1.0, 1.0, 2.0, 2.0 };'])
    expect(genC(vars.get('_x'), 'init-lookups')).toEqual(['_x = __new_lookup(3, /*copy=*/false, _x_data_);'])
    expect(genC(vars.get('_y'))).toEqual(['_y = _LOOKUP_INVERT(_x, 1.5);'])
  })

  it('should work for MAX function', () => {
    const vars = readInlineModel(`
      x = 1 ~~|
      y = MAX(x, 0) ~~|
    `)
    expect(vars.size).toBe(2)
    expect(genC(vars.get('_x'))).toEqual(['_x = 1.0;'])
    expect(genC(vars.get('_y'))).toEqual(['_y = _MAX(_x, 0.0);'])
  })

  it('should work for MIN function', () => {
    const vars = readInlineModel(`
      x = 1 ~~|
      y = MIN(x, 0) ~~|
    `)
    expect(vars.size).toBe(2)
    expect(genC(vars.get('_x'))).toEqual(['_x = 1.0;'])
    expect(genC(vars.get('_y'))).toEqual(['_y = _MIN(_x, 0.0);'])
  })

  it('should work for MODULO function', () => {
    const vars = readInlineModel(`
      x = 1 ~~|
      y = MODULO(x, 2) ~~|
    `)
    expect(vars.size).toBe(2)
    expect(genC(vars.get('_x'))).toEqual(['_x = 1.0;'])
    expect(genC(vars.get('_y'))).toEqual(['_y = _MODULO(_x, 2.0);'])
  })

  it('should work for NPV function', () => {
    const vars = readInlineModel(`
      time step = 1 ~~|
      stream = 100 ~~|
      discount rate = 10 ~~|
      init = 0 ~~|
      factor = 2 ~~|
      y = NPV(stream, discount rate, init, factor) ~~|
    `)
    expect(vars.size).toBe(9)
    expect(genC(vars.get('_stream'))).toEqual(['_stream = 100.0;'])
    expect(genC(vars.get('_discount_rate'))).toEqual(['_discount_rate = 10.0;'])
    expect(genC(vars.get('_init'))).toEqual(['_init = 0.0;'])
    expect(genC(vars.get('_factor'))).toEqual(['_factor = 2.0;'])
    expect(genC(vars.get('__level1'), 'init-levels')).toEqual(['__level1 = 1.0;'])
    expect(genC(vars.get('__level1'), 'eval')).toEqual([
      '__level1 = _INTEG(__level1, (-__level1 * _discount_rate) / (1.0 + _discount_rate * _time_step));'
    ])
    expect(genC(vars.get('__level2'), 'init-levels')).toEqual(['__level2 = _init;'])
    expect(genC(vars.get('__level2'), 'eval')).toEqual(['__level2 = _INTEG(__level2, _stream * __level1);'])
    expect(genC(vars.get('__aux1'), 'eval')).toEqual([
      '__aux1 = (__level2 + _stream * _time_step * __level1) * _factor;'
    ])
    expect(genC(vars.get('_y'))).toEqual(['_y = __aux1;'])
  })

  it('should work for POWER function', () => {
    const vars = readInlineModel(`
      x = 1 ~~|
      y = POWER(x, 2) ~~|
    `)
    expect(vars.size).toBe(2)
    expect(genC(vars.get('_x'))).toEqual(['_x = 1.0;'])
    expect(genC(vars.get('_y'))).toEqual(['_y = _POWER(_x, 2.0);'])
  })

  it('should work for PULSE function', () => {
    const vars = readInlineModel(`
      x = 10 ~~|
      y = PULSE(x, 20) ~~|
    `)
    expect(vars.size).toBe(2)
    expect(genC(vars.get('_x'))).toEqual(['_x = 10.0;'])
    expect(genC(vars.get('_y'))).toEqual(['_y = _PULSE(_x, 20.0);'])
  })

  it('should work for PULSE TRAIN function', () => {
    const vars = readInlineModel(`
      first = 10 ~~|
      duration = 1 ~~|
      repeat = 5 ~~|
      last = 30 ~~|
      y = PULSE TRAIN(first, duration, repeat, last) ~~|
    `)
    expect(vars.size).toBe(5)
    expect(genC(vars.get('_first'))).toEqual(['_first = 10.0;'])
    expect(genC(vars.get('_duration'))).toEqual(['_duration = 1.0;'])
    expect(genC(vars.get('_repeat'))).toEqual(['_repeat = 5.0;'])
    expect(genC(vars.get('_last'))).toEqual(['_last = 30.0;'])
    expect(genC(vars.get('_y'))).toEqual(['_y = _PULSE_TRAIN(_first, _duration, _repeat, _last);'])
  })

  it('should work for QUANTUM function', () => {
    const vars = readInlineModel(`
      x = 1.9 ~~|
      y = QUANTUM(x, 10) ~~|
    `)
    expect(vars.size).toBe(2)
    expect(genC(vars.get('_x'))).toEqual(['_x = 1.9;'])
    expect(genC(vars.get('_y'))).toEqual(['_y = _QUANTUM(_x, 10.0);'])
  })

  it('should work for RAMP function', () => {
    const vars = readInlineModel(`
      slope = 100 ~~|
      start = 1 ~~|
      end = 10 ~~|
      y = RAMP(slope, start, end) ~~|
    `)
    expect(vars.size).toBe(4)
    expect(genC(vars.get('_slope'))).toEqual(['_slope = 100.0;'])
    expect(genC(vars.get('_start'))).toEqual(['_start = 1.0;'])
    expect(genC(vars.get('_end'))).toEqual(['_end = 10.0;'])
    expect(genC(vars.get('_y'))).toEqual(['_y = _RAMP(_slope, _start, _end);'])
  })

  it('should work for SAMPLE IF TRUE function', () => {
    const vars = readInlineModel(`
      initial = 10 ~~|
      input = 5 ~~|
      x = 1 ~~|
      y = SAMPLE IF TRUE(Time > x, input, initial) ~~|
    `)
    expect(vars.size).toBe(4)
    expect(genC(vars.get('_initial'))).toEqual(['_initial = 10.0;'])
    expect(genC(vars.get('_input'))).toEqual(['_input = 5.0;'])
    expect(genC(vars.get('_x'))).toEqual(['_x = 1.0;'])
    expect(genC(vars.get('_y'), 'init-levels')).toEqual(['_y = _initial;'])
    expect(genC(vars.get('_y'), 'eval')).toEqual(['_y = _SAMPLE_IF_TRUE(_y, _time > _x, _input);'])
  })

  it('should work for SIN function', () => {
    const vars = readInlineModel(`
      x = 1 ~~|
      y = SIN(x) ~~|
    `)
    expect(vars.size).toBe(2)
    expect(genC(vars.get('_x'))).toEqual(['_x = 1.0;'])
    expect(genC(vars.get('_y'))).toEqual(['_y = _SIN(_x);'])
  })

  it('should work for SMOOTH function', () => {
    const vars = readInlineModel(`
      input = 3 + PULSE(10, 10) ~~|
      delay = 2 ~~|
      y = SMOOTH(input, delay) ~~|
    `)
    expect(vars.size).toBe(4)
    expect(genC(vars.get('_input'))).toEqual(['_input = 3.0 + _PULSE(10.0, 10.0);'])
    expect(genC(vars.get('_delay'))).toEqual(['_delay = 2.0;'])
    expect(genC(vars.get('__level1'), 'init-levels')).toEqual(['__level1 = _input;'])
    expect(genC(vars.get('__level1'), 'eval')).toEqual(['__level1 = _INTEG(__level1, (_input - __level1) / _delay);'])
    expect(genC(vars.get('_y'))).toEqual(['_y = __level1;'])
  })

  it('should work for SMOOTHI function', () => {
    const vars = readInlineModel(`
      input = 3 + PULSE(10, 10) ~~|
      delay = 2 ~~|
      y = SMOOTHI(input, delay, 5) ~~|
    `)
    expect(vars.size).toBe(4)
    expect(genC(vars.get('_input'))).toEqual(['_input = 3.0 + _PULSE(10.0, 10.0);'])
    expect(genC(vars.get('_delay'))).toEqual(['_delay = 2.0;'])
    expect(genC(vars.get('__level1'), 'init-levels')).toEqual(['__level1 = 5.0;'])
    expect(genC(vars.get('__level1'), 'eval')).toEqual(['__level1 = _INTEG(__level1, (_input - __level1) / _delay);'])
    expect(genC(vars.get('_y'))).toEqual(['_y = __level1;'])
  })

  it('should work for SMOOTH3 function', () => {
    const vars = readInlineModel(`
      input = 3 + PULSE(10, 10) ~~|
      delay = 2 ~~|
      y = SMOOTH3(input, delay) ~~|
    `)
    expect(vars.size).toBe(6)
    expect(genC(vars.get('_input'))).toEqual(['_input = 3.0 + _PULSE(10.0, 10.0);'])
    expect(genC(vars.get('_delay'))).toEqual(['_delay = 2.0;'])
    expect(genC(vars.get('__level1'), 'init-levels')).toEqual(['__level1 = _input;'])
    expect(genC(vars.get('__level1'), 'eval')).toEqual([
      '__level1 = _INTEG(__level1, (_input - __level1) / (_delay / 3.0));'
    ])
    expect(genC(vars.get('__level2'), 'init-levels')).toEqual(['__level2 = _input;'])
    expect(genC(vars.get('__level2'), 'eval')).toEqual([
      '__level2 = _INTEG(__level2, (__level1 - __level2) / (_delay / 3.0));'
    ])
    expect(genC(vars.get('__level3'), 'init-levels')).toEqual(['__level3 = _input;'])
    expect(genC(vars.get('__level3'), 'eval')).toEqual([
      '__level3 = _INTEG(__level3, (__level2 - __level3) / (_delay / 3.0));'
    ])
    expect(genC(vars.get('_y'))).toEqual(['_y = __level3;'])
  })

  it('should work for SMOOTH3I function (no dimensions)', () => {
    const vars = readInlineModel(`
      input = 3 + PULSE(10, 10) ~~|
      delay = 2 ~~|
      y = SMOOTH3I(input, delay, 5) ~~|
    `)
    expect(vars.size).toBe(6)
    expect(genC(vars.get('_input'))).toEqual(['_input = 3.0 + _PULSE(10.0, 10.0);'])
    expect(genC(vars.get('_delay'))).toEqual(['_delay = 2.0;'])
    expect(genC(vars.get('__level1'), 'init-levels')).toEqual(['__level1 = 5.0;'])
    expect(genC(vars.get('__level1'), 'eval')).toEqual([
      '__level1 = _INTEG(__level1, (_input - __level1) / (_delay / 3.0));'
    ])
    expect(genC(vars.get('__level2'), 'init-levels')).toEqual(['__level2 = 5.0;'])
    expect(genC(vars.get('__level2'), 'eval')).toEqual([
      '__level2 = _INTEG(__level2, (__level1 - __level2) / (_delay / 3.0));'
    ])
    expect(genC(vars.get('__level3'), 'init-levels')).toEqual(['__level3 = 5.0;'])
    expect(genC(vars.get('__level3'), 'eval')).toEqual([
      '__level3 = _INTEG(__level3, (__level2 - __level3) / (_delay / 3.0));'
    ])
    expect(genC(vars.get('_y'))).toEqual(['_y = __level3;'])
  })

  it('should work for SMOOTH3I function (1D with subscripted delay parameter)', () => {
    const vars = readInlineModel(`
      DimA: A1, A2 ~~|
      input[DimA] = 3 + PULSE(10, 10) ~~|
      delay[DimA] = 2 ~~|
      y[DimA] = SMOOTH3I(input[DimA], delay[DimA], 5) ~~|
    `)
    expect(vars.size).toBe(6)
    expect(genC(vars.get('_input'))).toEqual([
      'for (size_t i = 0; i < 2; i++) {',
      '_input[i] = 3.0 + _PULSE(10.0, 10.0);',
      '}'
    ])
    expect(genC(vars.get('_delay'))).toEqual(['for (size_t i = 0; i < 2; i++) {', '_delay[i] = 2.0;', '}'])
    expect(genC(vars.get('__level1'), 'init-levels')).toEqual([
      'for (size_t i = 0; i < 2; i++) {',
      '__level1[i] = 5.0;',
      '}'
    ])
    expect(genC(vars.get('__level1'), 'eval')).toEqual([
      'for (size_t i = 0; i < 2; i++) {',
      '__level1[i] = _INTEG(__level1[i], (_input[i] - __level1[i]) / (_delay[i] / 3.0));',
      '}'
    ])
    expect(genC(vars.get('__level2'), 'init-levels')).toEqual([
      'for (size_t i = 0; i < 2; i++) {',
      '__level2[i] = 5.0;',
      '}'
    ])
    expect(genC(vars.get('__level2'), 'eval')).toEqual([
      'for (size_t i = 0; i < 2; i++) {',
      '__level2[i] = _INTEG(__level2[i], (__level1[i] - __level2[i]) / (_delay[i] / 3.0));',
      '}'
    ])
    expect(genC(vars.get('__level3'), 'init-levels')).toEqual([
      'for (size_t i = 0; i < 2; i++) {',
      '__level3[i] = 5.0;',
      '}'
    ])
    expect(genC(vars.get('__level3'), 'eval')).toEqual([
      'for (size_t i = 0; i < 2; i++) {',
      '__level3[i] = _INTEG(__level3[i], (__level2[i] - __level3[i]) / (_delay[i] / 3.0));',
      '}'
    ])
    expect(genC(vars.get('_y'))).toEqual(['for (size_t i = 0; i < 2; i++) {', '_y[i] = __level3[i];', '}'])
  })

  it('should work for SMOOTH3I function (1D with non-subscripted delay parameter)', () => {
    const vars = readInlineModel(`
      DimA: A1, A2 ~~|
      input[DimA] = 3 + PULSE(10, 10) ~~|
      delay = 2 ~~|
      y[DimA] = SMOOTH3I(input[DimA], delay, 5) ~~|
    `)
    expect(vars.size).toBe(6)
    expect(genC(vars.get('_input'))).toEqual([
      'for (size_t i = 0; i < 2; i++) {',
      '_input[i] = 3.0 + _PULSE(10.0, 10.0);',
      '}'
    ])
    expect(genC(vars.get('_delay'))).toEqual(['_delay = 2.0;'])
    expect(genC(vars.get('__level1'), 'init-levels')).toEqual([
      'for (size_t i = 0; i < 2; i++) {',
      '__level1[i] = 5.0;',
      '}'
    ])
    expect(genC(vars.get('__level1'), 'eval')).toEqual([
      'for (size_t i = 0; i < 2; i++) {',
      '__level1[i] = _INTEG(__level1[i], (_input[i] - __level1[i]) / (_delay / 3.0));',
      '}'
    ])
    expect(genC(vars.get('__level2'), 'init-levels')).toEqual([
      'for (size_t i = 0; i < 2; i++) {',
      '__level2[i] = 5.0;',
      '}'
    ])
    expect(genC(vars.get('__level2'), 'eval')).toEqual([
      'for (size_t i = 0; i < 2; i++) {',
      '__level2[i] = _INTEG(__level2[i], (__level1[i] - __level2[i]) / (_delay / 3.0));',
      '}'
    ])
    expect(genC(vars.get('__level3'), 'init-levels')).toEqual([
      'for (size_t i = 0; i < 2; i++) {',
      '__level3[i] = 5.0;',
      '}'
    ])
    expect(genC(vars.get('__level3'), 'eval')).toEqual([
      'for (size_t i = 0; i < 2; i++) {',
      '__level3[i] = _INTEG(__level3[i], (__level2[i] - __level3[i]) / (_delay / 3.0));',
      '}'
    ])
    expect(genC(vars.get('_y'))).toEqual(['for (size_t i = 0; i < 2; i++) {', '_y[i] = __level3[i];', '}'])
  })

  it('should work for SQRT function', () => {
    const vars = readInlineModel(`
      x = 1 ~~|
      y = SQRT(x) ~~|
    `)
    expect(vars.size).toBe(2)
    expect(genC(vars.get('_x'))).toEqual(['_x = 1.0;'])
    expect(genC(vars.get('_y'))).toEqual(['_y = _SQRT(_x);'])
  })

  it('should work for STEP function', () => {
    const vars = readInlineModel(`
      x = 1 ~~|
      y = STEP(x, 10) ~~|
    `)
    expect(vars.size).toBe(2)
    expect(genC(vars.get('_x'))).toEqual(['_x = 1.0;'])
    expect(genC(vars.get('_y'))).toEqual(['_y = _STEP(_x, 10.0);'])
  })

  it('should work for SUM function (single call)', () => {
    const vars = readInlineModel(`
      DimA: A1, A2 ~~|
      a[DimA] = 10, 20 ~~|
      x = SUM(a[DimA!]) + 1 ~~|
    `)
    expect(vars.size).toBe(3)
    expect(genC(vars.get('_a[_a1]'), 'init-constants')).toEqual(['_a[0] = 10.0;'])
    expect(genC(vars.get('_a[_a2]'), 'init-constants')).toEqual(['_a[1] = 20.0;'])
    expect(genC(vars.get('_x'))).toEqual([
      'double __t1 = 0.0;',
      'for (size_t u = 0; u < 2; u++) {',
      '__t1 += _a[u];',
      '}',
      '_x = __t1 + 1.0;'
    ])
  })

  it('should work for SUM function (multiple calls)', () => {
    const vars = readInlineModel(`
      DimA: A1, A2 ~~|
      DimB: B1, B2 ~~|
      a[DimA] = 10, 20 ~~|
      b[DimB] = 50, 60 ~~|
      c[DimA] = 1, 2 ~~|
      x = SUM(a[DimA!]) + SUM(b[DimB!]) + SUM(c[DimA!]) ~~|
    `)
    expect(vars.size).toBe(7)
    expect(genC(vars.get('_a[_a1]'), 'init-constants')).toEqual(['_a[0] = 10.0;'])
    expect(genC(vars.get('_a[_a2]'), 'init-constants')).toEqual(['_a[1] = 20.0;'])
    expect(genC(vars.get('_b[_b1]'), 'init-constants')).toEqual(['_b[0] = 50.0;'])
    expect(genC(vars.get('_b[_b2]'), 'init-constants')).toEqual(['_b[1] = 60.0;'])
    expect(genC(vars.get('_c[_a1]'), 'init-constants')).toEqual(['_c[0] = 1.0;'])
    expect(genC(vars.get('_c[_a2]'), 'init-constants')).toEqual(['_c[1] = 2.0;'])
    expect(genC(vars.get('_x'))).toEqual([
      'double __t1 = 0.0;',
      'for (size_t u = 0; u < 2; u++) {',
      '__t1 += _a[u];',
      '}',
      'double __t2 = 0.0;',
      'for (size_t v = 0; v < 2; v++) {',
      '__t2 += _b[v];',
      '}',
      'double __t3 = 0.0;',
      'for (size_t u = 0; u < 2; u++) {',
      '__t3 += _c[u];',
      '}',
      '_x = __t1 + __t2 + __t3;'
    ])
  })

  it('should work for SUM function (with nested function call)', () => {
    const vars = readInlineModel(`
      DimA: A1, A2 ~~|
      a[DimA] = 10, 20 ~~|
      x = SUM(IF THEN ELSE(a[DimA!] = 10, 0, a[DimA!])) + 1 ~~|
    `)
    expect(vars.size).toBe(3)
    expect(genC(vars.get('_a[_a1]'), 'init-constants')).toEqual(['_a[0] = 10.0;'])
    expect(genC(vars.get('_a[_a2]'), 'init-constants')).toEqual(['_a[1] = 20.0;'])
    expect(genC(vars.get('_x'))).toEqual([
      'double __t1 = 0.0;',
      'for (size_t u = 0; u < 2; u++) {',
      '__t1 += _IF_THEN_ELSE(_a[u] == 10.0, 0.0, _a[u]);',
      '}',
      '_x = __t1 + 1.0;'
    ])
  })

  it('should work for TAN function', () => {
    const vars = readInlineModel(`
      x = 1 ~~|
      y = TAN(x) ~~|
    `)
    expect(vars.size).toBe(2)
    expect(genC(vars.get('_x'))).toEqual(['_x = 1.0;'])
    expect(genC(vars.get('_y'))).toEqual(['_y = _TAN(_x);'])
  })

  it('should work for TREND function', () => {
    const vars = readInlineModel(`
      x = 1 ~~|
      y = TREND(x, 10, 2) ~~|
    `)
    expect(vars.size).toBe(4)
    expect(genC(vars.get('_x'))).toEqual(['_x = 1.0;'])
    expect(genC(vars.get('__level1'), 'init-levels')).toEqual(['__level1 = _x / (1.0 + 2.0 * 10.0);'])
    expect(genC(vars.get('__level1'), 'eval')).toEqual(['__level1 = _INTEG(__level1, (_x - __level1) / 10.0);'])
    expect(genC(vars.get('__aux1'), 'eval')).toEqual(['__aux1 = _ZIDZ(_x - __level1, 10.0 * _ABS(__level1));'])
    expect(genC(vars.get('_y'))).toEqual(['_y = __aux1;'])
  })

  it('should work for VECTOR ELM MAP function (with variable reference used for offset arg)', () => {
    const vars = readInlineModel(`
      DimA: A1, A2, A3 ~~|
      DimB: B1, B2 ~~|
      a[DimA] = 0, 1, 1 ~~|
      b[DimB] = 1, 2 ~~|
      c[DimA] = VECTOR ELM MAP(b[B1], a[DimA]) ~~|
      y = c[A1] ~~|
    `)
    expect(vars.size).toBe(7)
    expect(genC(vars.get('_a[_a1]'), 'init-constants')).toEqual(['_a[0] = 0.0;'])
    expect(genC(vars.get('_a[_a2]'), 'init-constants')).toEqual(['_a[1] = 1.0;'])
    expect(genC(vars.get('_a[_a3]'), 'init-constants')).toEqual(['_a[2] = 1.0;'])
    expect(genC(vars.get('_b[_b1]'), 'init-constants')).toEqual(['_b[0] = 1.0;'])
    expect(genC(vars.get('_b[_b2]'), 'init-constants')).toEqual(['_b[1] = 2.0;'])
    expect(genC(vars.get('_c'))).toEqual([
      'for (size_t i = 0; i < 3; i++) {',
      '_c[i] = _b[_dimb[(size_t)(0 + _a[i])]];',
      '}'
    ])
    expect(genC(vars.get('_y'))).toEqual(['_y = _c[0];'])
  })

  it('should work for VECTOR ELM MAP function (with dimension index expression used for offset arg)', () => {
    const vars = readInlineModel(`
      DimA: A1, A2, A3 ~~|
      DimB: B1, B2 ~~|
      DimX : one, two, three, four, five ~~|
      x[DimX] = 1, 2, 3, 4, 5 ~~|
      y[DimA] = VECTOR ELM MAP(x[three], (DimA - 1)) ~~|
    `)
    expect(vars.size).toBe(6)
    expect(genC(vars.get('_x[_one]'), 'init-constants')).toEqual(['_x[0] = 1.0;'])
    expect(genC(vars.get('_x[_two]'), 'init-constants')).toEqual(['_x[1] = 2.0;'])
    expect(genC(vars.get('_x[_three]'), 'init-constants')).toEqual(['_x[2] = 3.0;'])
    expect(genC(vars.get('_x[_four]'), 'init-constants')).toEqual(['_x[3] = 4.0;'])
    expect(genC(vars.get('_x[_five]'), 'init-constants')).toEqual(['_x[4] = 5.0;'])
    expect(genC(vars.get('_y'))).toEqual([
      'for (size_t i = 0; i < 3; i++) {',
      '_y[i] = _x[_dimx[(size_t)(2 + ((i + 1) - 1.0))]];',
      '}'
    ])
  })

  it('should work for VECTOR SELECT function (with sum action + zero for missing values)', () => {
    const vars = readInlineModel(`
      DimA: A1, A2, A3 ~~|
      DimB: B1, B2 ~~|
      VSSUM == 0 ~~|
      VSERRNONE == 0 ~~|
      a[DimA] = 0, 1, 1 ~~|
      b[DimB] = 1, 2 ~~|
      c = VECTOR SELECT(b[DimB!], a[DimA!], 0, VSSUM, VSERRNONE) ~~|
    `)
    expect(vars.size).toBe(8)
    expect(genC(vars.get('_vssum'), 'init-constants')).toEqual(['_vssum = 0.0;'])
    expect(genC(vars.get('_vserrnone'), 'init-constants')).toEqual(['_vserrnone = 0.0;'])
    expect(genC(vars.get('_a[_a1]'), 'init-constants')).toEqual(['_a[0] = 0.0;'])
    expect(genC(vars.get('_a[_a2]'), 'init-constants')).toEqual(['_a[1] = 1.0;'])
    expect(genC(vars.get('_a[_a3]'), 'init-constants')).toEqual(['_a[2] = 1.0;'])
    expect(genC(vars.get('_b[_b1]'), 'init-constants')).toEqual(['_b[0] = 1.0;'])
    expect(genC(vars.get('_b[_b2]'), 'init-constants')).toEqual(['_b[1] = 2.0;'])
    expect(genC(vars.get('_c'))).toEqual([
      'bool __t1 = false;',
      'double __t2 = 0.0;',
      'for (size_t u = 0; u < 2; u++) {',
      'for (size_t v = 0; v < 3; v++) {',
      'if (bool_cond(_b[u])) {',
      '__t2 += _a[v];',
      '__t1 = true;',
      '}',
      '}',
      '}',
      '_c = __t1 ? __t2 : 0.0;'
    ])
  })

  it('should work for VECTOR SELECT function (with max action + :NA: for missing values)', () => {
    const vars = readInlineModel(`
      DimA: A1, A2, A3 ~~|
      DimB: B1, B2 ~~|
      VSMAX == 3 ~~|
      VSERRNONE == 0 ~~|
      a[DimA] = 0, 1, 1 ~~|
      b[DimB] = 1, 2 ~~|
      c = VECTOR SELECT(b[DimB!], a[DimA!], :NA:, VSMAX, VSERRNONE) ~~|
    `)
    expect(vars.size).toBe(8)
    expect(genC(vars.get('_vsmax'), 'init-constants')).toEqual(['_vsmax = 3.0;'])
    expect(genC(vars.get('_vserrnone'), 'init-constants')).toEqual(['_vserrnone = 0.0;'])
    expect(genC(vars.get('_a[_a1]'), 'init-constants')).toEqual(['_a[0] = 0.0;'])
    expect(genC(vars.get('_a[_a2]'), 'init-constants')).toEqual(['_a[1] = 1.0;'])
    expect(genC(vars.get('_a[_a3]'), 'init-constants')).toEqual(['_a[2] = 1.0;'])
    expect(genC(vars.get('_b[_b1]'), 'init-constants')).toEqual(['_b[0] = 1.0;'])
    expect(genC(vars.get('_b[_b2]'), 'init-constants')).toEqual(['_b[1] = 2.0;'])
    expect(genC(vars.get('_c'))).toEqual([
      'bool __t1 = false;',
      'double __t2 = -DBL_MAX;',
      'for (size_t u = 0; u < 2; u++) {',
      'for (size_t v = 0; v < 3; v++) {',
      'if (bool_cond(_b[u])) {',
      '__t2 = fmax(__t2, _a[v]);',
      '__t1 = true;',
      '}',
      '}',
      '}',
      '_c = __t1 ? __t2 : _NA_;'
    ])
  })

  it('should work for VECTOR SORT ORDER function (1D)', () => {
    const vars = readInlineModel(`
      DimA: A1, A2, A3 ~~|
      a[DimA] = 3, 1, 2 ~~|
      x[DimA] = VECTOR SORT ORDER(a[DimA], 1) ~~|
      y = x[A1] ~~|
    `)
    expect(vars.size).toBe(5)
    expect(genC(vars.get('_a[_a1]'), 'init-constants')).toEqual(['_a[0] = 3.0;'])
    expect(genC(vars.get('_a[_a2]'), 'init-constants')).toEqual(['_a[1] = 1.0;'])
    expect(genC(vars.get('_a[_a3]'), 'init-constants')).toEqual(['_a[2] = 2.0;'])
    expect(genC(vars.get('_x'))).toEqual([
      'double* __t1 = _VECTOR_SORT_ORDER(_a, 3, 1.0);',
      'for (size_t i = 0; i < 3; i++) {',
      '_x[i] = __t1[_dima[i]];',
      '}'
    ])
    expect(genC(vars.get('_y'))).toEqual(['_y = _x[0];'])
  })

  it('should work for VECTOR SORT ORDER function (2D)', () => {
    const vars = readInlineModel(`
      DimA: A1, A2, A3 ~~|
      DimB: B1, B2 ~~|
      x[A1,B1] = 1 ~~|
      x[A1,B2] = 2 ~~|
      x[A2,B1] = 4 ~~|
      x[A2,B2] = 3 ~~|
      x[A3,B1] = 5 ~~|
      x[A3,B2] = 5 ~~|
      y[DimA,DimB] = VECTOR SORT ORDER(x[DimA,DimB], 1) ~~|
    `)
    expect(vars.size).toBe(7)
    expect(genC(vars.get('_x[_a1,_b1]'), 'init-constants')).toEqual(['_x[0][0] = 1.0;'])
    expect(genC(vars.get('_x[_a1,_b2]'), 'init-constants')).toEqual(['_x[0][1] = 2.0;'])
    expect(genC(vars.get('_x[_a2,_b1]'), 'init-constants')).toEqual(['_x[1][0] = 4.0;'])
    expect(genC(vars.get('_x[_a2,_b2]'), 'init-constants')).toEqual(['_x[1][1] = 3.0;'])
    expect(genC(vars.get('_x[_a3,_b1]'), 'init-constants')).toEqual(['_x[2][0] = 5.0;'])
    expect(genC(vars.get('_x[_a3,_b2]'), 'init-constants')).toEqual(['_x[2][1] = 5.0;'])
    expect(genC(vars.get('_y'))).toEqual([
      'for (size_t i = 0; i < 3; i++) {',
      'double* __t1 = _VECTOR_SORT_ORDER(_x[_dima[i]], 2, 1.0);',
      'for (size_t j = 0; j < 2; j++) {',
      '_y[i][j] = __t1[_dimb[j]];',
      '}',
      '}'
    ])
  })

  it('should work for VMAX function (with full range)', () => {
    const vars = readInlineModel(`
      DimA: A1, A2, A3 ~~|
      x[DimA] = 1, 2, 3 ~~|
      y = VMAX(x[DimA!]) ~~|
    `)
    expect(vars.size).toBe(4)
    expect(genC(vars.get('_x[_a1]'), 'init-constants')).toEqual(['_x[0] = 1.0;'])
    expect(genC(vars.get('_x[_a2]'), 'init-constants')).toEqual(['_x[1] = 2.0;'])
    expect(genC(vars.get('_x[_a3]'), 'init-constants')).toEqual(['_x[2] = 3.0;'])
    expect(genC(vars.get('_y'))).toEqual([
      'double __t1 = -DBL_MAX;',
      'for (size_t u = 0; u < 3; u++) {',
      '__t1 = fmax(__t1, _x[u]);',
      '}',
      '_y = __t1;'
    ])
  })

  it('should work for VMAX function (with partial range)', () => {
    const vars = readInlineModel(`
      DimA: A1, A2, A3 ~~|
      SubA: A1, A3 ~~|
      x[DimA] = 1, 2, 3 ~~|
      y = VMAX(x[SubA!]) ~~|
    `)
    expect(vars.size).toBe(4)
    expect(genC(vars.get('_x[_a1]'), 'init-constants')).toEqual(['_x[0] = 1.0;'])
    expect(genC(vars.get('_x[_a2]'), 'init-constants')).toEqual(['_x[1] = 2.0;'])
    expect(genC(vars.get('_x[_a3]'), 'init-constants')).toEqual(['_x[2] = 3.0;'])
    expect(genC(vars.get('_y'))).toEqual([
      'double __t1 = -DBL_MAX;',
      'for (size_t u = 0; u < 2; u++) {',
      '__t1 = fmax(__t1, _x[_suba[u]]);',
      '}',
      '_y = __t1;'
    ])
  })

  it('should work for VMIN function (with full range)', () => {
    const vars = readInlineModel(`
      DimA: A1, A2, A3 ~~|
      x[DimA] = 1, 2, 3 ~~|
      y = VMIN(x[DimA!]) ~~|
    `)
    expect(vars.size).toBe(4)
    expect(genC(vars.get('_x[_a1]'), 'init-constants')).toEqual(['_x[0] = 1.0;'])
    expect(genC(vars.get('_x[_a2]'), 'init-constants')).toEqual(['_x[1] = 2.0;'])
    expect(genC(vars.get('_x[_a3]'), 'init-constants')).toEqual(['_x[2] = 3.0;'])
    expect(genC(vars.get('_y'))).toEqual([
      'double __t1 = DBL_MAX;',
      'for (size_t u = 0; u < 3; u++) {',
      '__t1 = fmin(__t1, _x[u]);',
      '}',
      '_y = __t1;'
    ])
  })

  it('should work for VMIN function (with partial range)', () => {
    const vars = readInlineModel(`
      DimA: A1, A2, A3 ~~|
      SubA: A1, A3 ~~|
      x[DimA] = 1, 2, 3 ~~|
      y = VMIN(x[SubA!]) ~~|
    `)
    expect(vars.size).toBe(4)
    expect(genC(vars.get('_x[_a1]'), 'init-constants')).toEqual(['_x[0] = 1.0;'])
    expect(genC(vars.get('_x[_a2]'), 'init-constants')).toEqual(['_x[1] = 2.0;'])
    expect(genC(vars.get('_x[_a3]'), 'init-constants')).toEqual(['_x[2] = 3.0;'])
    expect(genC(vars.get('_y'))).toEqual([
      'double __t1 = DBL_MAX;',
      'for (size_t u = 0; u < 2; u++) {',
      '__t1 = fmin(__t1, _x[_suba[u]]);',
      '}',
      '_y = __t1;'
    ])
  })

  it('should work for WITH LOOKUP function', () => {
    const vars = readInlineModel(`
      y = WITH LOOKUP(Time, ( [(0,0)-(2,2)], (0,0),(0.1,0.01),(0.5,0.7),(1,1),(1.5,1.2),(2,1.3) )) ~~|
    `)
    expect(vars.size).toBe(2)
    expect(genC(vars.get('__lookup1'), 'decl')).toEqual([
      'double __lookup1_data_[12] = { 0.0, 0.0, 0.1, 0.01, 0.5, 0.7, 1.0, 1.0, 1.5, 1.2, 2.0, 1.3 };'
    ])
    expect(genC(vars.get('__lookup1'), 'init-lookups')).toEqual([
      '__lookup1 = __new_lookup(6, /*copy=*/false, __lookup1_data_);'
    ])
    expect(genC(vars.get('_y'))).toEqual(['_y = _WITH_LOOKUP(_time, __lookup1);'])
  })

  it('should work for XIDZ function', () => {
    const vars = readInlineModel(`
      x = 1 ~~|
      y = XIDZ(x, 2, 3) ~~|
    `)
    expect(vars.size).toBe(2)
    expect(genC(vars.get('_x'))).toEqual(['_x = 1.0;'])
    expect(genC(vars.get('_y'))).toEqual(['_y = _XIDZ(_x, 2.0, 3.0);'])
  })

  it('should work for ZIDZ function', () => {
    const vars = readInlineModel(`
      x = 1 ~~|
      y = ZIDZ(x, 2) ~~|
    `)
    expect(vars.size).toBe(2)
    expect(genC(vars.get('_x'))).toEqual(['_x = 1.0;'])
    expect(genC(vars.get('_y'))).toEqual(['_y = _ZIDZ(_x, 2.0);'])
  })
})<|MERGE_RESOLUTION|>--- conflicted
+++ resolved
@@ -870,8 +870,6 @@
       expect(genC(vars.get('_y'))).toEqual(['_y = _x[0];'])
     })
 
-<<<<<<< HEAD
-=======
     it('should work when RHS variable is apply-to-all (1D) and is accessed with marked dimension', () => {
       const vars = readInlineModel(`
         DimA: A1, A2 ~~|
@@ -907,7 +905,6 @@
       ])
     })
 
->>>>>>> 6c4748fa
     it('should work when RHS variable is apply-to-all (2D) and is accessed with specific subscripts', () => {
       const vars = readInlineModel(`
         DimA: A1, A2 ~~|
@@ -1086,8 +1083,6 @@
       ])
     })
 
-<<<<<<< HEAD
-=======
     it('should work when RHS variable is apply-to-all (1D) and is accessed with marked dimension that is different from one on LHS', () => {
       const vars = readInlineModel(`
         DimA: A1, A2 ~~|
@@ -1168,7 +1163,6 @@
       ])
     })
 
->>>>>>> 6c4748fa
     // it('should work when RHS variable is apply-to-all (2D) and is accessed with specific subscripts', () => {
     //   // TODO
     // })
@@ -1177,8 +1171,6 @@
     //   // TODO
     // })
 
-<<<<<<< HEAD
-=======
     it('should work when RHS variable is apply-to-all (2D) and is accessed with one normal dimension and one marked dimension that resolve to same family', () => {
       const vars = readInlineModel(`
         DimA: A1, A2 ~~|
@@ -1205,7 +1197,6 @@
       ])
     })
 
->>>>>>> 6c4748fa
     // it('should work when RHS variable is apply-to-all (3D) and is accessed with specific subscripts', () => {
     //   // TODO
     // })
