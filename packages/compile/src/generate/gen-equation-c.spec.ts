--- conflicted
+++ resolved
@@ -75,13 +75,8 @@
   }
 
   let lines: string[]
-<<<<<<< HEAD
-  if (process.env.SDE_NONPUBLIC_USE_NEW_PARSE === '1') {
+  if (process.env.SDE_NONPUBLIC_USE_NEW_PARSE !== '0') {
     lines = generateEquation(variable, mode, opts?.extData, directData, opts?.modelDir, 'c')
-=======
-  if (process.env.SDE_NONPUBLIC_USE_NEW_PARSE !== '0') {
-    lines = generateEquation(variable, mode, opts?.extData, directData, opts?.modelDir)
->>>>>>> 1a77eedd
   } else {
     // TODO: The `flat` call is only needed because the legacy EquationGen adds a nested array unnecessarily
     // in `generateDirectDataInit`
