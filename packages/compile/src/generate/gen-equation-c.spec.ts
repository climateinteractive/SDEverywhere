--- conflicted
+++ resolved
@@ -632,25 +632,16 @@
     expect(genC(vars.get('_x'), 'init-constants', { modelDir })).toEqual(['_x = 2050.0;'])
   })
 
-<<<<<<< HEAD
   it('should work for GET DIRECT CONSTANTS function (single value from named xlsx file)', () => {
     const modelDir = sampleModelDir('directconst')
     const vars = readInlineModel(`
       x = GET DIRECT CONSTANTS('data/a.xlsx', 'a', 'B2') ~~|
-=======
-  it('should work for GET DIRECT CONSTANTS function (single value with lowercase cell reference)', () => {
-    // TODO: Add new csv files for this test so that we don't have to rely on
-    // other test models
-    const modelDir = sampleModelDir('directconst')
-    const vars = readInlineModel(`
-      x = GET DIRECT CONSTANTS('data/a.csv', ',', 'b2') ~~|
->>>>>>> 7ff1380b
+      expect(vars.size).toBe(1)
     `)
     expect(vars.size).toBe(1)
     expect(genC(vars.get('_x'), 'init-constants', { modelDir })).toEqual(['_x = 2050.0;'])
   })
 
-<<<<<<< HEAD
   it('should work for GET DIRECT CONSTANTS function (single value from tagged xlsx file)', () => {
     const modelDir = sampleModelDir('directconst')
     const opts = {
@@ -662,10 +653,18 @@
     `)
     expect(vars.size).toBe(1)
     expect(genC(vars.get('_x'), 'init-constants', opts)).toEqual(['_x = 2050.0;'])
-=======
+  })
+
+  it('should work for GET DIRECT CONSTANTS function (single value with lowercase cell reference)', () => {
+    const modelDir = sampleModelDir('directconst')
+    const vars = readInlineModel(`
+      x = GET DIRECT CONSTANTS('data/a.csv', ',', 'b2') ~~|
+    `)
+    expect(vars.size).toBe(1)
+    expect(genC(vars.get('_x'), 'init-constants', { modelDir })).toEqual(['_x = 2050.0;'])
+  })
+
   it('should throw error for GET DIRECT CONSTANTS function (with invalid cell reference)', () => {
-    // TODO: Add new csv files for this test so that we don't have to rely on
-    // other test models
     const modelDir = sampleModelDir('directconst')
     const vars = readInlineModel(`
       x = GET DIRECT CONSTANTS('data/a.csv', ',', '++') ~~|
@@ -674,7 +673,6 @@
     expect(() => genC(vars.get('_x'), 'init-constants', { modelDir })).toThrow(
       `Failed to parse 'cell' argument for GET DIRECT CONSTANTS call for _x: ++`
     )
->>>>>>> 7ff1380b
   })
 
   it('should work for GET DIRECT CONSTANTS function (1D)', () => {
@@ -876,19 +874,11 @@
     expect(genC(vars.get('_z'), 'eval', { modelDir })).toEqual(['_z = _y[1];'])
   })
 
-<<<<<<< HEAD
   it('should work for GET DIRECT LOOKUPS function (from named xlsx file)', () => {
     const modelDir = sampleModelDir('directlookups')
     const vars = readInlineModel(`
       DimA: A1, A2, A3 ~~|
       x[DimA] = GET DIRECT LOOKUPS('lookup_data.xlsx', 'a', '1', 'AH2') ~~|
-=======
-  it('should work for GET DIRECT LOOKUPS function (with lowercase cell reference)', () => {
-    const modelDir = sampleModelDir('directlookups')
-    const vars = readInlineModel(`
-      DimA: A1, A2, A3 ~~|
-      x[DimA] = GET DIRECT LOOKUPS('lookup_data.csv', ',', '1', 'ah2') ~~|
->>>>>>> 7ff1380b
       y[DimA] = x[DimA](Time) ~~|
       z = y[A2] ~~|
     `)
@@ -910,7 +900,6 @@
     expect(genC(vars.get('_z'), 'eval', { modelDir })).toEqual(['_z = _y[1];'])
   })
 
-<<<<<<< HEAD
   it('should work for GET DIRECT LOOKUPS function (from tagged xlsx file)', () => {
     const modelDir = sampleModelDir('directlookups')
     const opts = {
@@ -941,8 +930,32 @@
     expect(genC(vars.get('_z'), 'eval', opts)).toEqual(['_z = _y[1];'])
   })
 
-=======
->>>>>>> 7ff1380b
+  it('should work for GET DIRECT LOOKUPS function (with lowercase cell reference)', () => {
+    const modelDir = sampleModelDir('directlookups')
+    const vars = readInlineModel(`
+      DimA: A1, A2, A3 ~~|
+      x[DimA] = GET DIRECT LOOKUPS('lookup_data.csv', ',', '1', 'ah2') ~~|
+      y[DimA] = x[DimA](Time) ~~|
+      z = y[A2] ~~|
+    `)
+    expect(vars.size).toBe(5)
+    expect(genC(vars.get('_x[_a1]'), 'init-lookups', { modelDir })).toEqual([
+      '_x[0] = __new_lookup(2, /*copy=*/true, (double[]){ 2049.0, 0.966667, 2050.0, 1.0 });'
+    ])
+    expect(genC(vars.get('_x[_a2]'), 'init-lookups', { modelDir })).toEqual([
+      '_x[1] = __new_lookup(2, /*copy=*/true, (double[]){ 2049.0, 0.965517, 2050.0, 1.0 });'
+    ])
+    expect(genC(vars.get('_x[_a3]'), 'init-lookups', { modelDir })).toEqual([
+      '_x[2] = __new_lookup(2, /*copy=*/true, (double[]){ 2049.0, 0.98975, 2050.0, 0.998394 });'
+    ])
+    expect(genC(vars.get('_y'), 'eval', { modelDir })).toEqual([
+      'for (size_t i = 0; i < 3; i++) {',
+      '_y[i] = _LOOKUP(_x[i], _time);',
+      '}'
+    ])
+    expect(genC(vars.get('_z'), 'eval', { modelDir })).toEqual(['_z = _y[1];'])
+  })
+
   it('should work for GET DIRECT SUBSCRIPT function', () => {
     const modelDir = sampleModelDir('directsubs')
     // Note that we test both uppercase (typical) and lowercase (atypical) cell references below
