import path from 'node:path'

import { describe, expect, it } from 'vitest'

import { readXlsx, resetHelperState } from '../_shared/helpers'
import { resetSubscriptsAndDimensions } from '../_shared/subscript'

import Model from '../model/model'
// import { default as VariableImpl } from '../model/variable'

import { parseInlineVensimModel, sampleModelDir, type Variable } from '../_tests/test-support'
import { generateEquation } from './gen-equation'

type ExtData = Map<string, Map<number, number>>
type DirectDataSpec = Map<string, string>

function readInlineModel(
  mdlContent: string,
  opts?: {
    modelDir?: string
    extData?: ExtData
    inputVarNames?: string[]
    outputVarNames?: string[]
  }
): Map<string, Variable> {
  // XXX: These steps are needed due to subs/dims and variables being in module-level storage
  resetHelperState()
  resetSubscriptsAndDimensions()
  Model.resetModelState()

  let spec
  if (opts?.inputVarNames || opts?.outputVarNames) {
    spec = {
      inputVarNames: opts?.inputVarNames || [],
      outputVarNames: opts?.outputVarNames || []
    }
  } else {
    spec = {}
  }

  const parsedModel = parseInlineVensimModel(mdlContent, opts?.modelDir)
  Model.read(parsedModel, spec, opts?.extData, /*directData=*/ undefined, opts?.modelDir, {
    reduceVariables: false
  })

  // Get all variables (note that `allVars` already excludes the `Time` variable, and we want to
  // exclude that so that we have one less thing to check)
  const map = new Map<string, Variable>()
  Model.allVars().forEach((v: Variable) => {
    map.set(v.refId, v)
  })
  return map
}

function genJS(
  variable: Variable,
  mode: 'decl' | 'init-constants' | 'init-lookups' | 'init-levels' | 'eval' = 'eval',
  opts?: {
    modelDir?: string
    extData?: ExtData
    directDataSpec?: DirectDataSpec
  }
): string[] {
  if (variable === undefined) {
    throw new Error(`variable is undefined`)
  }

  const directData = new Map()
  if (opts?.modelDir && opts?.directDataSpec) {
    for (const [file, xlsxFilename] of opts.directDataSpec.entries()) {
      const xlsxPath = path.join(opts.modelDir, xlsxFilename)
      directData.set(file, readXlsx(xlsxPath))
    }
  }

  const lines = generateEquation(variable, mode, opts?.extData, directData, opts?.modelDir, 'js')

  // Strip the first comment line (containing the Vensim equation)
  if (lines.length > 0 && lines[0].trim().startsWith('//')) {
    lines.shift()
  }

  // Trim the remaining lines to remove extra whitespace
  return lines.map(line => line.trim())
}

describe('generateEquation (Vensim -> JS)', () => {
  it('should work for simple equation with unary :NOT: op', () => {
    const vars = readInlineModel(`
      x = 1 ~~|
      y = :NOT: x ~~|
    `)
    expect(vars.size).toBe(2)
    expect(genJS(vars.get('_x'))).toEqual(['_x = 1.0;'])
    expect(genJS(vars.get('_y'))).toEqual(['_y = !_x;'])
  })

  it('should work for simple equation with unary + op', () => {
    const vars = readInlineModel(`
      x = 1 ~~|
      y = +x ~~|
    `)
    expect(vars.size).toBe(2)
    expect(genJS(vars.get('_x'))).toEqual(['_x = 1.0;'])
    expect(genJS(vars.get('_y'))).toEqual(['_y = _x;'])
  })

  it('should work for simple equation with unary - op', () => {
    const vars = readInlineModel(`
      x = 1 ~~|
      y = -x ~~|
    `)
    expect(vars.size).toBe(2)
    expect(genJS(vars.get('_x'))).toEqual(['_x = 1.0;'])
    expect(genJS(vars.get('_y'))).toEqual(['_y = -_x;'])
  })

  it('should work for simple equation with binary + op', () => {
    const vars = readInlineModel(`
      x = 1 ~~|
      y = x + 2 ~~|
    `)
    expect(vars.size).toBe(2)
    expect(genJS(vars.get('_x'))).toEqual(['_x = 1.0;'])
    expect(genJS(vars.get('_y'))).toEqual(['_y = _x + 2.0;'])
  })

  it('should work for simple equation with binary - op', () => {
    const vars = readInlineModel(`
      x = 1 ~~|
      y = x - 2 ~~|
    `)
    expect(vars.size).toBe(2)
    expect(genJS(vars.get('_x'))).toEqual(['_x = 1.0;'])
    expect(genJS(vars.get('_y'))).toEqual(['_y = _x - 2.0;'])
  })

  it('should work for simple equation with binary * op', () => {
    const vars = readInlineModel(`
      x = 1 ~~|
      y = x * 2 ~~|
    `)
    expect(vars.size).toBe(2)
    expect(genJS(vars.get('_x'))).toEqual(['_x = 1.0;'])
    expect(genJS(vars.get('_y'))).toEqual(['_y = _x * 2.0;'])
  })

  it('should work for simple equation with binary / op', () => {
    const vars = readInlineModel(`
      x = 1 ~~|
      y = x / 2 ~~|
    `)
    expect(vars.size).toBe(2)
    expect(genJS(vars.get('_x'))).toEqual(['_x = 1.0;'])
    expect(genJS(vars.get('_y'))).toEqual(['_y = _x / 2.0;'])
  })

  it('should work for simple equation with binary ^ op', () => {
    const vars = readInlineModel(`
      x = 1 ~~|
      y = x ^ 2 ~~|
    `)
    expect(vars.size).toBe(2)
    expect(genJS(vars.get('_x'))).toEqual(['_x = 1.0;'])
    expect(genJS(vars.get('_y'))).toEqual(['_y = fns.POW(_x, 2.0);'])
  })

  it('should work for simple equation with explicit parentheses', () => {
    const vars = readInlineModel(`
      x = 1 ~~|
      y = (x + 2) * 3 ~~|
    `)
    expect(vars.size).toBe(2)
    expect(genJS(vars.get('_x'))).toEqual(['_x = 1.0;'])
    expect(genJS(vars.get('_y'))).toEqual(['_y = (_x + 2.0) * 3.0;'])
  })

  it('should work for conditional expression with = op', () => {
    const vars = readInlineModel(`
      x = 1 ~~|
      y = IF THEN ELSE(x = time, 1, 0) ~~|
    `)
    expect(vars.size).toBe(2)
    expect(genJS(vars.get('_x'))).toEqual(['_x = 1.0;'])
    expect(genJS(vars.get('_y'))).toEqual(['_y = ((_x === _time) ? (1.0) : (0.0));'])
  })

  it('should work for conditional expression with <> op', () => {
    const vars = readInlineModel(`
      x = 1 ~~|
      y = IF THEN ELSE(x <> time, 1, 0) ~~|
    `)
    expect(vars.size).toBe(2)
    expect(genJS(vars.get('_x'))).toEqual(['_x = 1.0;'])
    expect(genJS(vars.get('_y'))).toEqual(['_y = ((_x !== _time) ? (1.0) : (0.0));'])
  })

  it('should work for conditional expression with < op', () => {
    const vars = readInlineModel(`
      x = 1 ~~|
      y = IF THEN ELSE(x < time, 1, 0) ~~|
    `)
    expect(vars.size).toBe(2)
    expect(genJS(vars.get('_x'))).toEqual(['_x = 1.0;'])
    expect(genJS(vars.get('_y'))).toEqual(['_y = ((_x < _time) ? (1.0) : (0.0));'])
  })

  it('should work for conditional expression with <= op', () => {
    const vars = readInlineModel(`
      x = 1 ~~|
      y = IF THEN ELSE(x <= time, 1, 0) ~~|
    `)
    expect(vars.size).toBe(2)
    expect(genJS(vars.get('_x'))).toEqual(['_x = 1.0;'])
    expect(genJS(vars.get('_y'))).toEqual(['_y = ((_x <= _time) ? (1.0) : (0.0));'])
  })

  it('should work for conditional expression with > op', () => {
    const vars = readInlineModel(`
      x = 1 ~~|
      y = IF THEN ELSE(x > time, 1, 0) ~~|
    `)
    expect(vars.size).toBe(2)
    expect(genJS(vars.get('_x'))).toEqual(['_x = 1.0;'])
    expect(genJS(vars.get('_y'))).toEqual(['_y = ((_x > _time) ? (1.0) : (0.0));'])
  })

  it('should work for conditional expression with >= op', () => {
    const vars = readInlineModel(`
      x = 1 ~~|
      y = IF THEN ELSE(x >= time, 1, 0) ~~|
    `)
    expect(vars.size).toBe(2)
    expect(genJS(vars.get('_x'))).toEqual(['_x = 1.0;'])
    expect(genJS(vars.get('_y'))).toEqual(['_y = ((_x >= _time) ? (1.0) : (0.0));'])
  })

  it('should work for conditional expression with :AND: op', () => {
    const vars = readInlineModel(`
      x = 1 ~~|
      y = IF THEN ELSE(x :AND: time, 1, 0) ~~|
    `)
    expect(vars.size).toBe(2)
    expect(genJS(vars.get('_x'))).toEqual(['_x = 1.0;'])
    expect(genJS(vars.get('_y'))).toEqual(['_y = ((_x && _time) ? (1.0) : (0.0));'])
  })

  it('should work for conditional expression with :OR: op', () => {
    // Note that we use `ABS(1)` here to circumvent the constant conditional optimization
    // code (the legacy `ExprReader` doesn't currently optimize function calls).  This
    // allows us to verify the generated code without the risk of it being optimized away.
    const vars = readInlineModel(`
      x = ABS(1) ~~|
      y = IF THEN ELSE(x :OR: time, 1, 0) ~~|
    `)
    expect(vars.size).toBe(2)
    expect(genJS(vars.get('_x'))).toEqual(['_x = fns.ABS(1.0);'])
    expect(genJS(vars.get('_y'))).toEqual(['_y = ((_x || _time) ? (1.0) : (0.0));'])
  })

  it('should work for conditional expression with :NOT: op', () => {
    // Note that we use `ABS(1)` here to circumvent the constant conditional optimization
    // code (the legacy `ExprReader` doesn't currently optimize function calls).  This
    // allows us to verify the generated code without the risk of it being optimized away.
    const vars = readInlineModel(`
      x = ABS(1) ~~|
      y = IF THEN ELSE(:NOT: x, 1, 0) ~~|
    `)
    expect(vars.size).toBe(2)
    expect(genJS(vars.get('_x'))).toEqual(['_x = fns.ABS(1.0);'])
    expect(genJS(vars.get('_y'))).toEqual(['_y = ((!_x) ? (1.0) : (0.0));'])
  })

  it('should work for expression using :NA: keyword', () => {
    const vars = readInlineModel(`
      x = Time ~~|
      y = IF THEN ELSE(x <> :NA:, 1, 0) ~~|
    `)
    expect(vars.size).toBe(2)
    expect(genJS(vars.get('_x'))).toEqual(['_x = _time;'])
    expect(genJS(vars.get('_y'))).toEqual(['_y = ((_x !== _NA_) ? (1.0) : (0.0));'])
  })

  it('should work for conditional expression with reference to dimension', () => {
    const vars = readInlineModel(`
      DimA: A1, A2 ~~|
      x = 1 ~~|
      y[DimA] = IF THEN ELSE(DimA = x, 1, 0) ~~|
    `)
    expect(vars.size).toBe(2)
    expect(genJS(vars.get('_x'))).toEqual(['_x = 1.0;'])
    expect(genJS(vars.get('_y'))).toEqual([
      'for (let i = 0; i < 2; i++) {',
      '_y[i] = (((i + 1) === _x) ? (1.0) : (0.0));',
      '}'
    ])
  })

  it('should work for conditional expression with reference to dimension and subscript/index', () => {
    const vars = readInlineModel(`
      DimA: A1, A2 ~~|
      y[DimA] = IF THEN ELSE(DimA = A2, 1, 0) ~~|
    `)
    expect(vars.size).toBe(1)
    expect(genJS(vars.get('_y'))).toEqual([
      'for (let i = 0; i < 2; i++) {',
      '_y[i] = (((i + 1) === 2) ? (1.0) : (0.0));',
      '}'
    ])
  })

  it('should work for data variable definition', () => {
    const extData: ExtData = new Map([
      [
        '_x',
        new Map([
          [0, 0],
          [1, 2],
          [2, 5]
        ])
      ]
    ])
    const vars = readInlineModel(
      `
      x ~~|
      y = x * 10 ~~|
      `,
      { extData }
    )
    expect(vars.size).toBe(2)
    expect(genJS(vars.get('_x'), 'decl', { extData })).toEqual(['const _x_data_ = [0.0, 0.0, 1.0, 2.0, 2.0, 5.0];'])
    expect(genJS(vars.get('_x'), 'init-lookups', { extData })).toEqual(['_x = fns.createLookup(3, _x_data_);'])
    expect(genJS(vars.get('_y'), 'eval', { extData })).toEqual(['_y = fns.LOOKUP(_x, _time) * 10.0;'])
  })

  it('should work for data variable definition (1D)', () => {
    const extData: ExtData = new Map([
      [
        '_x[_a1]',
        new Map([
          [0, 0],
          [1, 2],
          [2, 5]
        ])
      ],
      [
        '_x[_a2]',
        new Map([
          [0, 10],
          [1, 12],
          [2, 15]
        ])
      ]
    ])
    const vars = readInlineModel(
      `
      DimA: A1, A2 ~~|
      x[DimA] ~~|
      y[DimA] = x[DimA] * 10 ~~|
      z = y[A2] ~~|
      `,
      {
        extData
      }
    )
    expect(vars.size).toBe(3)
    expect(genJS(vars.get('_x'), 'decl', { extData })).toEqual([
      'const _x_data__0_ = [0.0, 0.0, 1.0, 2.0, 2.0, 5.0];',
      'const _x_data__1_ = [0.0, 10.0, 1.0, 12.0, 2.0, 15.0];'
    ])
    expect(genJS(vars.get('_x'), 'init-lookups', { extData })).toEqual([
      '_x[0] = fns.createLookup(3, _x_data__0_);',
      '_x[1] = fns.createLookup(3, _x_data__1_);'
    ])
    expect(genJS(vars.get('_y'), 'eval', { extData })).toEqual([
      'for (let i = 0; i < 2; i++) {',
      '_y[i] = fns.LOOKUP(_x[i], _time) * 10.0;',
      '}'
    ])
    expect(genJS(vars.get('_z'), 'eval', { extData })).toEqual(['_z = _y[1];'])
  })

  it('should work for lookup definition', () => {
    const vars = readInlineModel(`
      x( [(0,0)-(2,2)], (0,0),(0.1,0.01),(0.5,0.7),(1,1),(1.5,1.2),(2,1.3) ) ~~|
    `)
    expect(vars.size).toBe(1)
    expect(genJS(vars.get('_x'), 'decl')).toEqual([
      'const _x_data_ = [0.0, 0.0, 0.1, 0.01, 0.5, 0.7, 1.0, 1.0, 1.5, 1.2, 2.0, 1.3];'
    ])
    expect(genJS(vars.get('_x'), 'init-lookups')).toEqual(['_x = fns.createLookup(6, _x_data_);'])
  })

  it('should work for lookup definition (one dimension)', () => {
    const vars = readInlineModel(`
      DimA: A1, A2 ~~|
      x[A1]( (0,10), (1,20) ) ~~|
      x[A2]( (0,30), (1,40) ) ~~|
    `)
    expect(vars.size).toBe(2)
    expect(genJS(vars.get('_x[_a1]'), 'decl')).toEqual(['const _x_data__0_ = [0.0, 10.0, 1.0, 20.0];'])
    expect(genJS(vars.get('_x[_a2]'), 'decl')).toEqual(['const _x_data__1_ = [0.0, 30.0, 1.0, 40.0];'])
    expect(genJS(vars.get('_x[_a1]'), 'init-lookups')).toEqual(['_x[0] = fns.createLookup(2, _x_data__0_);'])
    expect(genJS(vars.get('_x[_a2]'), 'init-lookups')).toEqual(['_x[1] = fns.createLookup(2, _x_data__1_);'])
  })

  it('should work for lookup definition (two dimensions)', () => {
    const vars = readInlineModel(`
      DimA: A1, A2 ~~|
      DimB: B1, B2 ~~|
      x[A1,B1]( (0,10), (1,20) ) ~~|
      x[A1,B2]( (0,30), (1,40) ) ~~|
      x[A2,B1]( (0,50), (1,60) ) ~~|
      x[A2,B2]( (0,70), (1,80) ) ~~|
    `)
    expect(vars.size).toBe(4)
    expect(genJS(vars.get('_x[_a1,_b1]'), 'decl')).toEqual(['const _x_data__0__0_ = [0.0, 10.0, 1.0, 20.0];'])
    expect(genJS(vars.get('_x[_a1,_b2]'), 'decl')).toEqual(['const _x_data__0__1_ = [0.0, 30.0, 1.0, 40.0];'])
    expect(genJS(vars.get('_x[_a2,_b1]'), 'decl')).toEqual(['const _x_data__1__0_ = [0.0, 50.0, 1.0, 60.0];'])
    expect(genJS(vars.get('_x[_a2,_b2]'), 'decl')).toEqual(['const _x_data__1__1_ = [0.0, 70.0, 1.0, 80.0];'])
    expect(genJS(vars.get('_x[_a1,_b1]'), 'init-lookups')).toEqual(['_x[0][0] = fns.createLookup(2, _x_data__0__0_);'])
    expect(genJS(vars.get('_x[_a1,_b2]'), 'init-lookups')).toEqual(['_x[0][1] = fns.createLookup(2, _x_data__0__1_);'])
    expect(genJS(vars.get('_x[_a2,_b1]'), 'init-lookups')).toEqual(['_x[1][0] = fns.createLookup(2, _x_data__1__0_);'])
    expect(genJS(vars.get('_x[_a2,_b2]'), 'init-lookups')).toEqual(['_x[1][1] = fns.createLookup(2, _x_data__1__1_);'])
  })

  it('should work for lookup call', () => {
    const vars = readInlineModel(`
      x( [(0,0)-(2,2)], (0,0),(0.1,0.01),(0.5,0.7),(1,1),(1.5,1.2),(2,1.3) ) ~~|
      y = x(2) ~~|
    `)
    expect(vars.size).toBe(2)
    expect(genJS(vars.get('_x'), 'decl')).toEqual([
      'const _x_data_ = [0.0, 0.0, 0.1, 0.01, 0.5, 0.7, 1.0, 1.0, 1.5, 1.2, 2.0, 1.3];'
    ])
    expect(genJS(vars.get('_x'), 'init-lookups')).toEqual(['_x = fns.createLookup(6, _x_data_);'])
    expect(genJS(vars.get('_y'))).toEqual(['_y = fns.LOOKUP(_x, 2.0);'])
  })

  it('should work for lookup call (with one dimension)', () => {
    const vars = readInlineModel(`
      DimA: A1, A2 ~~|
      x[A1]( [(0,0)-(2,2)], (0,0),(2,1.3) ) ~~|
      x[A2]( [(0,0)-(2,2)], (0,0.5),(2,1.5) ) ~~|
      y = x[A1](2) ~~|
    `)
    expect(vars.size).toBe(3)
    expect(genJS(vars.get('_x[_a1]'), 'decl')).toEqual(['const _x_data__0_ = [0.0, 0.0, 2.0, 1.3];'])
    expect(genJS(vars.get('_x[_a2]'), 'decl')).toEqual(['const _x_data__1_ = [0.0, 0.5, 2.0, 1.5];'])
    expect(genJS(vars.get('_x[_a1]'), 'init-lookups')).toEqual(['_x[0] = fns.createLookup(2, _x_data__0_);'])
    expect(genJS(vars.get('_x[_a2]'), 'init-lookups')).toEqual(['_x[1] = fns.createLookup(2, _x_data__1_);'])
    expect(genJS(vars.get('_y'))).toEqual(['_y = fns.LOOKUP(_x[0], 2.0);'])
  })

  it('should work for constant definition (with one dimension)', () => {
    const vars = readInlineModel(`
      DimA: A1, A2, A3 ~~|
      x[DimA] = 1 ~~|
      y = x[A2] ~~|
    `)
    expect(vars.size).toBe(2)
    expect(genJS(vars.get('_x'), 'init-constants')).toEqual(['for (let i = 0; i < 3; i++) {', '_x[i] = 1.0;', '}'])
    expect(genJS(vars.get('_y'))).toEqual(['_y = _x[1];'])
  })

  it('should work for constant definition (with two dimensions + except + subdimension)', () => {
    const vars = readInlineModel(`
      DimA: A1, A2, A3 ~~|
      SubA: A2, A3 ~~|
      DimC: C1, C2 ~~|
      x[DimC, SubA] = 1 ~~|
      x[DimC, DimA] :EXCEPT: [DimC, SubA] = 2 ~~|
    `)
    expect(vars.size).toBe(3)
    expect(genJS(vars.get('_x[_dimc,_a1]'), 'init-constants')).toEqual([
      'for (let i = 0; i < 2; i++) {',
      '_x[i][0] = 2.0;',
      '}'
    ])
    expect(genJS(vars.get('_x[_dimc,_a2]'), 'init-constants')).toEqual([
      'for (let i = 0; i < 2; i++) {',
      '_x[i][1] = 1.0;',
      '}'
    ])
    expect(genJS(vars.get('_x[_dimc,_a3]'), 'init-constants')).toEqual([
      'for (let i = 0; i < 2; i++) {',
      '_x[i][2] = 1.0;',
      '}'
    ])
  })

  it('should work for constant definition (with separate subscripts)', () => {
    const vars = readInlineModel(`
      DimA: A1, A2, A3 ~~|
      x[A1] = 1 ~~|
      x[A2] = 2 ~~|
      x[A3] = 3 ~~|
      y = x[A2] ~~|
    `)
    expect(vars.size).toBe(4)
    expect(genJS(vars.get('_x[_a1]'), 'init-constants')).toEqual(['_x[0] = 1.0;'])
    expect(genJS(vars.get('_x[_a2]'), 'init-constants')).toEqual(['_x[1] = 2.0;'])
    expect(genJS(vars.get('_x[_a3]'), 'init-constants')).toEqual(['_x[2] = 3.0;'])
    expect(genJS(vars.get('_y'))).toEqual(['_y = _x[1];'])
  })

  it('should work for const list definition (1D)', () => {
    const vars = readInlineModel(`
      DimA: A1, A2, A3 ~~|
      x[DimA] = 1, 2, 3 ~~|
      y = x[A2] ~~|
    `)
    expect(vars.size).toBe(4)
    expect(genJS(vars.get('_x[_a1]'), 'init-constants')).toEqual(['_x[0] = 1.0;'])
    expect(genJS(vars.get('_x[_a2]'), 'init-constants')).toEqual(['_x[1] = 2.0;'])
    expect(genJS(vars.get('_x[_a3]'), 'init-constants')).toEqual(['_x[2] = 3.0;'])
    expect(genJS(vars.get('_y'))).toEqual(['_y = _x[1];'])
  })

  it('should work for const list definition (2D, dimensions in normal/alphabetized order)', () => {
    const vars = readInlineModel(`
      DimA: A1, A2 ~~|
      DimB: B1, B2, B3 ~~|
      x[DimA, DimB] = 1, 2, 3; 4, 5, 6; ~~|
      y = x[A2, B3] ~~|
    `)
    expect(vars.size).toBe(7)
    expect(genJS(vars.get('_x[_a1,_b1]'), 'init-constants')).toEqual(['_x[0][0] = 1.0;'])
    expect(genJS(vars.get('_x[_a1,_b2]'), 'init-constants')).toEqual(['_x[0][1] = 2.0;'])
    expect(genJS(vars.get('_x[_a1,_b3]'), 'init-constants')).toEqual(['_x[0][2] = 3.0;'])
    expect(genJS(vars.get('_x[_a2,_b1]'), 'init-constants')).toEqual(['_x[1][0] = 4.0;'])
    expect(genJS(vars.get('_x[_a2,_b2]'), 'init-constants')).toEqual(['_x[1][1] = 5.0;'])
    expect(genJS(vars.get('_x[_a2,_b3]'), 'init-constants')).toEqual(['_x[1][2] = 6.0;'])
    expect(genJS(vars.get('_y'))).toEqual(['_y = _x[1][2];'])
  })

  it('should work for const list definition (2D, dimensions not in normal/alphabetized order)', () => {
    const vars = readInlineModel(`
      DimB: B1, B2, B3 ~~|
      DimA: A1, A2 ~~|
      x[DimB, DimA] = 1, 2; 3, 4; 5, 6; ~~|
      y = x[B3, A2] ~~|
      z = x[B2, A1] ~~|
    `)
    expect(vars.size).toBe(8)
    expect(genJS(vars.get('_x[_b1,_a1]'), 'init-constants')).toEqual(['_x[0][0] = 1.0;'])
    expect(genJS(vars.get('_x[_b1,_a2]'), 'init-constants')).toEqual(['_x[0][1] = 2.0;'])
    expect(genJS(vars.get('_x[_b2,_a1]'), 'init-constants')).toEqual(['_x[1][0] = 3.0;'])
    expect(genJS(vars.get('_x[_b2,_a2]'), 'init-constants')).toEqual(['_x[1][1] = 4.0;'])
    expect(genJS(vars.get('_x[_b3,_a1]'), 'init-constants')).toEqual(['_x[2][0] = 5.0;'])
    expect(genJS(vars.get('_x[_b3,_a2]'), 'init-constants')).toEqual(['_x[2][1] = 6.0;'])
    expect(genJS(vars.get('_y'))).toEqual(['_y = _x[2][1];'])
    expect(genJS(vars.get('_z'))).toEqual(['_z = _x[1][0];'])
  })

  it('should work for const list definition (2D separated, dimensions in normal/alphabetized order)', () => {
    const vars = readInlineModel(`
      DimA: A1, A2, A3 ~~|
      DimB: B1, B2 ~~|
      x[A1, DimB] = 1,2 ~~|
      x[A2, DimB] = 3,4 ~~|
      x[A3, DimB] = 5,6 ~~|
      y = x[A3, B2] ~~|
    `)
    expect(vars.size).toBe(7)
    expect(genJS(vars.get('_x[_a1,_b1]'), 'init-constants')).toEqual(['_x[0][0] = 1.0;'])
    expect(genJS(vars.get('_x[_a1,_b2]'), 'init-constants')).toEqual(['_x[0][1] = 2.0;'])
    expect(genJS(vars.get('_x[_a2,_b1]'), 'init-constants')).toEqual(['_x[1][0] = 3.0;'])
    expect(genJS(vars.get('_x[_a2,_b2]'), 'init-constants')).toEqual(['_x[1][1] = 4.0;'])
    expect(genJS(vars.get('_x[_a3,_b1]'), 'init-constants')).toEqual(['_x[2][0] = 5.0;'])
    expect(genJS(vars.get('_x[_a3,_b2]'), 'init-constants')).toEqual(['_x[2][1] = 6.0;'])
    expect(genJS(vars.get('_y'))).toEqual(['_y = _x[2][1];'])
  })

  it('should work for const list definition (2D separated, dimensions not in normal/alphabetized order)', () => {
    const vars = readInlineModel(`
      DimA: A1, A2, A3 ~~|
      DimB: B1, B2 ~~|
      x[B1, DimA] = 1,2,3 ~~|
      x[B2, DimA] = 4,5,6 ~~|
      y = x[B2, A3] ~~|
    `)
    expect(vars.size).toBe(7)
    expect(genJS(vars.get('_x[_b1,_a1]'), 'init-constants')).toEqual(['_x[0][0] = 1.0;'])
    expect(genJS(vars.get('_x[_b1,_a2]'), 'init-constants')).toEqual(['_x[0][1] = 2.0;'])
    expect(genJS(vars.get('_x[_b1,_a3]'), 'init-constants')).toEqual(['_x[0][2] = 3.0;'])
    expect(genJS(vars.get('_x[_b2,_a1]'), 'init-constants')).toEqual(['_x[1][0] = 4.0;'])
    expect(genJS(vars.get('_x[_b2,_a2]'), 'init-constants')).toEqual(['_x[1][1] = 5.0;'])
    expect(genJS(vars.get('_x[_b2,_a3]'), 'init-constants')).toEqual(['_x[1][2] = 6.0;'])
    expect(genJS(vars.get('_y'))).toEqual(['_y = _x[1][2];'])
  })

  it('should work for equation with one dimension', () => {
    const vars = readInlineModel(`
      DimA: A1, A2 ~~|
      x[DimA] = 1, 2 ~~|
      y[DimA] = (x[DimA] + 2) * MIN(0, x[DimA]) ~~|
      z = y[A2] ~~|
    `)
    expect(vars.size).toBe(4)
    expect(genJS(vars.get('_x[_a1]'), 'init-constants')).toEqual(['_x[0] = 1.0;'])
    expect(genJS(vars.get('_x[_a2]'), 'init-constants')).toEqual(['_x[1] = 2.0;'])
    expect(genJS(vars.get('_y'))).toEqual([
      'for (let i = 0; i < 2; i++) {',
      '_y[i] = (_x[i] + 2.0) * fns.MIN(0.0, _x[i]);',
      '}'
    ])
    expect(genJS(vars.get('_z'))).toEqual(['_z = _y[1];'])
  })

  it('should work for equation with two dimensions', () => {
    const vars = readInlineModel(`
      DimA: A1, A2 ~~|
      DimB: B1, B2 ~~|
      x[DimA, DimB] = 1, 2; 3, 4; ~~|
      y[DimA, DimB] = (x[DimA, DimB] + 2) * MIN(0, x[DimA, DimB]) ~~|
      z = y[A2, B1] ~~|
    `)
    expect(vars.size).toBe(6)
    expect(genJS(vars.get('_x[_a1,_b1]'), 'init-constants')).toEqual(['_x[0][0] = 1.0;'])
    expect(genJS(vars.get('_x[_a1,_b2]'), 'init-constants')).toEqual(['_x[0][1] = 2.0;'])
    expect(genJS(vars.get('_x[_a2,_b1]'), 'init-constants')).toEqual(['_x[1][0] = 3.0;'])
    expect(genJS(vars.get('_x[_a2,_b2]'), 'init-constants')).toEqual(['_x[1][1] = 4.0;'])
    expect(genJS(vars.get('_y'))).toEqual([
      'for (let i = 0; i < 2; i++) {',
      'for (let j = 0; j < 2; j++) {',
      '_y[i][j] = (_x[i][j] + 2.0) * fns.MIN(0.0, _x[i][j]);',
      '}',
      '}'
    ])
    expect(genJS(vars.get('_z'))).toEqual(['_z = _y[1][0];'])
  })

  it('should work for 1D equation with one mapped dimension name used in expression position', () => {
    const vars = readInlineModel(`
      DimA: A1, A2 ~~|
      DimB: B1, B2 -> DimA ~~|
      x[DimA] = DimB ~~|
    `)
    expect(vars.size).toBe(1)
    expect(genJS(vars.get('_x'))).toEqual(['for (let i = 0; i < 2; i++) {', '_x[i] = (__map_dimb_dima[i] + 1);', '}'])
  })

  it('should work for 1D equation with one mapped dimension name used in subscript position (separated/non-apply-to-all)', () => {
    const vars = readInlineModel(`
      DimA: A1, A2, A3 ~~|
      SubA: A2, A3 ~~|
      DimD: D1, D2 -> (DimA: SubA, A1) ~~|
      a[DimA] = 1 ~~|
      j[DimD] = 10, 20 ~~|
      k[DimA] :EXCEPT: [A1] = a[DimA] + j[DimD] ~~|
    `)
    expect(vars.size).toBe(5)
    expect(genJS(vars.get('_a'), 'init-constants')).toEqual(['for (let i = 0; i < 3; i++) {', '_a[i] = 1.0;', '}'])
    expect(genJS(vars.get('_j[_d1]'), 'init-constants')).toEqual(['_j[0] = 10.0;'])
    expect(genJS(vars.get('_j[_d2]'), 'init-constants')).toEqual(['_j[1] = 20.0;'])
    expect(genJS(vars.get('_k[_a2]'))).toEqual(['_k[1] = _a[1] + _j[0];'])
    expect(genJS(vars.get('_k[_a3]'))).toEqual(['_k[2] = _a[2] + _j[0];'])
  })

  it('should work for 1D equation with one dimension used in expression position (apply-to-all)', () => {
    const vars = readInlineModel(`
      DimA: A1, A2 ~~|
      Selected A Index = 1 ~~|
      x[DimA] = IF THEN ELSE ( DimA = Selected A Index, 1, 0 ) ~~|
    `)
    expect(vars.size).toBe(2)
    expect(genJS(vars.get('_selected_a_index'), 'init-constants')).toEqual(['_selected_a_index = 1.0;'])
    expect(genJS(vars.get('_x'))).toEqual([
      'for (let i = 0; i < 2; i++) {',
      '_x[i] = (((i + 1) === _selected_a_index) ? (1.0) : (0.0));',
      '}'
    ])
  })

  it('should work for 1D equation with one subdimension used in expression position (separated/non-apply-to-all)', () => {
    const vars = readInlineModel(`
      DimA: A1, A2, A3 ~~|
      SubA: A1, A3 ~~|
      Selected A Index = 1 ~~|
      x[SubA] = IF THEN ELSE ( SubA = Selected A Index, 1, 0 ) ~~|
    `)
    expect(vars.size).toBe(3)
    expect(genJS(vars.get('_selected_a_index'), 'init-constants')).toEqual(['_selected_a_index = 1.0;'])
    expect(genJS(vars.get('_x[_a1]'))).toEqual(['_x[0] = (((0 + 1) === _selected_a_index) ? (1.0) : (0.0));'])
    expect(genJS(vars.get('_x[_a3]'))).toEqual(['_x[2] = (((2 + 1) === _selected_a_index) ? (1.0) : (0.0));'])
  })

  it('should work for 2D equation with two distinct dimensions used in expression position (apply-to-all)', () => {
    const vars = readInlineModel(`
      DimA: A1, A2 ~~|
      DimB: B1, B2 ~~|
      x[DimA, DimB] = (DimA * 10) + DimB ~~|
    `)
    expect(vars.size).toBe(1)
    expect(genJS(vars.get('_x'))).toEqual([
      'for (let i = 0; i < 2; i++) {',
      'for (let j = 0; j < 2; j++) {',
      '_x[i][j] = ((i + 1) * 10.0) + (j + 1);',
      '}',
      '}'
    ])
<<<<<<< HEAD
  })

  it('should work for 2D equation with two distinct dimensions used in expression position (separated/non-apply-to-all)', () => {
    const vars = readInlineModel(`
      DimA: A1, A2 ~~|
      DimB: B1, B2 ~~|
      x[A1, B1] = 0 ~~|
      x[DimA, DimB] :EXCEPT: [A1, B1] = (DimA * 10) + DimB ~~|
    `)
    expect(vars.size).toBe(4)
    expect(genJS(vars.get('_x[_a1,_b1]'))).toEqual(['_x[0][0] = 0.0;'])
    expect(genJS(vars.get('_x[_a1,_b2]'))).toEqual(['_x[0][1] = ((0 + 1) * 10.0) + (1 + 1);'])
    expect(genJS(vars.get('_x[_a2,_b1]'))).toEqual(['_x[1][0] = ((1 + 1) * 10.0) + (0 + 1);'])
    expect(genJS(vars.get('_x[_a2,_b2]'))).toEqual(['_x[1][1] = ((1 + 1) * 10.0) + (1 + 1);'])
  })

  it('should work for 2D equation with two dimensions that resolve to the same family used in expression position (apply-to-all)', () => {
    const vars = readInlineModel(`
      DimA: A1, A2 ~~|
      DimB <-> DimA ~~|
      x[DimA, DimB] = (DimA * 10) + DimB ~~|
    `)
    expect(vars.size).toBe(1)
    expect(genJS(vars.get('_x'))).toEqual([
      'for (let i = 0; i < 2; i++) {',
      'for (let j = 0; j < 2; j++) {',
      '_x[i][j] = ((i + 1) * 10.0) + (j + 1);',
      '}',
      '}'
    ])
  })

=======
  })

  it('should work for 2D equation with two distinct dimensions used in expression position (separated/non-apply-to-all)', () => {
    const vars = readInlineModel(`
      DimA: A1, A2 ~~|
      DimB: B1, B2 ~~|
      x[A1, B1] = 0 ~~|
      x[DimA, DimB] :EXCEPT: [A1, B1] = (DimA * 10) + DimB ~~|
    `)
    expect(vars.size).toBe(4)
    expect(genJS(vars.get('_x[_a1,_b1]'))).toEqual(['_x[0][0] = 0.0;'])
    expect(genJS(vars.get('_x[_a1,_b2]'))).toEqual(['_x[0][1] = ((0 + 1) * 10.0) + (1 + 1);'])
    expect(genJS(vars.get('_x[_a2,_b1]'))).toEqual(['_x[1][0] = ((1 + 1) * 10.0) + (0 + 1);'])
    expect(genJS(vars.get('_x[_a2,_b2]'))).toEqual(['_x[1][1] = ((1 + 1) * 10.0) + (1 + 1);'])
  })

  it('should work for 2D equation with two dimensions that resolve to the same family used in expression position (apply-to-all)', () => {
    const vars = readInlineModel(`
      DimA: A1, A2 ~~|
      DimB <-> DimA ~~|
      x[DimA, DimB] = (DimA * 10) + DimB ~~|
    `)
    expect(vars.size).toBe(1)
    expect(genJS(vars.get('_x'))).toEqual([
      'for (let i = 0; i < 2; i++) {',
      'for (let j = 0; j < 2; j++) {',
      '_x[i][j] = ((i + 1) * 10.0) + (j + 1);',
      '}',
      '}'
    ])
  })

>>>>>>> 6c4748fa
  it('should work for 2D equation with two dimensions that resolve to the same family used in expression position (separated/non-apply-to-all)', () => {
    const vars = readInlineModel(`
      DimA: A1, A2 ~~|
      DimB <-> DimA ~~|
      x[A1, A1] = 0 ~~|
      x[DimA, DimB] :EXCEPT: [A1, A1] = (DimA * 10) + DimB ~~|
    `)
    expect(vars.size).toBe(4)
    expect(genJS(vars.get('_x[_a1,_a1]'))).toEqual(['_x[0][0] = 0.0;'])
    expect(genJS(vars.get('_x[_a1,_a2]'))).toEqual(['_x[0][1] = ((0 + 1) * 10.0) + (1 + 1);'])
    expect(genJS(vars.get('_x[_a2,_a1]'))).toEqual(['_x[1][0] = ((1 + 1) * 10.0) + (0 + 1);'])
    expect(genJS(vars.get('_x[_a2,_a2]'))).toEqual(['_x[1][1] = ((1 + 1) * 10.0) + (1 + 1);'])
  })

  it('should work for 2D equation with two dimensions (including one subdimension) that resolve to the same family used in expression position (separated/non-apply-to-all)', () => {
    const vars = readInlineModel(`
      DimA: A1, A2, A3 ~~|
      SubA: A1, A3 ~~|
      DimB <-> DimA ~~|
      x[A1, A1] = 0 ~~|
      x[SubA, DimB] :EXCEPT: [A1, A1] = (SubA * 10) + DimB ~~|
    `)
    expect(vars.size).toBe(6)
    expect(genJS(vars.get('_x[_a1,_a1]'))).toEqual(['_x[0][0] = 0.0;'])
    expect(genJS(vars.get('_x[_a1,_a2]'))).toEqual(['_x[0][1] = ((0 + 1) * 10.0) + (1 + 1);'])
    expect(genJS(vars.get('_x[_a1,_a3]'))).toEqual(['_x[0][2] = ((0 + 1) * 10.0) + (2 + 1);'])
    expect(genJS(vars.get('_x[_a3,_a1]'))).toEqual(['_x[2][0] = ((2 + 1) * 10.0) + (0 + 1);'])
    expect(genJS(vars.get('_x[_a3,_a2]'))).toEqual(['_x[2][1] = ((2 + 1) * 10.0) + (1 + 1);'])
    expect(genJS(vars.get('_x[_a3,_a3]'))).toEqual(['_x[2][2] = ((2 + 1) * 10.0) + (2 + 1);'])
  })

  it('should work for 2D equation with mapped dimensions (separated/non-apply-to-all)', () => {
    // This is taken from the `smooth` sample model.  This test exercises the case where all dimensions
    // resolve to the same family (DimA), and the variables are partially separated (the first dimension
    // SubA is separated, but the second dimension DimB uses a loop).
    const vars = readInlineModel(`
      DimA: A1, A2, A3 -> DimB ~~|
      SubA: A2, A3 -> SubB ~~|
      DimB: B1, B2, B3 ~~|
      SubB: B2, B3 ~~|
      x[SubA,DimB] = 3 + PULSE(10, 10) ~~|
      y[SubA,DimB] = x[SubA,DimB] ~~|
    `)
    expect(vars.size).toBe(4)
    expect(genJS(vars.get('_x[_a2,_dimb]'))).toEqual([
      'for (let i = 0; i < 3; i++) {',
      '_x[1][i] = 3.0 + fns.PULSE(10.0, 10.0);',
      '}'
    ])
    expect(genJS(vars.get('_x[_a3,_dimb]'))).toEqual([
      'for (let i = 0; i < 3; i++) {',
      '_x[2][i] = 3.0 + fns.PULSE(10.0, 10.0);',
      '}'
    ])
    expect(genJS(vars.get('_y[_a2,_dimb]'))).toEqual(['for (let i = 0; i < 3; i++) {', '_y[1][i] = _x[1][i];', '}'])
    expect(genJS(vars.get('_y[_a3,_dimb]'))).toEqual(['for (let i = 0; i < 3; i++) {', '_y[2][i] = _x[2][i];', '}'])
  })

  it('should work for multiple equations that rely on subscript mappings', () => {
    const vars = readInlineModel(`
      DimA: A1, A2 -> DimB, DimC ~~|
      DimB: B1, B2 ~~|
      DimC: C1, C2 ~~|
      a[DimA] = 10, 20 ~~|
      b[DimB] = 1, 2 ~~|
      c[DimC] = a[DimA] + 1 ~~|
      d = b[B2] ~~|
      e = c[C1] ~~|
    `)
    expect(vars.size).toBe(7)
    expect(genJS(vars.get('_a[_a1]'), 'init-constants')).toEqual(['_a[0] = 10.0;'])
    expect(genJS(vars.get('_a[_a2]'), 'init-constants')).toEqual(['_a[1] = 20.0;'])
    expect(genJS(vars.get('_b[_b1]'), 'init-constants')).toEqual(['_b[0] = 1.0;'])
    expect(genJS(vars.get('_b[_b2]'), 'init-constants')).toEqual(['_b[1] = 2.0;'])
    expect(genJS(vars.get('_b[_b1]'), 'eval')).toEqual(['_b[0] = 1.0;'])
    expect(genJS(vars.get('_b[_b2]'), 'eval')).toEqual(['_b[1] = 2.0;'])
    expect(genJS(vars.get('_c'), 'eval')).toEqual([
      'for (let i = 0; i < 2; i++) {',
      '_c[i] = _a[__map_dima_dimc[i]] + 1.0;',
      '}'
    ])
    expect(genJS(vars.get('_d'), 'eval')).toEqual(['_d = _b[1];'])
    expect(genJS(vars.get('_e'), 'eval')).toEqual(['_e = _c[0];'])
  })

  //
  // NOTE: The following "should work for {0,1,2,3}D variable" tests are aligned with the ones
  // from `read-equations.spec.ts` (they exercise the same test models/equations).  Having both
  // sets of tests makes it easier to see whether a bug is in the "read equations" phase or
  // in the "code gen" phase or both.
  //

  describe('when LHS has no subscripts', () => {
    it('should work when RHS variable has no subscripts', () => {
      const vars = readInlineModel(`
        x = 1 ~~|
        y = x ~~|
      `)
      expect(vars.size).toBe(2)
      expect(genJS(vars.get('_x'), 'init-constants')).toEqual(['_x = 1.0;'])
      expect(genJS(vars.get('_y'))).toEqual(['_y = _x;'])
    })

    it('should work when RHS variable is apply-to-all (1D) and is accessed with specific subscript', () => {
      const vars = readInlineModel(`
        DimA: A1, A2 ~~|
        x[DimA] = 1 ~~|
        y = x[A1] ~~|
      `)
      expect(vars.size).toBe(2)
      expect(genJS(vars.get('_x'), 'init-constants')).toEqual(['for (let i = 0; i < 2; i++) {', '_x[i] = 1.0;', '}'])
      expect(genJS(vars.get('_y'))).toEqual(['_y = _x[0];'])
    })

    it('should work when RHS variable is NON-apply-to-all (1D) and is accessed with specific subscript', () => {
      const vars = readInlineModel(`
        DimA: A1, A2 ~~|
        x[DimA] = 1, 2 ~~|
        y = x[A1] ~~|
      `)
      expect(vars.size).toBe(3)
      expect(genJS(vars.get('_x[_a1]'), 'init-constants')).toEqual(['_x[0] = 1.0;'])
      expect(genJS(vars.get('_x[_a2]'), 'init-constants')).toEqual(['_x[1] = 2.0;'])
      expect(genJS(vars.get('_y'))).toEqual(['_y = _x[0];'])
    })

<<<<<<< HEAD
=======
    it('should work when RHS variable is apply-to-all (1D) and is accessed with marked dimension', () => {
      const vars = readInlineModel(`
        DimA: A1, A2 ~~|
        x[DimA] = 1 ~~|
        y = SUM(x[DimA!]) ~~|
      `)
      expect(vars.size).toBe(2)
      expect(genJS(vars.get('_x'), 'init-constants')).toEqual(['for (let i = 0; i < 2; i++) {', '_x[i] = 1.0;', '}'])
      expect(genJS(vars.get('_y'))).toEqual([
        'let __t1 = 0.0;',
        'for (let u = 0; u < 2; u++) {',
        '__t1 += _x[u];',
        '}',
        '_y = __t1;'
      ])
    })

    it('should work when RHS variable is NON-apply-to-all (1D) and is accessed with marked dimension', () => {
      const vars = readInlineModel(`
        DimA: A1, A2 ~~|
        x[DimA] = 1, 2 ~~|
        y = SUM(x[DimA!]) ~~|
      `)
      expect(vars.size).toBe(3)
      expect(genJS(vars.get('_x[_a1]'), 'init-constants')).toEqual(['_x[0] = 1.0;'])
      expect(genJS(vars.get('_x[_a2]'), 'init-constants')).toEqual(['_x[1] = 2.0;'])
      expect(genJS(vars.get('_y'))).toEqual([
        'let __t1 = 0.0;',
        'for (let u = 0; u < 2; u++) {',
        '__t1 += _x[u];',
        '}',
        '_y = __t1;'
      ])
    })

>>>>>>> 6c4748fa
    it('should work when RHS variable is apply-to-all (2D) and is accessed with specific subscripts', () => {
      const vars = readInlineModel(`
        DimA: A1, A2 ~~|
        DimB: B1, B2 ~~|
        x[DimA, DimB] = 1 ~~|
        y = x[A1, B2] ~~|
      `)
      expect(vars.size).toBe(2)
      expect(genJS(vars.get('_x'), 'init-constants')).toEqual([
        'for (let i = 0; i < 2; i++) {',
        'for (let j = 0; j < 2; j++) {',
        '_x[i][j] = 1.0;',
        '}',
        '}'
      ])
      expect(genJS(vars.get('_y'))).toEqual(['_y = _x[0][1];'])
    })

    it('should work when RHS variable is NON-apply-to-all (2D) and is accessed with specific subscripts', () => {
      const vars = readInlineModel(`
        DimA: A1, A2 ~~|
        DimB: B1, B2 ~~|
        x[DimA, DimB] = 1, 2; 3, 4; ~~|
        y = x[A1, B2] ~~|
      `)
      expect(vars.size).toBe(5)
      expect(genJS(vars.get('_x[_a1,_b1]'), 'init-constants')).toEqual(['_x[0][0] = 1.0;'])
      expect(genJS(vars.get('_x[_a1,_b2]'), 'init-constants')).toEqual(['_x[0][1] = 2.0;'])
      expect(genJS(vars.get('_x[_a2,_b1]'), 'init-constants')).toEqual(['_x[1][0] = 3.0;'])
      expect(genJS(vars.get('_x[_a2,_b2]'), 'init-constants')).toEqual(['_x[1][1] = 4.0;'])
      expect(genJS(vars.get('_y'))).toEqual(['_y = _x[0][1];'])
    })

    it('should work when RHS variable is apply-to-all (3D) and is accessed with specific subscripts', () => {
      const vars = readInlineModel(`
        DimA: A1, A2 ~~|
        DimB: B1, B2 ~~|
        DimC: C1, C2 ~~|
        x[DimA, DimC, DimB] = 1 ~~|
        y = x[A1, C2, B2] ~~|
      `)
      expect(vars.size).toBe(2)
      expect(genJS(vars.get('_x'), 'init-constants')).toEqual([
        'for (let i = 0; i < 2; i++) {',
        'for (let j = 0; j < 2; j++) {',
        'for (let k = 0; k < 2; k++) {',
        '_x[i][j][k] = 1.0;',
        '}',
        '}',
        '}'
      ])
      expect(genJS(vars.get('_y'))).toEqual(['_y = _x[0][1][1];'])
    })

    it('should work when RHS variable is NON-apply-to-all (3D) and is accessed with specific subscripts', () => {
      const vars = readInlineModel(`
        DimA: A1, A2 ~~|
        DimB: B1, B2 ~~|
        DimC: C1, C2 ~~|
        x[DimA, DimC, DimB] :EXCEPT: [DimA, DimC, B1] = 1 ~~|
        x[DimA, DimC, B1] = 2 ~~|
        y = x[A1, C2, B2] ~~|
      `)
      expect(vars.size).toBe(3)
      expect(genJS(vars.get('_x[_dima,_dimc,_b2]'), 'init-constants')).toEqual([
        'for (let i = 0; i < 2; i++) {',
        'for (let j = 0; j < 2; j++) {',
        '_x[i][j][1] = 1.0;',
        '}',
        '}'
      ])
      expect(genJS(vars.get('_x[_dima,_dimc,_b1]'), 'init-constants')).toEqual([
        'for (let i = 0; i < 2; i++) {',
        'for (let j = 0; j < 2; j++) {',
        '_x[i][j][0] = 2.0;',
        '}',
        '}'
      ])
      expect(genJS(vars.get('_y'))).toEqual(['_y = _x[0][1][1];'])
    })
  })

  describe('when LHS is apply-to-all (1D)', () => {
    it('should work when RHS variable has no subscripts', () => {
      const vars = readInlineModel(`
        DimA: A1, A2, A3 ~~|
        x = 1 ~~|
        y[DimA] = x ~~|
      `)
      expect(vars.size).toBe(2)
      expect(genJS(vars.get('_x')), 'init-constants').toEqual(['_x = 1.0;'])
      expect(genJS(vars.get('_y'))).toEqual(['for (let i = 0; i < 3; i++) {', '_y[i] = _x;', '}'])
    })

    it('should work when RHS variable is apply-to-all (1D) and is accessed with specific subscript', () => {
      const vars = readInlineModel(`
        DimA: A1, A2, A3 ~~|
        x[DimA] = 1 ~~|
        y[DimA] = x[A2] ~~|
      `)
      expect(vars.size).toBe(2)
      expect(genJS(vars.get('_x')), 'init-constants').toEqual(['for (let i = 0; i < 3; i++) {', '_x[i] = 1.0;', '}'])
      expect(genJS(vars.get('_y'))).toEqual(['for (let i = 0; i < 3; i++) {', '_y[i] = _x[1];', '}'])
    })

    it('should work when RHS variable is apply-to-all (1D) and is accessed with same dimension that appears in LHS', () => {
      const vars = readInlineModel(`
        DimA: A1, A2, A3 ~~|
        x[DimA] = 1 ~~|
        y[DimA] = x[DimA] ~~|
      `)
      expect(vars.size).toBe(2)
      expect(genJS(vars.get('_x')), 'init-constants').toEqual(['for (let i = 0; i < 3; i++) {', '_x[i] = 1.0;', '}'])
      expect(genJS(vars.get('_y'))).toEqual(['for (let i = 0; i < 3; i++) {', '_y[i] = _x[i];', '}'])
    })

    it('should work when RHS variable is NON-apply-to-all (1D) and is accessed with specific subscript', () => {
      const vars = readInlineModel(`
        DimA: A1, A2, A3 ~~|
        x[DimA] = 1, 2, 3 ~~|
        y[DimA] = x[A2] ~~|
      `)
      expect(vars.size).toBe(4)
      expect(genJS(vars.get('_x[_a1]')), 'init-constants').toEqual(['_x[0] = 1.0;'])
      expect(genJS(vars.get('_x[_a2]')), 'init-constants').toEqual(['_x[1] = 2.0;'])
      expect(genJS(vars.get('_x[_a3]')), 'init-constants').toEqual(['_x[2] = 3.0;'])
      expect(genJS(vars.get('_y'))).toEqual(['for (let i = 0; i < 3; i++) {', '_y[i] = _x[1];', '}'])
    })

    it('should work when RHS variable is NON-apply-to-all (1D) and is accessed with same dimension that appears in LHS', () => {
      const vars = readInlineModel(`
        DimA: A1, A2, A3 ~~|
        x[DimA] = 1, 2, 3 ~~|
        y[DimA] = x[DimA] ~~|
      `)
      expect(vars.size).toBe(4)
      expect(genJS(vars.get('_x[_a1]')), 'init-constants').toEqual(['_x[0] = 1.0;'])
      expect(genJS(vars.get('_x[_a2]')), 'init-constants').toEqual(['_x[1] = 2.0;'])
      expect(genJS(vars.get('_x[_a3]')), 'init-constants').toEqual(['_x[2] = 3.0;'])
      expect(genJS(vars.get('_y'))).toEqual(['for (let i = 0; i < 3; i++) {', '_y[i] = _x[i];', '}'])
    })

    it('should work when RHS variable is NON-apply-to-all (1D) with separated definitions and is accessed with same dimension that appears in LHS', () => {
      const vars = readInlineModel(`
        DimA: A1, A2 ~~|
        x[A1] = 1 ~~|
        x[A2] = 2 ~~|
        y[DimA] = x[DimA] ~~|
      `)
      expect(vars.size).toBe(3)
      expect(genJS(vars.get('_x[_a1]')), 'init-constants').toEqual(['_x[0] = 1.0;'])
      expect(genJS(vars.get('_x[_a2]')), 'init-constants').toEqual(['_x[1] = 2.0;'])
      expect(genJS(vars.get('_y'))).toEqual(['for (let i = 0; i < 2; i++) {', '_y[i] = _x[i];', '}'])
    })

    // This is adapted from the "except" sample model (see equation for `k`)
    it('should work when RHS variable is NON-apply-to-all (1D) and is accessed with mapped version of LHS dimension', () => {
      const vars = readInlineModel(`
        DimA: A1, A2, A3 ~~|
        SubA: A2, A3 ~~|
        DimB: B1, B2 -> (DimA: SubA, A1) ~~|
        a[DimA] = 1, 2, 3 ~~|
        b[DimB] = 4, 5 ~~|
        y[DimA] = a[DimA] + b[DimB] ~~|
      `)
      expect(vars.size).toBe(6)
      expect(genJS(vars.get('_a[_a1]'))).toEqual(['_a[0] = 1.0;'])
      expect(genJS(vars.get('_a[_a2]'))).toEqual(['_a[1] = 2.0;'])
      expect(genJS(vars.get('_a[_a3]'))).toEqual(['_a[2] = 3.0;'])
      expect(genJS(vars.get('_b[_b1]'))).toEqual(['_b[0] = 4.0;'])
      expect(genJS(vars.get('_b[_b2]'))).toEqual(['_b[1] = 5.0;'])
      expect(genJS(vars.get('_y'))).toEqual([
        'for (let i = 0; i < 3; i++) {',
        '_y[i] = _a[i] + _b[__map_dimb_dima[i]];',
        '}'
      ])
    })

<<<<<<< HEAD
=======
    it('should work when RHS variable is apply-to-all (1D) and is accessed with marked dimension that is different from one on LHS', () => {
      const vars = readInlineModel(`
        DimA: A1, A2 ~~|
        DimB: B1, B2 ~~|
        x[DimA] = 1 ~~|
        y[DimB] = SUM(x[DimA!]) ~~|
      `)
      expect(vars.size).toBe(2)
      expect(genJS(vars.get('_x')), 'init-constants').toEqual(['for (let i = 0; i < 2; i++) {', '_x[i] = 1.0;', '}'])
      expect(genJS(vars.get('_y'))).toEqual([
        'for (let i = 0; i < 2; i++) {',
        'let __t1 = 0.0;',
        'for (let u = 0; u < 2; u++) {',
        '__t1 += _x[u];',
        '}',
        '_y[i] = __t1;',
        '}'
      ])
    })

    it('should work when RHS variable is apply-to-all (1D) and is accessed with marked dimension that is same as one on LHS', () => {
      const vars = readInlineModel(`
        DimA: A1, A2 ~~|
        x[DimA] = 1 ~~|
        y[DimA] = SUM(x[DimA!]) ~~|
      `)
      expect(vars.size).toBe(2)
      expect(genJS(vars.get('_x')), 'init-constants').toEqual(['for (let i = 0; i < 2; i++) {', '_x[i] = 1.0;', '}'])
      expect(genJS(vars.get('_y'))).toEqual([
        'for (let i = 0; i < 2; i++) {',
        'let __t1 = 0.0;',
        'for (let u = 0; u < 2; u++) {',
        '__t1 += _x[u];',
        '}',
        '_y[i] = __t1;',
        '}'
      ])
    })

    it('should work when RHS variable is NON-apply-to-all (1D) and is accessed with marked dimension that is different from one on LHS', () => {
      const vars = readInlineModel(`
        DimA: A1, A2 ~~|
        DimB: B1, B2 ~~|
        x[DimA] = 1, 2 ~~|
        y[DimB] = SUM(x[DimA!]) ~~|
      `)
      expect(vars.size).toBe(3)
      expect(genJS(vars.get('_x[_a1]')), 'init-constants').toEqual(['_x[0] = 1.0;'])
      expect(genJS(vars.get('_x[_a2]')), 'init-constants').toEqual(['_x[1] = 2.0;'])
      expect(genJS(vars.get('_y'))).toEqual([
        'for (let i = 0; i < 2; i++) {',
        'let __t1 = 0.0;',
        'for (let u = 0; u < 2; u++) {',
        '__t1 += _x[u];',
        '}',
        '_y[i] = __t1;',
        '}'
      ])
    })

    it('should work when RHS variable is NON-apply-to-all (1D) and is accessed with marked dimension that is same as one on LHS', () => {
      const vars = readInlineModel(`
        DimA: A1, A2 ~~|
        x[DimA] = 1, 2 ~~|
        y[DimA] = SUM(x[DimA!]) ~~|
      `)
      expect(vars.size).toBe(3)
      expect(genJS(vars.get('_x[_a1]')), 'init-constants').toEqual(['_x[0] = 1.0;'])
      expect(genJS(vars.get('_x[_a2]')), 'init-constants').toEqual(['_x[1] = 2.0;'])
      expect(genJS(vars.get('_y'))).toEqual([
        'for (let i = 0; i < 2; i++) {',
        'let __t1 = 0.0;',
        'for (let u = 0; u < 2; u++) {',
        '__t1 += _x[u];',
        '}',
        '_y[i] = __t1;',
        '}'
      ])
    })

>>>>>>> 6c4748fa
    // it('should work when RHS variable is apply-to-all (2D) and is accessed with specific subscripts', () => {
    //   // TODO
    // })

    // it('should work when RHS variable is NON-apply-to-all (2D) and is accessed with specific subscripts', () => {
    //   // TODO
    // })

<<<<<<< HEAD
=======
    it('should work when RHS variable is apply-to-all (2D) and is accessed with one normal dimension and one marked dimension that resolve to same family', () => {
      const vars = readInlineModel(`
        DimA: A1, A2 ~~|
        DimB: DimA ~~|
        x[DimA,DimB] = 1 ~~|
        y[DimA] = SUM(x[DimA,DimA!]) ~~|
      `)
      expect(vars.size).toBe(2)
      expect(genJS(vars.get('_x')), 'init-constants').toEqual([
        'for (let i = 0; i < 2; i++) {',
        'for (let j = 0; j < 2; j++) {',
        '_x[i][j] = 1.0;',
        '}',
        '}'
      ])
      expect(genJS(vars.get('_y'))).toEqual([
        'for (let i = 0; i < 2; i++) {',
        'let __t1 = 0.0;',
        'for (let u = 0; u < 2; u++) {',
        '__t1 += _x[i][u];',
        '}',
        '_y[i] = __t1;',
        '}'
      ])
    })

>>>>>>> 6c4748fa
    // it('should work when RHS variable is apply-to-all (3D) and is accessed with specific subscripts', () => {
    //   // TODO
    // })

    // it('should work when RHS variable is NON-apply-to-all (3D) and is accessed with specific subscripts', () => {
    //   // TODO
    // })
  })

  describe('when LHS is NON-apply-to-all (1D)', () => {
    it('should work when RHS variable has no subscripts', () => {
      const vars = readInlineModel(`
        DimA: A1, A2, A3 ~~|
        x = 1 ~~|
        y[DimA] :EXCEPT: [A1] = x ~~|
      `)
      expect(vars.size).toBe(3)
      expect(genJS(vars.get('_x')), 'init-constants').toEqual(['_x = 1.0;'])
      expect(genJS(vars.get('_y[_a2]'))).toEqual(['_y[1] = _x;'])
      expect(genJS(vars.get('_y[_a3]'))).toEqual(['_y[2] = _x;'])
    })

    it('should work when RHS variable is apply-to-all (1D) and is accessed with specific subscript', () => {
      const vars = readInlineModel(`
        DimA: A1, A2, A3 ~~|
        x[DimA] = 1 ~~|
        y[DimA] :EXCEPT: [A1] = x[A2] ~~|
      `)
      expect(vars.size).toBe(3)
      expect(genJS(vars.get('_x')), 'init-constants').toEqual(['for (let i = 0; i < 3; i++) {', '_x[i] = 1.0;', '}'])
      expect(genJS(vars.get('_y[_a2]'))).toEqual(['_y[1] = _x[1];'])
      expect(genJS(vars.get('_y[_a3]'))).toEqual(['_y[2] = _x[1];'])
    })

    it('should work when RHS variable is apply-to-all (1D) and is accessed with same dimension that appears in LHS', () => {
      const vars = readInlineModel(`
        DimA: A1, A2, A3 ~~|
        x[DimA] = 1 ~~|
        y[DimA] :EXCEPT: [A1] = x[DimA] ~~|
      `)
      expect(vars.size).toBe(3)
      expect(genJS(vars.get('_x'))).toEqual(['for (let i = 0; i < 3; i++) {', '_x[i] = 1.0;', '}'])
      expect(genJS(vars.get('_y[_a2]'))).toEqual(['_y[1] = _x[1];'])
      expect(genJS(vars.get('_y[_a3]'))).toEqual(['_y[2] = _x[2];'])
    })

    it('should work when RHS variable is NON-apply-to-all (1D) and is accessed with specific subscript', () => {
      const vars = readInlineModel(`
        DimA: A1, A2, A3 ~~|
        x[DimA] = 1, 2, 3 ~~|
        y[DimA] :EXCEPT: [A1] = x[A2] ~~|
      `)
      expect(vars.size).toBe(5)
      expect(genJS(vars.get('_x[_a1]'))).toEqual(['_x[0] = 1.0;'])
      expect(genJS(vars.get('_x[_a2]'))).toEqual(['_x[1] = 2.0;'])
      expect(genJS(vars.get('_x[_a3]'))).toEqual(['_x[2] = 3.0;'])
      expect(genJS(vars.get('_y[_a2]'))).toEqual(['_y[1] = _x[1];'])
      expect(genJS(vars.get('_y[_a3]'))).toEqual(['_y[2] = _x[1];'])
    })

    it('should work when RHS variable is NON-apply-to-all (1D) and is accessed with same dimension that appears in LHS', () => {
      const vars = readInlineModel(`
        DimA: A1, A2, A3 ~~|
        x[DimA] = 1, 2, 3 ~~|
        y[DimA] :EXCEPT: [A1] = x[DimA] ~~|
      `)
      expect(vars.size).toBe(5)
      expect(genJS(vars.get('_x[_a1]')), 'init-constants').toEqual(['_x[0] = 1.0;'])
      expect(genJS(vars.get('_x[_a2]')), 'init-constants').toEqual(['_x[1] = 2.0;'])
      expect(genJS(vars.get('_x[_a3]')), 'init-constants').toEqual(['_x[2] = 3.0;'])
      expect(genJS(vars.get('_y[_a2]'))).toEqual(['_y[1] = _x[1];'])
      expect(genJS(vars.get('_y[_a3]'))).toEqual(['_y[2] = _x[2];'])
    })

    // This is adapted from the "except" sample model (see equation for `k`)
    it('should work when RHS variable is NON-apply-to-all (1D) and is accessed with mapped version of LHS dimension', () => {
      const vars = readInlineModel(`
        DimA: A1, A2, A3 ~~|
        SubA: A2, A3 ~~|
        DimB: B1, B2 -> (DimA: SubA, A1) ~~|
        a[DimA] = 1, 2, 3 ~~|
        b[DimB] = 4, 5 ~~|
        y[DimA] :EXCEPT: [A1] = a[DimA] + b[DimB] ~~|
      `)
      expect(vars.size).toBe(7)
      expect(genJS(vars.get('_a[_a1]'))).toEqual(['_a[0] = 1.0;'])
      expect(genJS(vars.get('_a[_a2]'))).toEqual(['_a[1] = 2.0;'])
      expect(genJS(vars.get('_a[_a3]'))).toEqual(['_a[2] = 3.0;'])
      expect(genJS(vars.get('_b[_b1]'))).toEqual(['_b[0] = 4.0;'])
      expect(genJS(vars.get('_b[_b2]'))).toEqual(['_b[1] = 5.0;'])
      expect(genJS(vars.get('_y[_a2]'))).toEqual(['_y[1] = _a[1] + _b[0];'])
      expect(genJS(vars.get('_y[_a3]'))).toEqual(['_y[2] = _a[2] + _b[0];'])
    })

    // This is adapted from the "ref" sample model (with updated naming for clarity)
    it('should work for complex mapping example', () => {
      const vars = readInlineModel(`
        Target: (t1-t3) ~~|
        tNext: (t2-t3) -> tPrev ~~|
        tPrev: (t1-t2) -> tNext ~~|
        x[t1] = y[t1] + 1 ~~|
        x[tNext] = y[tNext] + 1 ~~|
        y[t1] = 1 ~~|
        y[tNext] = x[tPrev] + 1 ~~|
      `)
      expect(vars.size).toBe(6)
      expect(genJS(vars.get('_y[_t1]'))).toEqual(['_y[0] = 1.0;'])
      expect(genJS(vars.get('_x[_t1]'))).toEqual(['_x[0] = _y[0] + 1.0;'])
      expect(genJS(vars.get('_y[_t2]'))).toEqual(['_y[1] = _x[0] + 1.0;'])
      expect(genJS(vars.get('_x[_t2]'))).toEqual(['_x[1] = _y[1] + 1.0;'])
      expect(genJS(vars.get('_y[_t3]'))).toEqual(['_y[2] = _x[1] + 1.0;'])
      expect(genJS(vars.get('_x[_t3]'))).toEqual(['_x[2] = _y[2] + 1.0;'])
    })
  })

  describe('when LHS is apply-to-all (2D)', () => {
    // it('should work when RHS variable has no subscripts', () => {
    //   // TODO
    // })

    // it('should work when RHS variable is apply-to-all (1D) and is accessed with specific subscript', () => {
    //   // TODO
    // })

    // it('should work when RHS variable is NON-apply-to-all (1D) and is accessed with specific subscript', () => {
    //   // TODO
    // })

    it('should work when RHS variable is NON-apply-to-all (1D) and is accessed with LHS dimensions that resolve to the same family', () => {
      const vars = readInlineModel(`
        DimA: A1, A2 ~~|
        DimB <-> DimA ~~|
        x[DimA] = 1, 2 ~~|
        y[DimA, DimB] = x[DimA] + x[DimB] ~~|
      `)
      expect(vars.size).toBe(3)
      expect(genJS(vars.get('_x[_a1]')), 'init-constants').toEqual(['_x[0] = 1.0;'])
      expect(genJS(vars.get('_x[_a2]')), 'init-constants').toEqual(['_x[1] = 2.0;'])
      expect(genJS(vars.get('_y'))).toEqual([
        'for (let i = 0; i < 2; i++) {',
        'for (let j = 0; j < 2; j++) {',
        '_y[i][j] = _x[i] + _x[j];',
        '}',
        '}'
      ])
    })

    // it('should work when RHS variable is apply-to-all (2D) and is accessed with specific subscripts', () => {
    //   // TODO
    // })

    // it('should work when RHS variable is NON-apply-to-all (2D) and is accessed with specific subscripts', () => {
    //   // TODO
    // })

    it('should work when RHS variable is apply-to-all (2D) and is accessed with same dimensions that appear in LHS', () => {
      const vars = readInlineModel(`
        DimA: A1, A2 ~~|
        DimB: B1, B2 ~~|
        x[DimA, DimB] = 1 ~~|
        y[DimB, DimA] = x[DimA, DimB] ~~|
      `)
      expect(vars.size).toBe(2)
      expect(genJS(vars.get('_x')), 'init-constants').toEqual([
        'for (let i = 0; i < 2; i++) {',
        'for (let j = 0; j < 2; j++) {',
        '_x[i][j] = 1.0;',
        '}',
        '}'
      ])
      expect(genJS(vars.get('_y'))).toEqual([
        'for (let i = 0; i < 2; i++) {',
        'for (let j = 0; j < 2; j++) {',
        '_y[i][j] = _x[j][i];',
        '}',
        '}'
      ])
    })

    it('should work when RHS variable is apply-to-all (2D) and is accessed with LHS dimensions that resolve to the same family', () => {
      const vars = readInlineModel(`
        DimA: A1, A2 ~~|
        DimB <-> DimA ~~|
        x[DimA, DimB] = 1 ~~|
        y[DimB, DimA] = x[DimA, DimB] ~~|
      `)
      expect(vars.size).toBe(2)
      expect(genJS(vars.get('_x'))).toEqual([
        'for (let i = 0; i < 2; i++) {',
        'for (let j = 0; j < 2; j++) {',
        '_x[i][j] = 1.0;',
        '}',
        '}'
      ])
      expect(genJS(vars.get('_y'))).toEqual([
        'for (let i = 0; i < 2; i++) {',
        'for (let j = 0; j < 2; j++) {',
        '_y[i][j] = _x[j][i];',
        '}',
        '}'
      ])
    })

    it('should work when RHS variable is NON-apply-to-all (2D) and is accessed with same dimensions that appear in LHS', () => {
      const vars = readInlineModel(`
        DimA: A1, A2 ~~|
        DimB: B1, B2 ~~|
        x[DimA, DimB] = 1, 2; 3, 4; ~~|
        y[DimB, DimA] = x[DimA, DimB] ~~|
      `)
      expect(vars.size).toBe(5)
      expect(genJS(vars.get('_x[_a1,_b1]'))).toEqual(['_x[0][0] = 1.0;'])
      expect(genJS(vars.get('_x[_a1,_b2]'))).toEqual(['_x[0][1] = 2.0;'])
      expect(genJS(vars.get('_x[_a2,_b1]'))).toEqual(['_x[1][0] = 3.0;'])
      expect(genJS(vars.get('_x[_a2,_b2]'))).toEqual(['_x[1][1] = 4.0;'])
      expect(genJS(vars.get('_y'))).toEqual([
        'for (let i = 0; i < 2; i++) {',
        'for (let j = 0; j < 2; j++) {',
        '_y[i][j] = _x[j][i];',
        '}',
        '}'
      ])
    })

    it('should work when RHS variable is NON-apply-to-all (2D) with separated definitions (for subscript in first position) and is accessed with same dimensions that appear in LHS', () => {
      const vars = readInlineModel(`
        DimA: A1, A2 ~~|
        DimB: B1, B2 ~~|
        x[A1, DimB] = 1 ~~|
        x[A2, DimB] = 2 ~~|
        y[DimB, DimA] = x[DimA, DimB] ~~|
      `)
      expect(vars.size).toBe(3)
      expect(genJS(vars.get('_x[_a1,_dimb]')), 'init-constants').toEqual([
        'for (let i = 0; i < 2; i++) {',
        '_x[0][i] = 1.0;',
        '}'
      ])
      expect(genJS(vars.get('_x[_a2,_dimb]')), 'init-constants').toEqual([
        'for (let i = 0; i < 2; i++) {',
        '_x[1][i] = 2.0;',
        '}'
      ])
      expect(genJS(vars.get('_y'))).toEqual([
        'for (let i = 0; i < 2; i++) {',
        'for (let j = 0; j < 2; j++) {',
        '_y[i][j] = _x[j][i];',
        '}',
        '}'
      ])
    })

    // it('should work when RHS variable is apply-to-all (3D) and is accessed with specific subscripts', () => {
    //   // TODO
    // })

    // it('should work when RHS variable is NON-apply-to-all (3D) and is accessed with specific subscripts', () => {
    //   // TODO
    // })
  })

  describe('when LHS is NON-apply-to-all (2D)', () => {
    // The LHS in this test is partially separated (expanded only for first dimension position)
    it('should work when RHS variable is apply-to-all (2D) and is accessed with same dimensions that appear in LHS', () => {
      const vars = readInlineModel(`
        DimA: A1, A2, A3 ~~|
        SubA: A1, A2 ~~|
        DimB: B1, B2 ~~|
        x[DimA, DimB] = 1 ~~|
        y[SubA, DimB] = x[SubA, DimB] ~~|
      `)
      expect(vars.size).toBe(3)
      expect(genJS(vars.get('_x')), 'init-constants').toEqual([
        'for (let i = 0; i < 3; i++) {',
        'for (let j = 0; j < 2; j++) {',
        '_x[i][j] = 1.0;',
        '}',
        '}'
      ])
      expect(genJS(vars.get('_y[_a1,_dimb]'))).toEqual(['for (let i = 0; i < 2; i++) {', '_y[0][i] = _x[0][i];', '}'])
      expect(genJS(vars.get('_y[_a2,_dimb]'))).toEqual(['for (let i = 0; i < 2; i++) {', '_y[1][i] = _x[1][i];', '}'])
    })

    // This test is based on the example from #179 (simplified to use subdimensions to ensure separation)
    it('should work when RHS variable is NON-apply-to-all (1D) and is accessed with 2 different dimensions from LHS that map to the same family', () => {
      const vars = readInlineModel(`
        DimA: A1, A2, A3 ~~|
        SubA: A1, A2 ~~|
        SubB <-> SubA ~~|
        x[SubA] = 1, 2 ~~|
        y[SubA, SubB] = x[SubA] + x[SubB] ~~|
      `)
      expect(vars.size).toBe(6)
      expect(genJS(vars.get('_x[_a1]')), 'init-constants').toEqual(['_x[0] = 1.0;'])
      expect(genJS(vars.get('_x[_a2]')), 'init-constants').toEqual(['_x[1] = 2.0;'])
      expect(genJS(vars.get('_y[_a1,_a1]'))).toEqual(['_y[0][0] = _x[0] + _x[0];'])
      expect(genJS(vars.get('_y[_a1,_a2]'))).toEqual(['_y[0][1] = _x[0] + _x[1];'])
      expect(genJS(vars.get('_y[_a2,_a1]'))).toEqual(['_y[1][0] = _x[1] + _x[0];'])
      expect(genJS(vars.get('_y[_a2,_a2]'))).toEqual(['_y[1][1] = _x[1] + _x[1];'])
    })

    // This test is based on the example from #179 (simplified to use subdimensions to ensure separation).
    // It is similar to the previous one, except in this one, `x` is apply-to-all (and refers to the parent
    // dimension).
    it('should work when RHS variable is apply-to-all (1D) and is accessed with 2 different dimensions from LHS that map to the same family', () => {
      const vars = readInlineModel(`
        DimA: A1, A2, A3 ~~|
        SubA: A1, A2 ~~|
        SubB <-> SubA ~~|
        x[DimA] = 1 ~~|
        y[SubA, SubB] = x[SubA] + x[SubB] ~~|
      `)
      expect(vars.size).toBe(5)
      expect(genJS(vars.get('_x'))).toEqual(['for (let i = 0; i < 3; i++) {', '_x[i] = 1.0;', '}'])
      expect(genJS(vars.get('_y[_a1,_a1]'))).toEqual(['_y[0][0] = _x[0] + _x[0];'])
      expect(genJS(vars.get('_y[_a1,_a2]'))).toEqual(['_y[0][1] = _x[0] + _x[1];'])
      expect(genJS(vars.get('_y[_a2,_a1]'))).toEqual(['_y[1][0] = _x[1] + _x[0];'])
      expect(genJS(vars.get('_y[_a2,_a2]'))).toEqual(['_y[1][1] = _x[1] + _x[1];'])
    })
  })

  describe('when LHS is apply-to-all (3D)', () => {
    it('should work when RHS variable is apply-to-all (3D) and is accessed with same dimensions that appear in LHS (but in a different order)', () => {
      const vars = readInlineModel(`
        DimA: A1, A2 ~~|
        DimB: B1, B2 ~~|
        DimC: C1, C2 ~~|
        x[DimA, DimC, DimB] = 1 ~~|
        y[DimC, DimB, DimA] = x[DimA, DimC, DimB] ~~|
      `)
      expect(vars.size).toBe(2)
      expect(genJS(vars.get('_x'), 'init-constants')).toEqual([
        'for (let i = 0; i < 2; i++) {',
        'for (let j = 0; j < 2; j++) {',
        'for (let k = 0; k < 2; k++) {',
        '_x[i][j][k] = 1.0;',
        '}',
        '}',
        '}'
      ])
      expect(genJS(vars.get('_y'))).toEqual([
        'for (let i = 0; i < 2; i++) {',
        'for (let j = 0; j < 2; j++) {',
        'for (let k = 0; k < 2; k++) {',
        '_y[i][j][k] = _x[k][i][j];',
        '}',
        '}',
        '}'
      ])
    })

    it('should work when RHS variable is NON-apply-to-all (3D) and is accessed with same dimensions that appear in LHS (but in a different order)', () => {
      const vars = readInlineModel(`
        DimA: A1, A2 ~~|
        DimB: B1, B2 ~~|
        DimC: C1, C2 ~~|
        x[DimA, C1, DimB] = 1 ~~|
        x[DimA, C2, DimB] = 2 ~~|
        y[DimC, DimB, DimA] = x[DimA, DimC, DimB] ~~|
      `)
      expect(vars.size).toBe(3)
      expect(genJS(vars.get('_x[_dima,_c1,_dimb]'), 'init-constants')).toEqual([
        'for (let i = 0; i < 2; i++) {',
        'for (let j = 0; j < 2; j++) {',
        '_x[i][0][j] = 1.0;',
        '}',
        '}'
      ])
      expect(genJS(vars.get('_x[_dima,_c2,_dimb]'), 'init-constants')).toEqual([
        'for (let i = 0; i < 2; i++) {',
        'for (let j = 0; j < 2; j++) {',
        '_x[i][1][j] = 2.0;',
        '}',
        '}'
      ])
      expect(genJS(vars.get('_y'))).toEqual([
        'for (let i = 0; i < 2; i++) {',
        'for (let j = 0; j < 2; j++) {',
        'for (let k = 0; k < 2; k++) {',
        '_y[i][j][k] = _x[k][i][j];',
        '}',
        '}',
        '}'
      ])
    })
  })

  describe('when LHS is NON-apply-to-all (3D)', () => {
    it('should work when RHS variable is apply-to-all (3D) and is accessed with same dimensions that appear in LHS (but in a different order)', () => {
      const vars = readInlineModel(`
        DimA: A1, A2 ~~|
        DimB: B1, B2 ~~|
        DimC: C1, C2, C3 ~~|
        SubC: C2, C3 ~~|
        x[DimA, DimC, DimB] = 1 ~~|
        y[SubC, DimB, DimA] = x[DimA, SubC, DimB] ~~|
      `)
      expect(vars.size).toBe(3)
      expect(genJS(vars.get('_x'), 'init-constants')).toEqual([
        'for (let i = 0; i < 2; i++) {',
        'for (let j = 0; j < 3; j++) {',
        'for (let k = 0; k < 2; k++) {',
        '_x[i][j][k] = 1.0;',
        '}',
        '}',
        '}'
      ])
      expect(genJS(vars.get('_y[_c2,_dimb,_dima]'), 'init-constants')).toEqual([
        'for (let i = 0; i < 2; i++) {',
        'for (let j = 0; j < 2; j++) {',
        '_y[1][i][j] = _x[j][1][i];',
        '}',
        '}'
      ])
      expect(genJS(vars.get('_y[_c3,_dimb,_dima]'), 'init-constants')).toEqual([
        'for (let i = 0; i < 2; i++) {',
        'for (let j = 0; j < 2; j++) {',
        '_y[2][i][j] = _x[j][2][i];',
        '}',
        '}'
      ])
    })

    // This test is based on the example from #278
    it('should work when RHS variable is NON-apply-to-all (2D) and is accessed with 2 different dimensions from LHS that map to the same family', () => {
      const vars = readInlineModel(`
        Scenario: S1, S2 ~~|
        Sector: A1, A2, A3 ~~|
        Supplying Sector: A1, A2 -> Producing Sector ~~|
        Producing Sector: A1, A2 -> Supplying Sector ~~|
        x[A1,A1] = 101 ~~|
        x[A1,A2] = 102 ~~|
        x[A1,A3] = 103 ~~|
        x[A2,A1] = 201 ~~|
        x[A2,A2] = 202 ~~|
        x[A2,A3] = 203 ~~|
        x[A3,A1] = 301 ~~|
        x[A3,A2] = 302 ~~|
        x[A3,A3] = 303 ~~|
        y[S1] = 1000 ~~|
        y[S2] = 2000 ~~|
        z[Scenario, Supplying Sector, Producing Sector] =
          y[Scenario] + x[Supplying Sector, Producing Sector]
          ~~|
      `)
      expect(vars.size).toBe(15)
      expect(genJS(vars.get('_x[_a1,_a1]'), 'init-constants')).toEqual(['_x[0][0] = 101.0;'])
      expect(genJS(vars.get('_x[_a1,_a2]'), 'init-constants')).toEqual(['_x[0][1] = 102.0;'])
      expect(genJS(vars.get('_x[_a1,_a3]'), 'init-constants')).toEqual(['_x[0][2] = 103.0;'])
      expect(genJS(vars.get('_x[_a2,_a1]'), 'init-constants')).toEqual(['_x[1][0] = 201.0;'])
      expect(genJS(vars.get('_x[_a2,_a2]'), 'init-constants')).toEqual(['_x[1][1] = 202.0;'])
      expect(genJS(vars.get('_x[_a2,_a3]'), 'init-constants')).toEqual(['_x[1][2] = 203.0;'])
      expect(genJS(vars.get('_x[_a3,_a1]'), 'init-constants')).toEqual(['_x[2][0] = 301.0;'])
      expect(genJS(vars.get('_x[_a3,_a2]'), 'init-constants')).toEqual(['_x[2][1] = 302.0;'])
      expect(genJS(vars.get('_x[_a3,_a3]'), 'init-constants')).toEqual(['_x[2][2] = 303.0;'])
      expect(genJS(vars.get('_y[_s1]'), 'init-constants')).toEqual(['_y[0] = 1000.0;'])
      expect(genJS(vars.get('_y[_s2]'), 'init-constants')).toEqual(['_y[1] = 2000.0;'])
      expect(genJS(vars.get('_z[_scenario,_a1,_a1]'))).toEqual([
        'for (let i = 0; i < 2; i++) {',
        '_z[i][0][0] = _y[i] + _x[0][0];',
        '}'
      ])
      expect(genJS(vars.get('_z[_scenario,_a1,_a2]'))).toEqual([
        'for (let i = 0; i < 2; i++) {',
        '_z[i][0][1] = _y[i] + _x[0][1];',
        '}'
      ])
      expect(genJS(vars.get('_z[_scenario,_a2,_a1]'))).toEqual([
        'for (let i = 0; i < 2; i++) {',
        '_z[i][1][0] = _y[i] + _x[1][0];',
        '}'
      ])
      expect(genJS(vars.get('_z[_scenario,_a2,_a2]'))).toEqual([
        'for (let i = 0; i < 2; i++) {',
        '_z[i][1][1] = _y[i] + _x[1][1];',
        '}'
      ])
    })
  })

  //
  // NOTE: This is the end of the "should work for {0,1,2,3}D variable" tests.
  //

  it('should work when valid input and output variable names are provided in spec file', () => {
    const vars = readInlineModel(
      `
        DimA: A1, A2 ~~|
        A[DimA] = 10, 20 ~~|
        B = 30 ~~|
        C = 40 ~~|
      `,
      {
        inputVarNames: ['B'],
        outputVarNames: ['A[A1]']
      }
    )
    expect(vars.size).toBe(3)
    expect(genJS(vars.get('_a[_a1]'), 'init-constants')).toEqual(['_a[0] = 10.0;'])
    expect(genJS(vars.get('_a[_a2]'), 'init-constants')).toEqual(['_a[1] = 20.0;'])
    expect(genJS(vars.get('_b'), 'init-constants')).toEqual(['_b = 30.0;'])
  })

  it('should work when valid input variable name with subscript is provided in spec file', () => {
    const vars = readInlineModel(
      `
        DimA: A1, A2 ~~|
        A[DimA] = 10, 20 ~~|
        B[DimA] = A[DimA] + 1 ~~|
      `,
      {
        inputVarNames: ['A[A1]'],
        outputVarNames: ['B[A1]', 'B[A2]']
      }
    )
    expect(vars.size).toBe(3)
    expect(genJS(vars.get('_a[_a1]'), 'init-constants')).toEqual(['_a[0] = 10.0;'])
    expect(genJS(vars.get('_a[_a2]'), 'init-constants')).toEqual(['_a[1] = 20.0;'])
    expect(genJS(vars.get('_b'), 'eval')).toEqual(['for (let i = 0; i < 2; i++) {', '_b[i] = _a[i] + 1.0;', '}'])
  })

  it('should throw error when unknown input variable name is provided in spec file', () => {
    expect(() =>
      readInlineModel(
        `
          DimA: A1, A2 ~~|
          A[DimA] = 10, 20 ~~|
          B = 30 ~~|
        `,
        {
          // TODO: We should also check that an error is thrown if the input variable
          // includes subscripts and is invalid, but currently the `checkSpecVars`
          // function skips those
          inputVarNames: ['C'],
          outputVarNames: ['A[A1]']
        }
      )
    ).toThrow(
      'The input variable _c was declared in spec.json, but no matching variable was found in the model or external data sources'
    )
  })

  it('should throw error when unknown output variable name is provided in spec file', () => {
    expect(() =>
      readInlineModel(
        `
          DimA: A1, A2 ~~|
          A[DimA] = 10, 20 ~~|
          B = 30 ~~|
        `,
        {
          inputVarNames: ['B'],
          // TODO: We should also check that an error is thrown if the output variable
          // includes subscripts and is invalid, but currently the `checkSpecVars`
          // function skips those
          outputVarNames: ['C']
        }
      )
    ).toThrow(
      'The output variable _c was declared in spec.json, but no matching variable was found in the model or external data sources'
    )
  })

  it('should work for ABS function', () => {
    const vars = readInlineModel(`
      x = 1 ~~|
      y = ABS(x) ~~|
    `)
    expect(vars.size).toBe(2)
    expect(genJS(vars.get('_x'))).toEqual(['_x = 1.0;'])
    expect(genJS(vars.get('_y'))).toEqual(['_y = fns.ABS(_x);'])
  })

  it('should work for ACTIVE INITIAL function', () => {
    const vars = readInlineModel(`
      Initial Target Capacity = 1 ~~|
      Capacity = 2 ~~|
      Target Capacity = ACTIVE INITIAL(Capacity, Initial Target Capacity) ~~|
    `)
    expect(vars.size).toBe(3)
    expect(genJS(vars.get('_initial_target_capacity'))).toEqual(['_initial_target_capacity = 1.0;'])
    expect(genJS(vars.get('_capacity'))).toEqual(['_capacity = 2.0;'])
    expect(genJS(vars.get('_target_capacity'), 'init-levels')).toEqual(['_target_capacity = _initial_target_capacity;'])
    expect(genJS(vars.get('_target_capacity'), 'eval')).toEqual(['_target_capacity = _capacity;'])
  })

  it('should work for ALLOCATE AVAILABLE function', () => {
    const vars = readInlineModel(`
      branch: Boston, Dayton, Fresno ~~|
      pprofile: ptype, ppriority ~~|
      supply available = 200 ~~|
      demand[branch] = 500,300,750 ~~|
      priority[Boston,pprofile] = 1,5 ~~|
      priority[Dayton,pprofile] = 1,7 ~~|
      priority[Fresno,pprofile] = 1,3 ~~|
      shipments[branch] = ALLOCATE AVAILABLE(demand[branch], priority[branch,ptype], supply available) ~~|
    `)
    expect(vars.size).toBe(11)
    expect(genJS(vars.get('_supply_available'))).toEqual(['_supply_available = 200.0;'])
    expect(genJS(vars.get('_demand[_boston]'))).toEqual(['_demand[0] = 500.0;'])
    expect(genJS(vars.get('_demand[_dayton]'))).toEqual(['_demand[1] = 300.0;'])
    expect(genJS(vars.get('_demand[_fresno]'))).toEqual(['_demand[2] = 750.0;'])
    expect(genJS(vars.get('_priority[_boston,_ptype]'))).toEqual(['_priority[0][0] = 1.0;'])
    expect(genJS(vars.get('_priority[_boston,_ppriority]'))).toEqual(['_priority[0][1] = 5.0;'])
    expect(genJS(vars.get('_priority[_dayton,_ptype]'))).toEqual(['_priority[1][0] = 1.0;'])
    expect(genJS(vars.get('_priority[_dayton,_ppriority]'))).toEqual(['_priority[1][1] = 7.0;'])
    expect(genJS(vars.get('_priority[_fresno,_ptype]'))).toEqual(['_priority[2][0] = 1.0;'])
    expect(genJS(vars.get('_priority[_fresno,_ppriority]'))).toEqual(['_priority[2][1] = 3.0;'])
    // expect(genJS(vars.get('_shipments'))).toEqual([
    //   'let __t1 = fns.ALLOCATE_AVAILABLE(_demand, _priority, _supply_available, 3);',
    //   'for (let i = 0; i < 3; i++) {',
    //   '_shipments[i] = __t1[_branch[i]];',
    //   '}'
    // ])
    expect(() => genJS(vars.get('_shipments'))).toThrow(
      'ALLOCATE AVAILABLE function not yet implemented for JS code gen'
    )
  })

  // TODO: Copy more tests from gen-equation-c.spec.ts once we implement ALLOCATE AVAILABLE
  // for JS code gen

  it('should work for ARCCOS function', () => {
    const vars = readInlineModel(`
      x = 1 ~~|
      y = ARCCOS(x) ~~|
    `)
    expect(vars.size).toBe(2)
    expect(genJS(vars.get('_x'))).toEqual(['_x = 1.0;'])
    expect(genJS(vars.get('_y'))).toEqual(['_y = fns.ARCCOS(_x);'])
  })

  it('should work for ARCSIN function', () => {
    const vars = readInlineModel(`
      x = 1 ~~|
      y = ARCSIN(x) ~~|
    `)
    expect(vars.size).toBe(2)
    expect(genJS(vars.get('_x'))).toEqual(['_x = 1.0;'])
    expect(genJS(vars.get('_y'))).toEqual(['_y = fns.ARCSIN(_x);'])
  })

  it('should work for ARCTAN function', () => {
    const vars = readInlineModel(`
      x = 1 ~~|
      y = ARCTAN(x) ~~|
    `)
    expect(vars.size).toBe(2)
    expect(genJS(vars.get('_x'))).toEqual(['_x = 1.0;'])
    expect(genJS(vars.get('_y'))).toEqual(['_y = fns.ARCTAN(_x);'])
  })

  it('should work for COS function', () => {
    const vars = readInlineModel(`
      x = 1 ~~|
      y = COS(x) ~~|
    `)
    expect(vars.size).toBe(2)
    expect(genJS(vars.get('_x'))).toEqual(['_x = 1.0;'])
    expect(genJS(vars.get('_y'))).toEqual(['_y = fns.COS(_x);'])
  })

  // TODO: Subscripted variants
  it('should work for DELAY1 function', () => {
    const vars = readInlineModel(`
      x = 1 ~~|
      y = DELAY1(x, 5) ~~|
    `)
    expect(vars.size).toBe(4)
    expect(genJS(vars.get('_x'))).toEqual(['_x = 1.0;'])
    expect(genJS(vars.get('__level1'), 'init-levels')).toEqual(['__level1 = _x * 5.0;'])
    expect(genJS(vars.get('__level1'), 'eval')).toEqual(['__level1 = fns.INTEG(__level1, _x - _y);'])
    expect(genJS(vars.get('__aux1'), 'eval')).toEqual(['__aux1 = 5.0;'])
    expect(genJS(vars.get('_y'))).toEqual(['_y = (__level1 / __aux1);'])
  })

  it('should work for DELAY1I function', () => {
    const vars = readInlineModel(`
      x = 1 ~~|
      init = 2 ~~|
      y = DELAY1I(x, 5, init) ~~|
    `)
    expect(vars.size).toBe(5)
    expect(genJS(vars.get('_x'))).toEqual(['_x = 1.0;'])
    expect(genJS(vars.get('_init'))).toEqual(['_init = 2.0;'])
    expect(genJS(vars.get('__level1'), 'init-levels')).toEqual(['__level1 = _init * 5.0;'])
    expect(genJS(vars.get('__level1'), 'eval')).toEqual(['__level1 = fns.INTEG(__level1, _x - _y);'])
    expect(genJS(vars.get('__aux1'), 'eval')).toEqual(['__aux1 = 5.0;'])
    expect(genJS(vars.get('_y'))).toEqual(['_y = (__level1 / __aux1);'])
  })

  it('should work for DELAY3 function', () => {
    const vars = readInlineModel(`
      x = 1 ~~|
      y = DELAY3(x, 5) ~~|
    `)
    expect(vars.size).toBe(9)
    expect(genJS(vars.get('_x'))).toEqual(['_x = 1.0;'])
    expect(genJS(vars.get('__level1'), 'init-levels')).toEqual(['__level1 = _x * ((5.0) / 3.0);'])
    expect(genJS(vars.get('__level1'), 'eval')).toEqual(['__level1 = fns.INTEG(__level1, _x - __aux1);'])
    expect(genJS(vars.get('__level2'), 'init-levels')).toEqual(['__level2 = _x * ((5.0) / 3.0);'])
    expect(genJS(vars.get('__level2'), 'eval')).toEqual(['__level2 = fns.INTEG(__level2, __aux1 - __aux2);'])
    expect(genJS(vars.get('__level3'), 'init-levels')).toEqual(['__level3 = _x * ((5.0) / 3.0);'])
    expect(genJS(vars.get('__level3'), 'eval')).toEqual(['__level3 = fns.INTEG(__level3, __aux2 - __aux3);'])
    expect(genJS(vars.get('__aux1'), 'eval')).toEqual(['__aux1 = __level1 / ((5.0) / 3.0);'])
    expect(genJS(vars.get('__aux2'), 'eval')).toEqual(['__aux2 = __level2 / ((5.0) / 3.0);'])
    expect(genJS(vars.get('__aux3'), 'eval')).toEqual(['__aux3 = __level3 / ((5.0) / 3.0);'])
    expect(genJS(vars.get('__aux4'), 'eval')).toEqual(['__aux4 = ((5.0) / 3.0);'])
    expect(genJS(vars.get('_y'))).toEqual(['_y = (__level3 / __aux4);'])
  })

  it('should work for DELAY3I function', () => {
    const vars = readInlineModel(`
      x = 1 ~~|
      init = 2 ~~|
      y = DELAY3I(x, 5, init) ~~|
    `)
    expect(vars.size).toBe(10)
    expect(genJS(vars.get('_x'))).toEqual(['_x = 1.0;'])
    expect(genJS(vars.get('_init'))).toEqual(['_init = 2.0;'])
    expect(genJS(vars.get('__level1'), 'init-levels')).toEqual(['__level1 = _init * ((5.0) / 3.0);'])
    expect(genJS(vars.get('__level1'), 'eval')).toEqual(['__level1 = fns.INTEG(__level1, _x - __aux1);'])
    expect(genJS(vars.get('__level2'), 'init-levels')).toEqual(['__level2 = _init * ((5.0) / 3.0);'])
    expect(genJS(vars.get('__level2'), 'eval')).toEqual(['__level2 = fns.INTEG(__level2, __aux1 - __aux2);'])
    expect(genJS(vars.get('__level3'), 'init-levels')).toEqual(['__level3 = _init * ((5.0) / 3.0);'])
    expect(genJS(vars.get('__level3'), 'eval')).toEqual(['__level3 = fns.INTEG(__level3, __aux2 - __aux3);'])
    expect(genJS(vars.get('__aux1'), 'eval')).toEqual(['__aux1 = __level1 / ((5.0) / 3.0);'])
    expect(genJS(vars.get('__aux2'), 'eval')).toEqual(['__aux2 = __level2 / ((5.0) / 3.0);'])
    expect(genJS(vars.get('__aux3'), 'eval')).toEqual(['__aux3 = __level3 / ((5.0) / 3.0);'])
    expect(genJS(vars.get('__aux4'), 'eval')).toEqual(['__aux4 = ((5.0) / 3.0);'])
    expect(genJS(vars.get('_y'))).toEqual(['_y = (__level3 / __aux4);'])
  })

  it('should work for DELAY3I function (one dimension)', () => {
    const vars = readInlineModel(`
      DimA: A1, A2 ~~|
      x[DimA] = 1, 2 ~~|
      init[DimA] = 2, 3 ~~|
      y[DimA] = DELAY3I(x[DimA], 5, init[DimA]) ~~|
    `)
    expect(vars.size).toBe(12)
    expect(genJS(vars.get('_x[_a1]'))).toEqual(['_x[0] = 1.0;'])
    expect(genJS(vars.get('_x[_a2]'))).toEqual(['_x[1] = 2.0;'])
    expect(genJS(vars.get('_init[_a1]'))).toEqual(['_init[0] = 2.0;'])
    expect(genJS(vars.get('_init[_a2]'))).toEqual(['_init[1] = 3.0;'])
    expect(genJS(vars.get('__level1'), 'init-levels')).toEqual([
      'for (let i = 0; i < 2; i++) {',
      '__level1[i] = _init[i] * ((5.0) / 3.0);',
      '}'
    ])
    expect(genJS(vars.get('__level1'), 'eval')).toEqual([
      'for (let i = 0; i < 2; i++) {',
      '__level1[i] = fns.INTEG(__level1[i], _x[i] - __aux1[i]);',
      '}'
    ])
    expect(genJS(vars.get('__level2'), 'init-levels')).toEqual([
      'for (let i = 0; i < 2; i++) {',
      '__level2[i] = _init[i] * ((5.0) / 3.0);',
      '}'
    ])
    expect(genJS(vars.get('__level2'), 'eval')).toEqual([
      'for (let i = 0; i < 2; i++) {',
      '__level2[i] = fns.INTEG(__level2[i], __aux1[i] - __aux2[i]);',
      '}'
    ])
    expect(genJS(vars.get('__level3'), 'init-levels')).toEqual([
      'for (let i = 0; i < 2; i++) {',
      '__level3[i] = _init[i] * ((5.0) / 3.0);',
      '}'
    ])
    expect(genJS(vars.get('__level3'), 'eval')).toEqual([
      'for (let i = 0; i < 2; i++) {',
      '__level3[i] = fns.INTEG(__level3[i], __aux2[i] - __aux3[i]);',
      '}'
    ])
    expect(genJS(vars.get('__aux1'), 'eval')).toEqual([
      'for (let i = 0; i < 2; i++) {',
      '__aux1[i] = __level1[i] / ((5.0) / 3.0);',
      '}'
    ])
    expect(genJS(vars.get('__aux2'), 'eval')).toEqual([
      'for (let i = 0; i < 2; i++) {',
      '__aux2[i] = __level2[i] / ((5.0) / 3.0);',
      '}'
    ])
    expect(genJS(vars.get('__aux3'), 'eval')).toEqual([
      'for (let i = 0; i < 2; i++) {',
      '__aux3[i] = __level3[i] / ((5.0) / 3.0);',
      '}'
    ])
    expect(genJS(vars.get('__aux4'), 'eval')).toEqual([
      'for (let i = 0; i < 2; i++) {',
      '__aux4[i] = ((5.0) / 3.0);',
      '}'
    ])
    expect(genJS(vars.get('_y'))).toEqual(['for (let i = 0; i < 2; i++) {', '_y[i] = (__level3[i] / __aux4[i]);', '}'])
  })

  it('should work for DELAY FIXED function', () => {
    const vars = readInlineModel(`
      x = 1 ~~|
      init = 2 ~~|
      y = DELAY FIXED(x, 5, init) ~~|
    `)
    expect(vars.size).toBe(3)
    expect(genJS(vars.get('_x'))).toEqual(['_x = 1.0;'])
    expect(genJS(vars.get('_init'))).toEqual(['_init = 2.0;'])
    // expect(genJS(vars.get('_y'), 'init-levels')).toEqual([
    //   '_y = _init;',
    //   '__fixed_delay1 = __new_fixed_delay(__fixed_delay1, 5.0, _init);'
    // ])
    // expect(genJS(vars.get('_y'), 'eval')).toEqual(['_y = fns.DELAY_FIXED(_x, __fixed_delay1);'])
    expect(() => genJS(vars.get('_y'), 'init-levels')).toThrow(
      'DELAY FIXED function not yet implemented for JS code gen'
    )
    expect(() => genJS(vars.get('_y'), 'eval')).toThrow('DELAY FIXED function not yet implemented for JS code gen')
  })

  it('should work for DEPRECIATE STRAIGHTLINE function', () => {
    const vars = readInlineModel(`
      dtime = 20 ~~|
      Capacity Cost = 1000 ~~|
      New Capacity = 2000 ~~|
      stream = Capacity Cost * New Capacity ~~|
      Depreciated Amount = DEPRECIATE STRAIGHTLINE(stream, dtime, 1, 0) ~~|
    `)
    expect(vars.size).toBe(5)
    expect(genJS(vars.get('_dtime'))).toEqual(['_dtime = 20.0;'])
    expect(genJS(vars.get('_capacity_cost'))).toEqual(['_capacity_cost = 1000.0;'])
    expect(genJS(vars.get('_new_capacity'))).toEqual(['_new_capacity = 2000.0;'])
    expect(genJS(vars.get('_stream'))).toEqual(['_stream = _capacity_cost * _new_capacity;'])
    // expect(genJS(vars.get('_depreciated_amount'), 'init-levels')).toEqual([
    //   '_depreciated_amount = 0.0;',
    //   '__depreciation1 = __new_depreciation(__depreciation1, _dtime, 0.0);'
    // ])
    // expect(genJS(vars.get('_depreciated_amount'), 'eval')).toEqual([
    //   '_depreciated_amount = fns.DEPRECIATE_STRAIGHTLINE(_stream, __depreciation1);'
    // ])
    expect(() => genJS(vars.get('_depreciated_amount'), 'init-levels')).toThrow(
      'DEPRECIATE STRAIGHTLINE function not yet implemented for JS code gen'
    )
    expect(() => genJS(vars.get('_depreciated_amount'), 'eval')).toThrow(
      'DEPRECIATE STRAIGHTLINE function not yet implemented for JS code gen'
    )
  })

  it('should work for ELMCOUNT function', () => {
    const vars = readInlineModel(`
      DimA: A1, A2, A3 ~~|
      x = ELMCOUNT(DimA) ~~|
    `)
    expect(vars.size).toBe(1)
    expect(genJS(vars.get('_x'))).toEqual(['_x = 3;'])
  })

  it('should work for EXP function', () => {
    const vars = readInlineModel(`
      x = 1 ~~|
      y = EXP(x) ~~|
    `)
    expect(vars.size).toBe(2)
    expect(genJS(vars.get('_x'))).toEqual(['_x = 1.0;'])
    expect(genJS(vars.get('_y'))).toEqual(['_y = fns.EXP(_x);'])
  })

  it('should work for GAME function (no dimensions)', () => {
    const vars = readInlineModel(`
      x = 1 ~~|
      y = GAME(x) ~~|
    `)
    expect(vars.size).toBe(3)
    expect(genJS(vars.get('_x'))).toEqual(['_x = 1.0;'])
    expect(genJS(vars.get('_y'))).toEqual(['_y = fns.GAME(_y_game_inputs, _x);'])
  })

  it('should work for GAME function (1D)', () => {
    const vars = readInlineModel(`
      DimA: A1, A2 ~~|
      x[DimA] = 1, 2 ~~|
      y[DimA] = GAME(x[DimA]) ~~|
    `)
    expect(vars.size).toBe(4)
    expect(genJS(vars.get('_x[_a1]'))).toEqual(['_x[0] = 1.0;'])
    expect(genJS(vars.get('_x[_a2]'))).toEqual(['_x[1] = 2.0;'])
    expect(genJS(vars.get('_y'))).toEqual([
      'for (let i = 0; i < 2; i++) {',
      '_y[i] = fns.GAME(_y_game_inputs[i], _x[i]);',
      '}'
    ])
  })

  it('should work for GAME function (2D)', () => {
    const vars = readInlineModel(`
      DimA: A1, A2 ~~|
      DimB: B1, B2 ~~|
      a[DimA] = 1, 2 ~~|
      b[DimB] = 1, 2 ~~|
      y[DimA, DimB] = GAME(a[DimA] + b[DimB]) ~~|
    `)
    expect(vars.size).toBe(6)
    expect(genJS(vars.get('_a[_a1]'))).toEqual(['_a[0] = 1.0;'])
    expect(genJS(vars.get('_a[_a2]'))).toEqual(['_a[1] = 2.0;'])
    expect(genJS(vars.get('_b[_b1]'))).toEqual(['_b[0] = 1.0;'])
    expect(genJS(vars.get('_b[_b2]'))).toEqual(['_b[1] = 2.0;'])
    expect(genJS(vars.get('_y'))).toEqual([
      'for (let i = 0; i < 2; i++) {',
      'for (let j = 0; j < 2; j++) {',
      '_y[i][j] = fns.GAME(_y_game_inputs[i][j], _a[i] + _b[j]);',
      '}',
      '}'
    ])
  })

  it('should work for GAMMA LN function', () => {
    const vars = readInlineModel(`
      x = 1 ~~|
      y = GAMMA LN(x) ~~|
    `)
    expect(vars.size).toBe(2)
    expect(genJS(vars.get('_x'))).toEqual(['_x = 1.0;'])
    // expect(genJS(vars.get('_y'))).toEqual(['_y = fns.GAMMA_LN(_x);'])
    expect(() => genJS(vars.get('_y'))).toThrow('GAMMA LN function not yet implemented for JS code gen')
  })

  describe('should work for GET DATA BETWEEN TIMES function', () => {
    const extData: ExtData = new Map([
      [
        '_x',
        new Map([
          [0, 0],
          [1, 2],
          [2, 5]
        ])
      ]
    ])

    function verify(mode: number): void {
      const vars = readInlineModel(
        `
        x ~~|
        y = GET DATA BETWEEN TIMES(x, Time, ${mode}) ~~|
      `,
        { extData }
      )
      expect(vars.size).toBe(2)
      expect(genJS(vars.get('_x'), 'decl', { extData })).toEqual(['const _x_data_ = [0.0, 0.0, 1.0, 2.0, 2.0, 5.0];'])
      expect(genJS(vars.get('_x'), 'init-lookups', { extData })).toEqual(['_x = fns.createLookup(3, _x_data_);'])
      expect(genJS(vars.get('_y'))).toEqual([`_y = fns.GET_DATA_BETWEEN_TIMES(_x, _time, ${mode}.0);`])
    }

    it('with mode == Interpolate', () => {
      verify(0)
    })

    it('with mode == Forward', () => {
      verify(1)
    })

    it('with mode == Backward', () => {
      verify(-1)
    })

    // TODO: Ideally we would validate the mode argument during the analyze phase
    // it('with invalid mode', () => {
    //   verify(42) // should throw error
    // })
  })

  // TODO: Ideally we would validate the mode argument during the analyze phase
  // it('should work for GET DATA BETWEEN TIMES function (with invalid mode)', () => {
  //   const vars = readInlineModel(`
  //     x = 1 ~~|
  //     y = GET DATA BETWEEN TIMES(x, Time, 42) ~~|
  //   `)
  //   expect(vars.size).toBe(2)
  //   expect(genJS(vars.get('_x'))).toEqual(['_x = 1.0;'])
  //   expect(genJS(vars.get('_y'))).toEqual(['_y = fns.GET_DATA_BETWEEN_TIMES(_x, _time, 42);'])
  // })

  it('should work for GET DIRECT CONSTANTS function (single value from named csv file)', () => {
    // TODO: Add new csv files for this test so that we don't have to rely on
    // other test models
    const modelDir = sampleModelDir('directconst')
    const vars = readInlineModel(`
      x = GET DIRECT CONSTANTS('data/a.csv', ',', 'B2') ~~|
    `)
    expect(vars.size).toBe(1)
    expect(genJS(vars.get('_x'), 'init-constants', { modelDir })).toEqual(['_x = 2050.0;'])
  })

  it('should work for GET DIRECT CONSTANTS function (single value from named xlsx file)', () => {
    const modelDir = sampleModelDir('directconst')
    const vars = readInlineModel(`
      x = GET DIRECT CONSTANTS('data/a.xlsx', 'a', 'B2') ~~|
    `)
    expect(vars.size).toBe(1)
    expect(genJS(vars.get('_x'), 'init-constants', { modelDir })).toEqual(['_x = 2050.0;'])
  })

  it('should work for GET DIRECT CONSTANTS function (single value from tagged xlsx file)', () => {
    const modelDir = sampleModelDir('directconst')
    const opts = {
      modelDir,
      directDataSpec: new Map([['?a', 'data/a.xlsx']])
    }
    const vars = readInlineModel(`
      x = GET DIRECT CONSTANTS('?a', 'a', 'B2') ~~|
    `)
    expect(vars.size).toBe(1)
    expect(genJS(vars.get('_x'), 'init-constants', opts)).toEqual(['_x = 2050.0;'])
  })

  it('should work for GET DIRECT CONSTANTS function (single value with lowercase cell reference)', () => {
    const modelDir = sampleModelDir('directconst')
    const vars = readInlineModel(`
      x = GET DIRECT CONSTANTS('data/a.csv', ',', 'b2') ~~|
    `)
    expect(vars.size).toBe(1)
    expect(genJS(vars.get('_x'), 'init-constants', { modelDir })).toEqual(['_x = 2050.0;'])
  })

  it('should throw error for GET DIRECT CONSTANTS function (with invalid cell reference)', () => {
    const modelDir = sampleModelDir('directconst')
    const vars = readInlineModel(`
      x = GET DIRECT CONSTANTS('data/a.csv', ',', '++') ~~|
    `)
    expect(vars.size).toBe(1)
    expect(() => genJS(vars.get('_x'), 'init-constants', { modelDir })).toThrow(
      `Failed to parse 'cell' argument for GET DIRECT CONSTANTS call for _x: ++`
    )
  })

  it('should work for GET DIRECT CONSTANTS function (1D)', () => {
    const modelDir = sampleModelDir('directconst')
    const vars = readInlineModel(`
      DimB: B1, B2, B3 ~~|
      x[DimB] = GET DIRECT CONSTANTS('data/b.csv', ',', 'B2*') ~~|
    `)
    expect(vars.size).toBe(1)
    expect(genJS(vars.get('_x'), 'init-constants', { modelDir })).toEqual([
      '_x[0] = 1.0;',
      '_x[1] = 2.0;',
      '_x[2] = 3.0;'
    ])
  })

  it('should work for GET DIRECT CONSTANTS function (2D)', () => {
    const modelDir = sampleModelDir('directconst')
    const vars = readInlineModel(`
      DimB: B1, B2, B3 ~~|
      DimC: C1, C2 ~~|
      x[DimB, DimC] = GET DIRECT CONSTANTS('data/c.csv', ',', 'B2') ~~|
    `)
    expect(vars.size).toBe(1)
    expect(genJS(vars.get('_x'), 'init-constants', { modelDir })).toEqual([
      '_x[0][0] = 1.0;',
      '_x[0][1] = 2.0;',
      '_x[1][0] = 3.0;',
      '_x[1][1] = 4.0;',
      '_x[2][0] = 5.0;',
      '_x[2][1] = 6.0;'
    ])
  })

  it('should work for GET DIRECT CONSTANTS function (separate definitions)', () => {
    const modelDir = sampleModelDir('directconst')
    const vars = readInlineModel(`
      DimA: A1, A2, A3 ~~|
      SubA: A2, A3 ~~|
      DimC: C1, C2 ~~|
      x[DimC, SubA] = GET DIRECT CONSTANTS('data/f.csv',',','B2') ~~|
      x[DimC, DimA] :EXCEPT: [DimC, SubA] = 0 ~~|
    `)
    expect(vars.size).toBe(3)
    expect(genJS(vars.get('_x[_dimc,_a1]'), 'init-constants', { modelDir })).toEqual([
      'for (let i = 0; i < 2; i++) {',
      '_x[i][0] = 0.0;',
      '}'
    ])
    expect(genJS(vars.get('_x[_dimc,_a2]'), 'init-constants', { modelDir })).toEqual([
      '_x[0][1] = 12.0;',
      '_x[1][1] = 22.0;'
    ])
    expect(genJS(vars.get('_x[_dimc,_a3]'), 'init-constants', { modelDir })).toEqual([
      '_x[0][2] = 13.0;',
      '_x[1][2] = 23.0;'
    ])
  })

  it('should work for GET DIRECT DATA function (single value from named csv file)', () => {
    const modelDir = sampleModelDir('directdata')
    const opts = {
      modelDir
    }
    const vars = readInlineModel(`
      x = GET DIRECT DATA('g_data.csv', ',', 'A', 'B13') ~~|
      y = x * 10 ~~|
    `)
    expect(vars.size).toBe(2)
    expect(genJS(vars.get('_x'), 'init-lookups', opts)).toEqual([
      '_x = fns.createLookup(2, [2045.0, 35.0, 2050.0, 47.0]);'
    ])
    expect(genJS(vars.get('_y'), 'eval', opts)).toEqual(['_y = fns.LOOKUP(_x, _time) * 10.0;'])
  })

  it('should work for GET DIRECT DATA function (single value from tagged xlsx file)', () => {
    const modelDir = sampleModelDir('directdata')
    const opts = {
      modelDir
    }
    const vars = readInlineModel(`
      x = GET DIRECT DATA('data.xlsx', 'C Data', 'A', 'B13') ~~|
      y = x * 10 ~~|
    `)
    expect(vars.size).toBe(2)
    expect(genJS(vars.get('_x'), 'init-lookups', opts)).toEqual([
      '_x = fns.createLookup(2, [2045.0, 35.0, 2050.0, 47.0]);'
    ])
    expect(genJS(vars.get('_y'), 'eval', opts)).toEqual(['_y = fns.LOOKUP(_x, _time) * 10.0;'])
  })

  it('should work for GET DIRECT DATA function (single value from tagged xlsx file)', () => {
    const modelDir = sampleModelDir('directdata')
    const opts = {
      modelDir,
      directDataSpec: new Map([['?data', 'data.xlsx']])
    }
    const vars = readInlineModel(`
      x = GET DIRECT DATA('?data', 'C Data', 'A', 'B13') ~~|
      y = x * 10 ~~|
    `)
    expect(vars.size).toBe(2)
    expect(genJS(vars.get('_x'), 'init-lookups', opts)).toEqual([
      '_x = fns.createLookup(2, [2045.0, 35.0, 2050.0, 47.0]);'
    ])
    expect(genJS(vars.get('_y'), 'eval', opts)).toEqual(['_y = fns.LOOKUP(_x, _time) * 10.0;'])
  })

  it('should work for GET DIRECT DATA function (single value with lowercase cell reference)', () => {
    const modelDir = sampleModelDir('directdata')
    const vars = readInlineModel(`
      x = GET DIRECT DATA('g_data.csv', ',', 'a', 'b13') ~~|
      y = x * 10 ~~|
    `)
    expect(vars.size).toBe(2)
    expect(genJS(vars.get('_x'), 'init-lookups', { modelDir })).toEqual([
      '_x = fns.createLookup(2, [2045.0, 35.0, 2050.0, 47.0]);'
    ])
    expect(genJS(vars.get('_y'), 'eval', { modelDir })).toEqual(['_y = fns.LOOKUP(_x, _time) * 10.0;'])
  })

  it('should throw error for GET DIRECT DATA function (with invalid cell reference)', () => {
    const modelDir = sampleModelDir('directdata')
    const vars = readInlineModel(`
      x = GET DIRECT DATA('g_data.csv', ',', 'a', '++') ~~|
      y = x * 10 ~~|
    `)
    expect(vars.size).toBe(2)
    expect(() => genJS(vars.get('_x'), 'init-lookups', { modelDir })).toThrow(
      `Failed to parse 'cell' argument for GET DIRECT {DATA,LOOKUPS} call for _x: ++`
    )
    expect(genJS(vars.get('_y'), 'eval', { modelDir })).toEqual(['_y = fns.LOOKUP(_x, _time) * 10.0;'])
  })

  it('should work for GET DIRECT DATA function (1D)', () => {
    const modelDir = sampleModelDir('directdata')
    const vars = readInlineModel(`
      DimA: A1, A2 ~~|
      x[DimA] = GET DIRECT DATA('e_data.csv', ',', 'A', 'B5') ~~|
      y = x[A2] * 10 ~~|
    `)
    expect(vars.size).toBe(3)
    expect(genJS(vars.get('_x[_a1]'), 'init-lookups', { modelDir })).toEqual([
      '_x[0] = fns.createLookup(2, [2030.0, 593.0, 2050.0, 583.0]);'
    ])
    expect(genJS(vars.get('_x[_a2]'), 'init-lookups', { modelDir })).toEqual([
      '_x[1] = fns.createLookup(2, [2030.0, 185.0, 2050.0, 180.0]);'
    ])
    expect(genJS(vars.get('_y'), 'eval', { modelDir })).toEqual(['_y = fns.LOOKUP(_x[1], _time) * 10.0;'])
  })

  it('should work for GET DIRECT DATA function (2D with separate definitions)', () => {
    const modelDir = sampleModelDir('directdata')
    const opts = {
      modelDir,
      directDataSpec: new Map([['?data', 'data.xlsx']])
    }
    const vars = readInlineModel(`
      DimA: A1, A2 ~~|
      DimB: B1, B2 ~~|
      x[A1, DimB] = GET DIRECT DATA('e_data.csv', ',', 'A', 'B5') ~~|
      x[A2, DimB] = 0 ~~|
      y = x[A2, B1] * 10 ~~|
    `)
    expect(vars.size).toBe(4)
    expect(genJS(vars.get('_x[_a1,_b1]'), 'init-lookups', opts)).toEqual([
      '_x[0][0] = fns.createLookup(2, [2030.0, 593.0, 2050.0, 583.0]);'
    ])
    expect(genJS(vars.get('_x[_a1,_b2]'), 'init-lookups', opts)).toEqual([
      '_x[0][1] = fns.createLookup(2, [2030.0, 185.0, 2050.0, 180.0]);'
    ])
    expect(genJS(vars.get('_x[_a2,_dimb]'), 'init-lookups', opts)).toEqual([
      'for (let i = 0; i < 2; i++) {',
      '_x[1][i] = fns.createLookup(2, [-1e+308, 0.0, 1e+308, 0.0]);',
      '}'
    ])
    expect(genJS(vars.get('_y'), 'eval', opts)).toEqual(['_y = fns.LOOKUP(_x[1][0], _time) * 10.0;'])
  })

  it('should work for GET DIRECT LOOKUPS function', () => {
    const modelDir = sampleModelDir('directlookups')
    const vars = readInlineModel(`
      DimA: A1, A2, A3 ~~|
      x[DimA] = GET DIRECT LOOKUPS('lookups.CSV', ',', '1', 'AH2') ~~|
      y[DimA] = x[DimA](Time) ~~|
      z = y[A2] ~~|
    `)
    expect(vars.size).toBe(5)
    expect(genJS(vars.get('_x[_a1]'), 'init-lookups', { modelDir })).toEqual([
      '_x[0] = fns.createLookup(2, [2049.0, 0.966667, 2050.0, 1.0]);'
    ])
    expect(genJS(vars.get('_x[_a2]'), 'init-lookups', { modelDir })).toEqual([
      '_x[1] = fns.createLookup(2, [2049.0, 0.965517, 2050.0, 1.0]);'
    ])
    expect(genJS(vars.get('_x[_a3]'), 'init-lookups', { modelDir })).toEqual([
      '_x[2] = fns.createLookup(2, [2049.0, 0.98975, 2050.0, 0.998394]);'
    ])
    expect(genJS(vars.get('_y'), 'eval', { modelDir })).toEqual([
      'for (let i = 0; i < 3; i++) {',
      '_y[i] = fns.LOOKUP(_x[i], _time);',
      '}'
    ])
    expect(genJS(vars.get('_z'), 'eval', { modelDir })).toEqual(['_z = _y[1];'])
  })

  it('should work for GET DIRECT SUBSCRIPT function', () => {
    const modelDir = sampleModelDir('directsubs')
    // Note that we test both uppercase (typical) and lowercase (atypical) cell references below
    const vars = readInlineModel(
      `
      DimA: A1, A2, A3 -> DimB, DimC ~~|
      DimB: GET DIRECT SUBSCRIPT('b_subs.csv', ',', 'a2', 'a', '') ~~|
      DimC: GET DIRECT SUBSCRIPT('c_subs.csv', ',', 'A2', '2', '') ~~|
      a[DimA] = 10, 20, 30 ~~|
      b[DimB] = 1, 2, 3 ~~|
      c[DimC] = a[DimA] + 1 ~~|
      d = b[B2] ~~|
      e = c[C3] ~~|
    `,
      { modelDir }
    )
    expect(vars.size).toBe(9)
    expect(genJS(vars.get('_a[_a1]'), 'init-constants', { modelDir })).toEqual(['_a[0] = 10.0;'])
    expect(genJS(vars.get('_a[_a2]'), 'init-constants', { modelDir })).toEqual(['_a[1] = 20.0;'])
    expect(genJS(vars.get('_a[_a3]'), 'init-constants', { modelDir })).toEqual(['_a[2] = 30.0;'])
    expect(genJS(vars.get('_b[_b1]'), 'init-constants', { modelDir })).toEqual(['_b[0] = 1.0;'])
    expect(genJS(vars.get('_b[_b2]'), 'init-constants', { modelDir })).toEqual(['_b[1] = 2.0;'])
    expect(genJS(vars.get('_b[_b3]'), 'init-constants', { modelDir })).toEqual(['_b[2] = 3.0;'])
    expect(genJS(vars.get('_b[_b1]'), 'eval', { modelDir })).toEqual(['_b[0] = 1.0;'])
    expect(genJS(vars.get('_b[_b2]'), 'eval', { modelDir })).toEqual(['_b[1] = 2.0;'])
    expect(genJS(vars.get('_b[_b3]'), 'eval', { modelDir })).toEqual(['_b[2] = 3.0;'])
    expect(genJS(vars.get('_c'), 'eval', { modelDir })).toEqual([
      'for (let i = 0; i < 3; i++) {',
      '_c[i] = _a[__map_dima_dimc[i]] + 1.0;',
      '}'
    ])
    expect(genJS(vars.get('_d'), 'eval', { modelDir })).toEqual(['_d = _b[1];'])
    expect(genJS(vars.get('_e'), 'eval', { modelDir })).toEqual(['_e = _c[2];'])
  })

  it('should work for IF THEN ELSE function', () => {
    // Note that we use `ABS(1)` here to circumvent the constant conditional optimization
    // code (the legacy `ExprReader` doesn't currently optimize function calls).  This
    // allows us to verify the generated code without the risk of it being optimized away.
    const vars = readInlineModel(`
      x = ABS(1) ~~|
      y = IF THEN ELSE(x > 0, 1, x) ~~|
    `)
    expect(vars.size).toBe(2)
    expect(genJS(vars.get('_x'))).toEqual(['_x = fns.ABS(1.0);'])
    expect(genJS(vars.get('_y'))).toEqual(['_y = ((_x > 0.0) ? (1.0) : (_x));'])
  })

  it('should work for INITIAL function', () => {
    const vars = readInlineModel(`
      x = Time * 2 ~~|
      y = INITIAL(x) ~~|
    `)
    expect(vars.size).toBe(2)
    // TODO: When `x` is only referenced in an `INITIAL`, we currently evaluate it in `evalAux`
    // on every iteration even though it is unused.  Maybe we can detect that case and avoid
    // the redundant work.
    expect(genJS(vars.get('_x'), 'init-levels')).toEqual(['_x = _time * 2.0;'])
    expect(genJS(vars.get('_x'), 'eval')).toEqual(['_x = _time * 2.0;'])
    expect(genJS(vars.get('_y'), 'init-levels')).toEqual(['_y = _x;'])
  })

  it('should work for INTEG function', () => {
    const vars = readInlineModel(`
      x = Time * 2 ~~|
      y = INTEG(x, 10) ~~|
    `)
    expect(vars.size).toBe(2)
    expect(genJS(vars.get('_x'), 'eval')).toEqual(['_x = _time * 2.0;'])
    expect(genJS(vars.get('_y'), 'init-levels')).toEqual(['_y = 10.0;'])
    expect(genJS(vars.get('_y'), 'eval')).toEqual(['_y = fns.INTEG(_y, _x);'])
  })

  it('should work for INTEG function (with one dimension)', () => {
    const vars = readInlineModel(`
      DimA: A1, A2 ~~|
      rate[DimA] = 10, 20 ~~|
      init[DimA] = 1, 2 ~~|
      y[DimA] = INTEG(rate[DimA], init[DimA]) ~~|
    `)
    expect(vars.size).toBe(5)
    expect(genJS(vars.get('_rate[_a1]'), 'init-constants')).toEqual(['_rate[0] = 10.0;'])
    expect(genJS(vars.get('_rate[_a2]'), 'init-constants')).toEqual(['_rate[1] = 20.0;'])
    expect(genJS(vars.get('_init[_a1]'), 'init-constants')).toEqual(['_init[0] = 1.0;'])
    expect(genJS(vars.get('_init[_a2]'), 'init-constants')).toEqual(['_init[1] = 2.0;'])
    expect(genJS(vars.get('_y'), 'init-levels')).toEqual(['for (let i = 0; i < 2; i++) {', '_y[i] = _init[i];', '}'])
    expect(genJS(vars.get('_y'), 'eval')).toEqual([
      'for (let i = 0; i < 2; i++) {',
      '_y[i] = fns.INTEG(_y[i], _rate[i]);',
      '}'
    ])
  })

  it('should work for INTEG function (with SUM used in arguments)', () => {
    const vars = readInlineModel(`
      DimA: A1, A2 ~~|
      rate[DimA] = 10, 20 ~~|
      init[DimA] = 1, 2 ~~|
      y = INTEG(SUM(rate[DimA!]), SUM(init[DimA!])) ~~|
    `)
    expect(vars.size).toBe(5)
    expect(genJS(vars.get('_rate[_a1]'), 'init-constants')).toEqual(['_rate[0] = 10.0;'])
    expect(genJS(vars.get('_rate[_a2]'), 'init-constants')).toEqual(['_rate[1] = 20.0;'])
    expect(genJS(vars.get('_init[_a1]'), 'init-constants')).toEqual(['_init[0] = 1.0;'])
    expect(genJS(vars.get('_init[_a2]'), 'init-constants')).toEqual(['_init[1] = 2.0;'])
    expect(genJS(vars.get('_y'), 'init-levels')).toEqual([
      'let __t1 = 0.0;',
      'for (let u = 0; u < 2; u++) {',
      '__t1 += _init[u];',
      '}',
      '_y = __t1;'
    ])
    expect(genJS(vars.get('_y'), 'eval')).toEqual([
      'let __t2 = 0.0;',
      'for (let u = 0; u < 2; u++) {',
      '__t2 += _rate[u];',
      '}',
      '_y = fns.INTEG(_y, __t2);'
    ])
  })

  it('should work for INTEGER function', () => {
    const vars = readInlineModel(`
      x = 1 ~~|
      y = INTEGER(x) ~~|
    `)
    expect(vars.size).toBe(2)
    expect(genJS(vars.get('_x'))).toEqual(['_x = 1.0;'])
    expect(genJS(vars.get('_y'))).toEqual(['_y = fns.INTEGER(_x);'])
  })

  it('should work for LN function', () => {
    const vars = readInlineModel(`
      x = 1 ~~|
      y = LN(x) ~~|
    `)
    expect(vars.size).toBe(2)
    expect(genJS(vars.get('_x'))).toEqual(['_x = 1.0;'])
    expect(genJS(vars.get('_y'))).toEqual(['_y = fns.LN(_x);'])
  })

  it('should work for LOOKUP BACKWARD function (with lookup defined explicitly)', () => {
    const vars = readInlineModel(`
      x((0,0),(1,1),(2,2)) ~~|
      y = LOOKUP BACKWARD(x, 1.5) ~~|
    `)
    expect(vars.size).toBe(2)
    expect(genJS(vars.get('_x'), 'decl')).toEqual(['const _x_data_ = [0.0, 0.0, 1.0, 1.0, 2.0, 2.0];'])
    expect(genJS(vars.get('_x'), 'init-lookups')).toEqual(['_x = fns.createLookup(3, _x_data_);'])
    expect(genJS(vars.get('_y'))).toEqual(['_y = fns.LOOKUP_BACKWARD(_x, 1.5);'])
  })

  it('should work for LOOKUP BACKWARD function (with lookup defined using GET DIRECT LOOKUPS)', () => {
    const modelDir = sampleModelDir('directlookups')
    const vars = readInlineModel(`
      DimA: A1, A2, A3 ~~|
      x[DimA] = GET DIRECT LOOKUPS('lookups.CSV', ',', '1', 'AH2') ~~|
      y[DimA] = LOOKUP BACKWARD(x[DimA], Time) ~~|
    `)
    expect(vars.size).toBe(4)
    expect(genJS(vars.get('_x[_a1]'), 'init-lookups', { modelDir })).toEqual([
      '_x[0] = fns.createLookup(2, [2049.0, 0.966667, 2050.0, 1.0]);'
    ])
    expect(genJS(vars.get('_x[_a2]'), 'init-lookups', { modelDir })).toEqual([
      '_x[1] = fns.createLookup(2, [2049.0, 0.965517, 2050.0, 1.0]);'
    ])
    expect(genJS(vars.get('_x[_a3]'), 'init-lookups', { modelDir })).toEqual([
      '_x[2] = fns.createLookup(2, [2049.0, 0.98975, 2050.0, 0.998394]);'
    ])
    expect(genJS(vars.get('_y'), 'eval', { modelDir })).toEqual([
      'for (let i = 0; i < 3; i++) {',
      '_y[i] = fns.LOOKUP_BACKWARD(_x[i], _time);',
      '}'
    ])
  })

  it('should work for LOOKUP FORWARD function', () => {
    const vars = readInlineModel(`
      x((0,0),(1,1),(2,2)) ~~|
      y = LOOKUP FORWARD(x, 1.5) ~~|
    `)
    expect(vars.size).toBe(2)
    expect(genJS(vars.get('_x'), 'decl')).toEqual(['const _x_data_ = [0.0, 0.0, 1.0, 1.0, 2.0, 2.0];'])
    expect(genJS(vars.get('_x'), 'init-lookups')).toEqual(['_x = fns.createLookup(3, _x_data_);'])
    expect(genJS(vars.get('_y'))).toEqual(['_y = fns.LOOKUP_FORWARD(_x, 1.5);'])
  })

  it('should work for LOOKUP INVERT function', () => {
    const vars = readInlineModel(`
      x((0,0),(1,1),(2,2)) ~~|
      y = LOOKUP INVERT(x, 1.5) ~~|
    `)
    expect(vars.size).toBe(2)
    expect(genJS(vars.get('_x'), 'decl')).toEqual(['const _x_data_ = [0.0, 0.0, 1.0, 1.0, 2.0, 2.0];'])
    expect(genJS(vars.get('_x'), 'init-lookups')).toEqual(['_x = fns.createLookup(3, _x_data_);'])
    expect(genJS(vars.get('_y'))).toEqual(['_y = fns.LOOKUP_INVERT(_x, 1.5);'])
  })

  it('should work for MAX function', () => {
    const vars = readInlineModel(`
      x = 1 ~~|
      y = MAX(x, 0) ~~|
    `)
    expect(vars.size).toBe(2)
    expect(genJS(vars.get('_x'))).toEqual(['_x = 1.0;'])
    expect(genJS(vars.get('_y'))).toEqual(['_y = fns.MAX(_x, 0.0);'])
  })

  it('should work for MIN function', () => {
    const vars = readInlineModel(`
      x = 1 ~~|
      y = MIN(x, 0) ~~|
    `)
    expect(vars.size).toBe(2)
    expect(genJS(vars.get('_x'))).toEqual(['_x = 1.0;'])
    expect(genJS(vars.get('_y'))).toEqual(['_y = fns.MIN(_x, 0.0);'])
  })

  it('should work for MODULO function', () => {
    const vars = readInlineModel(`
      x = 1 ~~|
      y = MODULO(x, 2) ~~|
    `)
    expect(vars.size).toBe(2)
    expect(genJS(vars.get('_x'))).toEqual(['_x = 1.0;'])
    expect(genJS(vars.get('_y'))).toEqual(['_y = fns.MODULO(_x, 2.0);'])
  })

  it('should work for NPV function', () => {
    const vars = readInlineModel(`
      time step = 1 ~~|
      stream = 100 ~~|
      discount rate = 10 ~~|
      init = 0 ~~|
      factor = 2 ~~|
      y = NPV(stream, discount rate, init, factor) ~~|
    `)
    expect(vars.size).toBe(9)
    expect(genJS(vars.get('_stream'))).toEqual(['_stream = 100.0;'])
    expect(genJS(vars.get('_discount_rate'))).toEqual(['_discount_rate = 10.0;'])
    expect(genJS(vars.get('_init'))).toEqual(['_init = 0.0;'])
    expect(genJS(vars.get('_factor'))).toEqual(['_factor = 2.0;'])
    expect(genJS(vars.get('__level1'), 'init-levels')).toEqual(['__level1 = 1.0;'])
    expect(genJS(vars.get('__level1'), 'eval')).toEqual([
      '__level1 = fns.INTEG(__level1, (-__level1 * _discount_rate) / (1.0 + _discount_rate * _time_step));'
    ])
    expect(genJS(vars.get('__level2'), 'init-levels')).toEqual(['__level2 = _init;'])
    expect(genJS(vars.get('__level2'), 'eval')).toEqual(['__level2 = fns.INTEG(__level2, _stream * __level1);'])
    expect(genJS(vars.get('__aux1'), 'eval')).toEqual([
      '__aux1 = (__level2 + _stream * _time_step * __level1) * _factor;'
    ])
    expect(genJS(vars.get('_y'))).toEqual(['_y = __aux1;'])
  })

  it('should work for POWER function', () => {
    const vars = readInlineModel(`
      x = 1 ~~|
      y = POWER(x, 2) ~~|
    `)
    expect(vars.size).toBe(2)
    expect(genJS(vars.get('_x'))).toEqual(['_x = 1.0;'])
    expect(genJS(vars.get('_y'))).toEqual(['_y = fns.POWER(_x, 2.0);'])
  })

  it('should work for PULSE function', () => {
    const vars = readInlineModel(`
      x = 10 ~~|
      y = PULSE(x, 20) ~~|
    `)
    expect(vars.size).toBe(2)
    expect(genJS(vars.get('_x'))).toEqual(['_x = 10.0;'])
    expect(genJS(vars.get('_y'))).toEqual(['_y = fns.PULSE(_x, 20.0);'])
  })

  it('should work for PULSE TRAIN function', () => {
    const vars = readInlineModel(`
      first = 10 ~~|
      duration = 1 ~~|
      repeat = 5 ~~|
      last = 30 ~~|
      y = PULSE TRAIN(first, duration, repeat, last) ~~|
    `)
    expect(vars.size).toBe(5)
    expect(genJS(vars.get('_first'))).toEqual(['_first = 10.0;'])
    expect(genJS(vars.get('_duration'))).toEqual(['_duration = 1.0;'])
    expect(genJS(vars.get('_repeat'))).toEqual(['_repeat = 5.0;'])
    expect(genJS(vars.get('_last'))).toEqual(['_last = 30.0;'])
    expect(genJS(vars.get('_y'))).toEqual(['_y = fns.PULSE_TRAIN(_first, _duration, _repeat, _last);'])
  })

  it('should work for QUANTUM function', () => {
    const vars = readInlineModel(`
      x = 1.9 ~~|
      y = QUANTUM(x, 10) ~~|
    `)
    expect(vars.size).toBe(2)
    expect(genJS(vars.get('_x'))).toEqual(['_x = 1.9;'])
    expect(genJS(vars.get('_y'))).toEqual(['_y = fns.QUANTUM(_x, 10.0);'])
  })

  it('should work for RAMP function', () => {
    const vars = readInlineModel(`
      slope = 100 ~~|
      start = 1 ~~|
      end = 10 ~~|
      y = RAMP(slope, start, end) ~~|
    `)
    expect(vars.size).toBe(4)
    expect(genJS(vars.get('_slope'))).toEqual(['_slope = 100.0;'])
    expect(genJS(vars.get('_start'))).toEqual(['_start = 1.0;'])
    expect(genJS(vars.get('_end'))).toEqual(['_end = 10.0;'])
    expect(genJS(vars.get('_y'))).toEqual(['_y = fns.RAMP(_slope, _start, _end);'])
  })

  it('should work for SAMPLE IF TRUE function', () => {
    const vars = readInlineModel(`
      initial = 10 ~~|
      input = 5 ~~|
      x = 1 ~~|
      y = SAMPLE IF TRUE(Time > x, input, initial) ~~|
    `)
    expect(vars.size).toBe(4)
    expect(genJS(vars.get('_initial'))).toEqual(['_initial = 10.0;'])
    expect(genJS(vars.get('_input'))).toEqual(['_input = 5.0;'])
    expect(genJS(vars.get('_x'))).toEqual(['_x = 1.0;'])
    expect(genJS(vars.get('_y'), 'init-levels')).toEqual(['_y = _initial;'])
    expect(genJS(vars.get('_y'), 'eval')).toEqual(['_y = ((_time > _x) ? (_input) : (_y));'])
  })

  it('should work for SIN function', () => {
    const vars = readInlineModel(`
      x = 1 ~~|
      y = SIN(x) ~~|
    `)
    expect(vars.size).toBe(2)
    expect(genJS(vars.get('_x'))).toEqual(['_x = 1.0;'])
    expect(genJS(vars.get('_y'))).toEqual(['_y = fns.SIN(_x);'])
  })

  it('should work for SMOOTH function', () => {
    const vars = readInlineModel(`
      input = 3 + PULSE(10, 10) ~~|
      delay = 2 ~~|
      y = SMOOTH(input, delay) ~~|
    `)
    expect(vars.size).toBe(4)
    expect(genJS(vars.get('_input'))).toEqual(['_input = 3.0 + fns.PULSE(10.0, 10.0);'])
    expect(genJS(vars.get('_delay'))).toEqual(['_delay = 2.0;'])
    expect(genJS(vars.get('__level1'), 'init-levels')).toEqual(['__level1 = _input;'])
    expect(genJS(vars.get('__level1'), 'eval')).toEqual([
      '__level1 = fns.INTEG(__level1, (_input - __level1) / _delay);'
    ])
    expect(genJS(vars.get('_y'))).toEqual(['_y = __level1;'])
  })

  it('should work for SMOOTHI function', () => {
    const vars = readInlineModel(`
      input = 3 + PULSE(10, 10) ~~|
      delay = 2 ~~|
      y = SMOOTHI(input, delay, 5) ~~|
    `)
    expect(vars.size).toBe(4)
    expect(genJS(vars.get('_input'))).toEqual(['_input = 3.0 + fns.PULSE(10.0, 10.0);'])
    expect(genJS(vars.get('_delay'))).toEqual(['_delay = 2.0;'])
    expect(genJS(vars.get('__level1'), 'init-levels')).toEqual(['__level1 = 5.0;'])
    expect(genJS(vars.get('__level1'), 'eval')).toEqual([
      '__level1 = fns.INTEG(__level1, (_input - __level1) / _delay);'
    ])
    expect(genJS(vars.get('_y'))).toEqual(['_y = __level1;'])
  })

  it('should work for SMOOTH3 function', () => {
    const vars = readInlineModel(`
      input = 3 + PULSE(10, 10) ~~|
      delay = 2 ~~|
      y = SMOOTH3(input, delay) ~~|
    `)
    expect(vars.size).toBe(6)
    expect(genJS(vars.get('_input'))).toEqual(['_input = 3.0 + fns.PULSE(10.0, 10.0);'])
    expect(genJS(vars.get('_delay'))).toEqual(['_delay = 2.0;'])
    expect(genJS(vars.get('__level1'), 'init-levels')).toEqual(['__level1 = _input;'])
    expect(genJS(vars.get('__level1'), 'eval')).toEqual([
      '__level1 = fns.INTEG(__level1, (_input - __level1) / (_delay / 3.0));'
    ])
    expect(genJS(vars.get('__level2'), 'init-levels')).toEqual(['__level2 = _input;'])
    expect(genJS(vars.get('__level2'), 'eval')).toEqual([
      '__level2 = fns.INTEG(__level2, (__level1 - __level2) / (_delay / 3.0));'
    ])
    expect(genJS(vars.get('__level3'), 'init-levels')).toEqual(['__level3 = _input;'])
    expect(genJS(vars.get('__level3'), 'eval')).toEqual([
      '__level3 = fns.INTEG(__level3, (__level2 - __level3) / (_delay / 3.0));'
    ])
    expect(genJS(vars.get('_y'))).toEqual(['_y = __level3;'])
  })

  it('should work for SMOOTH3I function (no dimensions)', () => {
    const vars = readInlineModel(`
      input = 3 + PULSE(10, 10) ~~|
      delay = 2 ~~|
      y = SMOOTH3I(input, delay, 5) ~~|
    `)
    expect(vars.size).toBe(6)
    expect(genJS(vars.get('_input'))).toEqual(['_input = 3.0 + fns.PULSE(10.0, 10.0);'])
    expect(genJS(vars.get('_delay'))).toEqual(['_delay = 2.0;'])
    expect(genJS(vars.get('__level1'), 'init-levels')).toEqual(['__level1 = 5.0;'])
    expect(genJS(vars.get('__level1'), 'eval')).toEqual([
      '__level1 = fns.INTEG(__level1, (_input - __level1) / (_delay / 3.0));'
    ])
    expect(genJS(vars.get('__level2'), 'init-levels')).toEqual(['__level2 = 5.0;'])
    expect(genJS(vars.get('__level2'), 'eval')).toEqual([
      '__level2 = fns.INTEG(__level2, (__level1 - __level2) / (_delay / 3.0));'
    ])
    expect(genJS(vars.get('__level3'), 'init-levels')).toEqual(['__level3 = 5.0;'])
    expect(genJS(vars.get('__level3'), 'eval')).toEqual([
      '__level3 = fns.INTEG(__level3, (__level2 - __level3) / (_delay / 3.0));'
    ])
    expect(genJS(vars.get('_y'))).toEqual(['_y = __level3;'])
  })

  it('should work for SMOOTH3I function (1D with subscripted delay parameter)', () => {
    const vars = readInlineModel(`
      DimA: A1, A2 ~~|
      input[DimA] = 3 + PULSE(10, 10) ~~|
      delay[DimA] = 2 ~~|
      y[DimA] = SMOOTH3I(input[DimA], delay[DimA], 5) ~~|
    `)
    expect(vars.size).toBe(6)
    expect(genJS(vars.get('_input'))).toEqual([
      'for (let i = 0; i < 2; i++) {',
      '_input[i] = 3.0 + fns.PULSE(10.0, 10.0);',
      '}'
    ])
    expect(genJS(vars.get('_delay'))).toEqual(['for (let i = 0; i < 2; i++) {', '_delay[i] = 2.0;', '}'])
    expect(genJS(vars.get('__level1'), 'init-levels')).toEqual([
      'for (let i = 0; i < 2; i++) {',
      '__level1[i] = 5.0;',
      '}'
    ])
    expect(genJS(vars.get('__level1'), 'eval')).toEqual([
      'for (let i = 0; i < 2; i++) {',
      '__level1[i] = fns.INTEG(__level1[i], (_input[i] - __level1[i]) / (_delay[i] / 3.0));',
      '}'
    ])
    expect(genJS(vars.get('__level2'), 'init-levels')).toEqual([
      'for (let i = 0; i < 2; i++) {',
      '__level2[i] = 5.0;',
      '}'
    ])
    expect(genJS(vars.get('__level2'), 'eval')).toEqual([
      'for (let i = 0; i < 2; i++) {',
      '__level2[i] = fns.INTEG(__level2[i], (__level1[i] - __level2[i]) / (_delay[i] / 3.0));',
      '}'
    ])
    expect(genJS(vars.get('__level3'), 'init-levels')).toEqual([
      'for (let i = 0; i < 2; i++) {',
      '__level3[i] = 5.0;',
      '}'
    ])
    expect(genJS(vars.get('__level3'), 'eval')).toEqual([
      'for (let i = 0; i < 2; i++) {',
      '__level3[i] = fns.INTEG(__level3[i], (__level2[i] - __level3[i]) / (_delay[i] / 3.0));',
      '}'
    ])
    expect(genJS(vars.get('_y'))).toEqual(['for (let i = 0; i < 2; i++) {', '_y[i] = __level3[i];', '}'])
  })

  it('should work for SMOOTH3I function (1D with non-subscripted delay parameter)', () => {
    const vars = readInlineModel(`
      DimA: A1, A2 ~~|
      input[DimA] = 3 + PULSE(10, 10) ~~|
      delay = 2 ~~|
      y[DimA] = SMOOTH3I(input[DimA], delay, 5) ~~|
    `)
    expect(vars.size).toBe(6)
    expect(genJS(vars.get('_input'))).toEqual([
      'for (let i = 0; i < 2; i++) {',
      '_input[i] = 3.0 + fns.PULSE(10.0, 10.0);',
      '}'
    ])
    expect(genJS(vars.get('_delay'))).toEqual(['_delay = 2.0;'])
    expect(genJS(vars.get('__level1'), 'init-levels')).toEqual([
      'for (let i = 0; i < 2; i++) {',
      '__level1[i] = 5.0;',
      '}'
    ])
    expect(genJS(vars.get('__level1'), 'eval')).toEqual([
      'for (let i = 0; i < 2; i++) {',
      '__level1[i] = fns.INTEG(__level1[i], (_input[i] - __level1[i]) / (_delay / 3.0));',
      '}'
    ])
    expect(genJS(vars.get('__level2'), 'init-levels')).toEqual([
      'for (let i = 0; i < 2; i++) {',
      '__level2[i] = 5.0;',
      '}'
    ])
    expect(genJS(vars.get('__level2'), 'eval')).toEqual([
      'for (let i = 0; i < 2; i++) {',
      '__level2[i] = fns.INTEG(__level2[i], (__level1[i] - __level2[i]) / (_delay / 3.0));',
      '}'
    ])
    expect(genJS(vars.get('__level3'), 'init-levels')).toEqual([
      'for (let i = 0; i < 2; i++) {',
      '__level3[i] = 5.0;',
      '}'
    ])
    expect(genJS(vars.get('__level3'), 'eval')).toEqual([
      'for (let i = 0; i < 2; i++) {',
      '__level3[i] = fns.INTEG(__level3[i], (__level2[i] - __level3[i]) / (_delay / 3.0));',
      '}'
    ])
    expect(genJS(vars.get('_y'))).toEqual(['for (let i = 0; i < 2; i++) {', '_y[i] = __level3[i];', '}'])
  })

  it('should work for SQRT function', () => {
    const vars = readInlineModel(`
      x = 1 ~~|
      y = SQRT(x) ~~|
    `)
    expect(vars.size).toBe(2)
    expect(genJS(vars.get('_x'))).toEqual(['_x = 1.0;'])
    expect(genJS(vars.get('_y'))).toEqual(['_y = fns.SQRT(_x);'])
  })

  it('should work for STEP function', () => {
    const vars = readInlineModel(`
      x = 1 ~~|
      y = STEP(x, 10) ~~|
    `)
    expect(vars.size).toBe(2)
    expect(genJS(vars.get('_x'))).toEqual(['_x = 1.0;'])
    expect(genJS(vars.get('_y'))).toEqual(['_y = fns.STEP(_x, 10.0);'])
  })

  it('should work for SUM function (single call)', () => {
    const vars = readInlineModel(`
      DimA: A1, A2 ~~|
      a[DimA] = 10, 20 ~~|
      x = SUM(a[DimA!]) + 1 ~~|
    `)
    expect(vars.size).toBe(3)
    expect(genJS(vars.get('_a[_a1]'), 'init-constants')).toEqual(['_a[0] = 10.0;'])
    expect(genJS(vars.get('_a[_a2]'), 'init-constants')).toEqual(['_a[1] = 20.0;'])
    expect(genJS(vars.get('_x'))).toEqual([
      'let __t1 = 0.0;',
      'for (let u = 0; u < 2; u++) {',
      '__t1 += _a[u];',
      '}',
      '_x = __t1 + 1.0;'
    ])
  })

  it('should work for SUM function (multiple calls)', () => {
    const vars = readInlineModel(`
      DimA: A1, A2 ~~|
      DimB: B1, B2 ~~|
      a[DimA] = 10, 20 ~~|
      b[DimB] = 50, 60 ~~|
      c[DimA] = 1, 2 ~~|
      x = SUM(a[DimA!]) + SUM(b[DimB!]) + SUM(c[DimA!]) ~~|
    `)
    expect(vars.size).toBe(7)
    expect(genJS(vars.get('_a[_a1]'), 'init-constants')).toEqual(['_a[0] = 10.0;'])
    expect(genJS(vars.get('_a[_a2]'), 'init-constants')).toEqual(['_a[1] = 20.0;'])
    expect(genJS(vars.get('_b[_b1]'), 'init-constants')).toEqual(['_b[0] = 50.0;'])
    expect(genJS(vars.get('_b[_b2]'), 'init-constants')).toEqual(['_b[1] = 60.0;'])
    expect(genJS(vars.get('_c[_a1]'), 'init-constants')).toEqual(['_c[0] = 1.0;'])
    expect(genJS(vars.get('_c[_a2]'), 'init-constants')).toEqual(['_c[1] = 2.0;'])
    expect(genJS(vars.get('_x'))).toEqual([
      'let __t1 = 0.0;',
      'for (let u = 0; u < 2; u++) {',
      '__t1 += _a[u];',
      '}',
      'let __t2 = 0.0;',
      'for (let v = 0; v < 2; v++) {',
      '__t2 += _b[v];',
      '}',
      'let __t3 = 0.0;',
      'for (let u = 0; u < 2; u++) {',
      '__t3 += _c[u];',
      '}',
      '_x = __t1 + __t2 + __t3;'
    ])
  })

  it('should work for SUM function (with nested function call)', () => {
    const vars = readInlineModel(`
      DimA: A1, A2 ~~|
      a[DimA] = 10, 20 ~~|
      x = SUM(IF THEN ELSE(a[DimA!] = 10, 0, a[DimA!])) + 1 ~~|
    `)
    expect(vars.size).toBe(3)
    expect(genJS(vars.get('_a[_a1]'), 'init-constants')).toEqual(['_a[0] = 10.0;'])
    expect(genJS(vars.get('_a[_a2]'), 'init-constants')).toEqual(['_a[1] = 20.0;'])
    expect(genJS(vars.get('_x'))).toEqual([
      'let __t1 = 0.0;',
      'for (let u = 0; u < 2; u++) {',
      '__t1 += ((_a[u] === 10.0) ? (0.0) : (_a[u]));',
      '}',
      '_x = __t1 + 1.0;'
    ])
  })

  it('should work for TAN function', () => {
    const vars = readInlineModel(`
      x = 1 ~~|
      y = TAN(x) ~~|
    `)
    expect(vars.size).toBe(2)
    expect(genJS(vars.get('_x'))).toEqual(['_x = 1.0;'])
    expect(genJS(vars.get('_y'))).toEqual(['_y = fns.TAN(_x);'])
  })

  it('should work for TREND function', () => {
    const vars = readInlineModel(`
      x = 1 ~~|
      y = TREND(x, 10, 2) ~~|
    `)
    expect(vars.size).toBe(4)
    expect(genJS(vars.get('_x'))).toEqual(['_x = 1.0;'])
    expect(genJS(vars.get('__level1'), 'init-levels')).toEqual(['__level1 = _x / (1.0 + 2.0 * 10.0);'])
    expect(genJS(vars.get('__level1'), 'eval')).toEqual(['__level1 = fns.INTEG(__level1, (_x - __level1) / 10.0);'])
    expect(genJS(vars.get('__aux1'), 'eval')).toEqual(['__aux1 = fns.ZIDZ(_x - __level1, 10.0 * fns.ABS(__level1));'])
    expect(genJS(vars.get('_y'))).toEqual(['_y = __aux1;'])
  })

  it('should work for VECTOR ELM MAP function (with variable reference used for offset arg)', () => {
    const vars = readInlineModel(`
      DimA: A1, A2, A3 ~~|
      DimB: B1, B2 ~~|
      a[DimA] = 0, 1, 1 ~~|
      b[DimB] = 1, 2 ~~|
      c[DimA] = VECTOR ELM MAP(b[B1], a[DimA]) ~~|
      y = c[A1] ~~|
    `)
    expect(vars.size).toBe(7)
    expect(genJS(vars.get('_a[_a1]'), 'init-constants')).toEqual(['_a[0] = 0.0;'])
    expect(genJS(vars.get('_a[_a2]'), 'init-constants')).toEqual(['_a[1] = 1.0;'])
    expect(genJS(vars.get('_a[_a3]'), 'init-constants')).toEqual(['_a[2] = 1.0;'])
    expect(genJS(vars.get('_b[_b1]'), 'init-constants')).toEqual(['_b[0] = 1.0;'])
    expect(genJS(vars.get('_b[_b2]'), 'init-constants')).toEqual(['_b[1] = 2.0;'])
    expect(genJS(vars.get('_c'))).toEqual(['for (let i = 0; i < 3; i++) {', '_c[i] = _b[_dimb[0 + _a[i]]];', '}'])
    expect(genJS(vars.get('_y'))).toEqual(['_y = _c[0];'])
  })

  it('should work for VECTOR ELM MAP function (with dimension index expression used for offset arg)', () => {
    const vars = readInlineModel(`
      DimA: A1, A2, A3 ~~|
      DimB: B1, B2 ~~|
      DimX : one, two, three, four, five ~~|
      x[DimX] = 1, 2, 3, 4, 5 ~~|
      y[DimA] = VECTOR ELM MAP(x[three], (DimA - 1)) ~~|
    `)
    expect(vars.size).toBe(6)
    expect(genJS(vars.get('_x[_one]'), 'init-constants')).toEqual(['_x[0] = 1.0;'])
    expect(genJS(vars.get('_x[_two]'), 'init-constants')).toEqual(['_x[1] = 2.0;'])
    expect(genJS(vars.get('_x[_three]'), 'init-constants')).toEqual(['_x[2] = 3.0;'])
    expect(genJS(vars.get('_x[_four]'), 'init-constants')).toEqual(['_x[3] = 4.0;'])
    expect(genJS(vars.get('_x[_five]'), 'init-constants')).toEqual(['_x[4] = 5.0;'])
    expect(genJS(vars.get('_y'))).toEqual([
      'for (let i = 0; i < 3; i++) {',
      '_y[i] = _x[_dimx[2 + ((i + 1) - 1.0)]];',
      '}'
    ])
  })

  it('should work for VECTOR SELECT function (with sum action + zero for missing values)', () => {
    const vars = readInlineModel(`
      DimA: A1, A2, A3 ~~|
      DimB: B1, B2 ~~|
      VSSUM == 0 ~~|
      VSERRNONE == 0 ~~|
      a[DimA] = 0, 1, 1 ~~|
      b[DimB] = 1, 2 ~~|
      c = VECTOR SELECT(b[DimB!], a[DimA!], 0, VSSUM, VSERRNONE) ~~|
    `)
    expect(vars.size).toBe(8)
    expect(genJS(vars.get('_vssum'), 'init-constants')).toEqual(['_vssum = 0.0;'])
    expect(genJS(vars.get('_vserrnone'), 'init-constants')).toEqual(['_vserrnone = 0.0;'])
    expect(genJS(vars.get('_a[_a1]'), 'init-constants')).toEqual(['_a[0] = 0.0;'])
    expect(genJS(vars.get('_a[_a2]'), 'init-constants')).toEqual(['_a[1] = 1.0;'])
    expect(genJS(vars.get('_a[_a3]'), 'init-constants')).toEqual(['_a[2] = 1.0;'])
    expect(genJS(vars.get('_b[_b1]'), 'init-constants')).toEqual(['_b[0] = 1.0;'])
    expect(genJS(vars.get('_b[_b2]'), 'init-constants')).toEqual(['_b[1] = 2.0;'])
    expect(genJS(vars.get('_c'))).toEqual([
      'let __t1 = false;',
      'let __t2 = 0.0;',
      'for (let u = 0; u < 2; u++) {',
      'for (let v = 0; v < 3; v++) {',
      'if (_b[u]) {',
      '__t2 += _a[v];',
      '__t1 = true;',
      '}',
      '}',
      '}',
      '_c = __t1 ? __t2 : 0.0;'
    ])
  })

  it('should work for VECTOR SELECT function (with max action + :NA: for missing values)', () => {
    const vars = readInlineModel(`
      DimA: A1, A2, A3 ~~|
      DimB: B1, B2 ~~|
      VSMAX == 3 ~~|
      VSERRNONE == 0 ~~|
      a[DimA] = 0, 1, 1 ~~|
      b[DimB] = 1, 2 ~~|
      c = VECTOR SELECT(b[DimB!], a[DimA!], :NA:, VSMAX, VSERRNONE) ~~|
    `)
    expect(vars.size).toBe(8)
    expect(genJS(vars.get('_vsmax'), 'init-constants')).toEqual(['_vsmax = 3.0;'])
    expect(genJS(vars.get('_vserrnone'), 'init-constants')).toEqual(['_vserrnone = 0.0;'])
    expect(genJS(vars.get('_a[_a1]'), 'init-constants')).toEqual(['_a[0] = 0.0;'])
    expect(genJS(vars.get('_a[_a2]'), 'init-constants')).toEqual(['_a[1] = 1.0;'])
    expect(genJS(vars.get('_a[_a3]'), 'init-constants')).toEqual(['_a[2] = 1.0;'])
    expect(genJS(vars.get('_b[_b1]'), 'init-constants')).toEqual(['_b[0] = 1.0;'])
    expect(genJS(vars.get('_b[_b2]'), 'init-constants')).toEqual(['_b[1] = 2.0;'])
    expect(genJS(vars.get('_c'))).toEqual([
      'let __t1 = false;',
      'let __t2 = -Number.MAX_VALUE;',
      'for (let u = 0; u < 2; u++) {',
      'for (let v = 0; v < 3; v++) {',
      'if (_b[u]) {',
      '__t2 = Math.max(__t2, _a[v]);',
      '__t1 = true;',
      '}',
      '}',
      '}',
      '_c = __t1 ? __t2 : _NA_;'
    ])
  })

  it('should work for VECTOR SORT ORDER function (1D)', () => {
    const vars = readInlineModel(`
      DimA: A1, A2, A3 ~~|
      a[DimA] = 3, 1, 2 ~~|
      x[DimA] = VECTOR SORT ORDER(a[DimA], 1) ~~|
      y = x[A1] ~~|
    `)
    expect(vars.size).toBe(5)
    expect(genJS(vars.get('_a[_a1]'), 'init-constants')).toEqual(['_a[0] = 3.0;'])
    expect(genJS(vars.get('_a[_a2]'), 'init-constants')).toEqual(['_a[1] = 1.0;'])
    expect(genJS(vars.get('_a[_a3]'), 'init-constants')).toEqual(['_a[2] = 2.0;'])
    expect(genJS(vars.get('_x'))).toEqual([
      'let __t1 = fns.VECTOR_SORT_ORDER(_a, 3, 1.0);',
      'for (let i = 0; i < 3; i++) {',
      '_x[i] = __t1[_dima[i]];',
      '}'
    ])
    expect(genJS(vars.get('_y'))).toEqual(['_y = _x[0];'])
  })

  it('should work for VECTOR SORT ORDER function (2D)', () => {
    const vars = readInlineModel(`
      DimA: A1, A2, A3 ~~|
      DimB: B1, B2 ~~|
      x[A1,B1] = 1 ~~|
      x[A1,B2] = 2 ~~|
      x[A2,B1] = 4 ~~|
      x[A2,B2] = 3 ~~|
      x[A3,B1] = 5 ~~|
      x[A3,B2] = 5 ~~|
      y[DimA,DimB] = VECTOR SORT ORDER(x[DimA,DimB], 1) ~~|
    `)
    expect(vars.size).toBe(7)
    expect(genJS(vars.get('_x[_a1,_b1]'), 'init-constants')).toEqual(['_x[0][0] = 1.0;'])
    expect(genJS(vars.get('_x[_a1,_b2]'), 'init-constants')).toEqual(['_x[0][1] = 2.0;'])
    expect(genJS(vars.get('_x[_a2,_b1]'), 'init-constants')).toEqual(['_x[1][0] = 4.0;'])
    expect(genJS(vars.get('_x[_a2,_b2]'), 'init-constants')).toEqual(['_x[1][1] = 3.0;'])
    expect(genJS(vars.get('_x[_a3,_b1]'), 'init-constants')).toEqual(['_x[2][0] = 5.0;'])
    expect(genJS(vars.get('_x[_a3,_b2]'), 'init-constants')).toEqual(['_x[2][1] = 5.0;'])
    expect(genJS(vars.get('_y'))).toEqual([
      'for (let i = 0; i < 3; i++) {',
      'let __t1 = fns.VECTOR_SORT_ORDER(_x[_dima[i]], 2, 1.0);',
      'for (let j = 0; j < 2; j++) {',
      '_y[i][j] = __t1[_dimb[j]];',
      '}',
      '}'
    ])
  })

  it('should work for VMAX function (with full range)', () => {
    const vars = readInlineModel(`
      DimA: A1, A2, A3 ~~|
      x[DimA] = 1, 2, 3 ~~|
      y = VMAX(x[DimA!]) ~~|
    `)
    expect(vars.size).toBe(4)
    expect(genJS(vars.get('_x[_a1]'), 'init-constants')).toEqual(['_x[0] = 1.0;'])
    expect(genJS(vars.get('_x[_a2]'), 'init-constants')).toEqual(['_x[1] = 2.0;'])
    expect(genJS(vars.get('_x[_a3]'), 'init-constants')).toEqual(['_x[2] = 3.0;'])
    expect(genJS(vars.get('_y'))).toEqual([
      'let __t1 = -Number.MAX_VALUE;',
      'for (let u = 0; u < 3; u++) {',
      '__t1 = Math.max(__t1, _x[u]);',
      '}',
      '_y = __t1;'
    ])
  })

  it('should work for VMAX function (with partial range)', () => {
    const vars = readInlineModel(`
      DimA: A1, A2, A3 ~~|
      SubA: A1, A3 ~~|
      x[DimA] = 1, 2, 3 ~~|
      y = VMAX(x[SubA!]) ~~|
    `)
    expect(vars.size).toBe(4)
    expect(genJS(vars.get('_x[_a1]'), 'init-constants')).toEqual(['_x[0] = 1.0;'])
    expect(genJS(vars.get('_x[_a2]'), 'init-constants')).toEqual(['_x[1] = 2.0;'])
    expect(genJS(vars.get('_x[_a3]'), 'init-constants')).toEqual(['_x[2] = 3.0;'])
    expect(genJS(vars.get('_y'))).toEqual([
      'let __t1 = -Number.MAX_VALUE;',
      'for (let u = 0; u < 2; u++) {',
      '__t1 = Math.max(__t1, _x[_suba[u]]);',
      '}',
      '_y = __t1;'
    ])
  })

  it('should work for VMIN function (with full range)', () => {
    const vars = readInlineModel(`
      DimA: A1, A2, A3 ~~|
      x[DimA] = 1, 2, 3 ~~|
      y = VMIN(x[DimA!]) ~~|
    `)
    expect(vars.size).toBe(4)
    expect(genJS(vars.get('_x[_a1]'), 'init-constants')).toEqual(['_x[0] = 1.0;'])
    expect(genJS(vars.get('_x[_a2]'), 'init-constants')).toEqual(['_x[1] = 2.0;'])
    expect(genJS(vars.get('_x[_a3]'), 'init-constants')).toEqual(['_x[2] = 3.0;'])
    expect(genJS(vars.get('_y'))).toEqual([
      'let __t1 = Number.MAX_VALUE;',
      'for (let u = 0; u < 3; u++) {',
      '__t1 = Math.min(__t1, _x[u]);',
      '}',
      '_y = __t1;'
    ])
  })

  it('should work for VMIN function (with partial range)', () => {
    const vars = readInlineModel(`
      DimA: A1, A2, A3 ~~|
      SubA: A1, A3 ~~|
      x[DimA] = 1, 2, 3 ~~|
      y = VMIN(x[SubA!]) ~~|
    `)
    expect(vars.size).toBe(4)
    expect(genJS(vars.get('_x[_a1]'), 'init-constants')).toEqual(['_x[0] = 1.0;'])
    expect(genJS(vars.get('_x[_a2]'), 'init-constants')).toEqual(['_x[1] = 2.0;'])
    expect(genJS(vars.get('_x[_a3]'), 'init-constants')).toEqual(['_x[2] = 3.0;'])
    expect(genJS(vars.get('_y'))).toEqual([
      'let __t1 = Number.MAX_VALUE;',
      'for (let u = 0; u < 2; u++) {',
      '__t1 = Math.min(__t1, _x[_suba[u]]);',
      '}',
      '_y = __t1;'
    ])
  })

  it('should work for WITH LOOKUP function', () => {
    const vars = readInlineModel(`
      y = WITH LOOKUP(Time, ( [(0,0)-(2,2)], (0,0),(0.1,0.01),(0.5,0.7),(1,1),(1.5,1.2),(2,1.3) )) ~~|
    `)
    expect(vars.size).toBe(2)
    expect(genJS(vars.get('__lookup1'), 'decl')).toEqual([
      'const __lookup1_data_ = [0.0, 0.0, 0.1, 0.01, 0.5, 0.7, 1.0, 1.0, 1.5, 1.2, 2.0, 1.3];'
    ])
    expect(genJS(vars.get('__lookup1'), 'init-lookups')).toEqual(['__lookup1 = fns.createLookup(6, __lookup1_data_);'])
    expect(genJS(vars.get('_y'))).toEqual(['_y = fns.WITH_LOOKUP(_time, __lookup1);'])
  })

  it('should work for XIDZ function', () => {
    const vars = readInlineModel(`
      x = 1 ~~|
      y = XIDZ(x, 2, 3) ~~|
    `)
    expect(vars.size).toBe(2)
    expect(genJS(vars.get('_x'))).toEqual(['_x = 1.0;'])
    expect(genJS(vars.get('_y'))).toEqual(['_y = fns.XIDZ(_x, 2.0, 3.0);'])
  })

  it('should work for ZIDZ function', () => {
    const vars = readInlineModel(`
      x = 1 ~~|
      y = ZIDZ(x, 2) ~~|
    `)
    expect(vars.size).toBe(2)
    expect(genJS(vars.get('_x'))).toEqual(['_x = 1.0;'])
    expect(genJS(vars.get('_y'))).toEqual(['_y = fns.ZIDZ(_x, 2.0);'])
  })
})<|MERGE_RESOLUTION|>--- conflicted
+++ resolved
@@ -700,7 +700,6 @@
       '}',
       '}'
     ])
-<<<<<<< HEAD
   })
 
   it('should work for 2D equation with two distinct dimensions used in expression position (separated/non-apply-to-all)', () => {
@@ -733,40 +732,6 @@
     ])
   })
 
-=======
-  })
-
-  it('should work for 2D equation with two distinct dimensions used in expression position (separated/non-apply-to-all)', () => {
-    const vars = readInlineModel(`
-      DimA: A1, A2 ~~|
-      DimB: B1, B2 ~~|
-      x[A1, B1] = 0 ~~|
-      x[DimA, DimB] :EXCEPT: [A1, B1] = (DimA * 10) + DimB ~~|
-    `)
-    expect(vars.size).toBe(4)
-    expect(genJS(vars.get('_x[_a1,_b1]'))).toEqual(['_x[0][0] = 0.0;'])
-    expect(genJS(vars.get('_x[_a1,_b2]'))).toEqual(['_x[0][1] = ((0 + 1) * 10.0) + (1 + 1);'])
-    expect(genJS(vars.get('_x[_a2,_b1]'))).toEqual(['_x[1][0] = ((1 + 1) * 10.0) + (0 + 1);'])
-    expect(genJS(vars.get('_x[_a2,_b2]'))).toEqual(['_x[1][1] = ((1 + 1) * 10.0) + (1 + 1);'])
-  })
-
-  it('should work for 2D equation with two dimensions that resolve to the same family used in expression position (apply-to-all)', () => {
-    const vars = readInlineModel(`
-      DimA: A1, A2 ~~|
-      DimB <-> DimA ~~|
-      x[DimA, DimB] = (DimA * 10) + DimB ~~|
-    `)
-    expect(vars.size).toBe(1)
-    expect(genJS(vars.get('_x'))).toEqual([
-      'for (let i = 0; i < 2; i++) {',
-      'for (let j = 0; j < 2; j++) {',
-      '_x[i][j] = ((i + 1) * 10.0) + (j + 1);',
-      '}',
-      '}'
-    ])
-  })
-
->>>>>>> 6c4748fa
   it('should work for 2D equation with two dimensions that resolve to the same family used in expression position (separated/non-apply-to-all)', () => {
     const vars = readInlineModel(`
       DimA: A1, A2 ~~|
@@ -893,8 +858,6 @@
       expect(genJS(vars.get('_y'))).toEqual(['_y = _x[0];'])
     })
 
-<<<<<<< HEAD
-=======
     it('should work when RHS variable is apply-to-all (1D) and is accessed with marked dimension', () => {
       const vars = readInlineModel(`
         DimA: A1, A2 ~~|
@@ -930,7 +893,6 @@
       ])
     })
 
->>>>>>> 6c4748fa
     it('should work when RHS variable is apply-to-all (2D) and is accessed with specific subscripts', () => {
       const vars = readInlineModel(`
         DimA: A1, A2 ~~|
@@ -1109,8 +1071,6 @@
       ])
     })
 
-<<<<<<< HEAD
-=======
     it('should work when RHS variable is apply-to-all (1D) and is accessed with marked dimension that is different from one on LHS', () => {
       const vars = readInlineModel(`
         DimA: A1, A2 ~~|
@@ -1191,7 +1151,6 @@
       ])
     })
 
->>>>>>> 6c4748fa
     // it('should work when RHS variable is apply-to-all (2D) and is accessed with specific subscripts', () => {
     //   // TODO
     // })
@@ -1200,8 +1159,6 @@
     //   // TODO
     // })
 
-<<<<<<< HEAD
-=======
     it('should work when RHS variable is apply-to-all (2D) and is accessed with one normal dimension and one marked dimension that resolve to same family', () => {
       const vars = readInlineModel(`
         DimA: A1, A2 ~~|
@@ -1228,7 +1185,6 @@
       ])
     })
 
->>>>>>> 6c4748fa
     // it('should work when RHS variable is apply-to-all (3D) and is accessed with specific subscripts', () => {
     //   // TODO
     // })
