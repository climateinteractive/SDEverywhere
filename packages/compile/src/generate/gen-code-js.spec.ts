import path from 'node:path'

import { describe, expect, it } from 'vitest'

import { readXlsx, resetHelperState } from '../_shared/helpers'
import { resetSubscriptsAndDimensions } from '../_shared/subscript'

import Model from '../model/model'

import { parseInlineVensimModel } from '../_tests/test-support'
import { generateJS } from './gen-code-js'

type ExtData = Map<string, Map<number, number>>
type DirectDataSpec = Map<string, string>

function readInlineModelAndGenerateJS(
  mdlContent: string,
  opts?: {
    modelDir?: string
    extData?: ExtData
    directDataSpec?: DirectDataSpec
    inputVarNames?: string[]
    outputVarNames?: string[]
    bundleListing?: boolean
    customLookups?: boolean | string[]
    customOutputs?: boolean | string[]
  }
): string {
  // XXX: These steps are needed due to subs/dims and variables being in module-level storage
  resetHelperState()
  resetSubscriptsAndDimensions()
  Model.resetModelState()

  const spec = {
    inputVarNames: opts?.inputVarNames,
    outputVarNames: opts?.outputVarNames,
    bundleListing: opts?.bundleListing,
    customLookups: opts?.customLookups,
    customOutputs: opts?.customOutputs
  }

  const directData = new Map()
  if (opts?.modelDir && opts?.directDataSpec) {
    for (const [file, xlsxFilename] of opts.directDataSpec.entries()) {
      const xlsxPath = path.join(opts.modelDir, xlsxFilename)
      directData.set(file, readXlsx(xlsxPath))
    }
  }

  const parsedModel = parseInlineVensimModel(mdlContent, opts?.modelDir)
  return generateJS(parsedModel, {
    spec,
    operations: ['generateJS'],
    extData: opts?.extData,
    directData,
    modelDirname: opts?.modelDir
  })
}

// Note: This should be kept in sync with the code that is generated
// by `generateJS` and also with the "real" `JsModel` interface that
// is exported by the runtime package.
interface JsModel {
  readonly kind: 'js'
  readonly outputVarIds: string[]
  readonly outputVarNames: string[]
  readonly modelListing?: any

  getInitialTime(): number
  getFinalTime(): number
  getTimeStep(): number
  getSaveFreq(): number

  getModelFunctions(): /*JsModelFunctions*/ any
  setModelFunctions(functions: /*JsModelFunctions*/ any): void

  setTime(time: number): void
  setInputs(inputValue: (index: number) => number): void
  setLookup(varSpec: /*VarSpec*/ any, lookup: /*Lookup*/ any): void

  storeOutputs(storeValue: (value: number) => void): void
  storeOutput(varSpec: /*VarSpec*/ any, storeValue: (value: number) => void): void

  initConstants(): void
  initLevels(): void
  evalAux(): void
  evalLevels(): void
}

async function initJsModel(generatedJsCode: string): Promise<JsModel> {
  const dataUri = 'data:text/javascript;charset=utf-8,' + encodeURIComponent(generatedJsCode)
  const module = await import(dataUri)
  return (await module.default()) as JsModel
}

// Note: This function roughly matches the "real" code in the runtime package
// that runs a generated JS model.  It is implemented here so that we can exercise
// the generated code in tests without pulling in the runtime package.
function runJsModel(model: JsModel, inputs: number[], outputs: number[]) {
  // TODO
  const useOutputIndices = false

  // Configure the functions (this can be an empty object for the purposes
  // of this test)
  model.setModelFunctions({})

  // Get the control variable values.  Once the first 4 control variables are known,
  // we can compute `numSavePoints` here.
  const initialTime = model.getInitialTime()
  const finalTime = model.getFinalTime()
  const timeStep = model.getTimeStep()
  const saveFreq = model.getSaveFreq()
  const numSavePoints = Math.round((finalTime - initialTime) / saveFreq) + 1

  // Initialize time with the required `INITIAL TIME` control variable
  let time = initialTime
  model.setTime(time)

  // Set the user-defined input values.  This needs to happen after `initConstants`
  // since the input values will override the default constant values.
  model.setInputs(index => inputs[index])

  // Initialize level variables
  model.initLevels()

  // Set up a run loop using a fixed number of time steps
  let savePointIndex = 0
  let outputVarIndex = 0
  const lastStep = Math.round((finalTime - initialTime) / timeStep)
  let step = 0
  while (step <= lastStep) {
    // Evaluate aux variables
    model.evalAux()

    if (time % saveFreq < 1e-6) {
      outputVarIndex = 0
      if (useOutputIndices) {
        throw new Error('Not yet implemented')
      } else {
        // Store the normal outputs
        model.storeOutputs(value => {
          // Write each value into the preallocated buffer; each variable has a "row" that
          // contains `numSavePoints` values, one value for each save point
          const outputBufferIndex = outputVarIndex * numSavePoints + savePointIndex
          outputs[outputBufferIndex] = value
          outputVarIndex++
        })
      }
      savePointIndex++
    }

    if (step == lastStep) {
      // This is the last step, so we are done
      break
    }

    // Propagate levels for the next time step
    model.evalLevels()

    // Advance time by one step
    time += timeStep
    model.setTime(time)
    step++
  }
}

describe('generateJS (Vensim -> JS)', () => {
  it('should generate code for a simple model', () => {
    const extData: ExtData = new Map()
    function addData(varId: string) {
      extData.set(
        varId,
        new Map([
          [0, 0],
          [1, 2],
          [2, 5]
        ])
      )
    }
    addData('_a_data[_a1]')
    addData('_a_data[_a2]')
    addData('_b_data[_a1,_b1]')
    addData('_b_data[_a1,_b2]')
    addData('_b_data[_a2,_b1]')
    addData('_b_data[_a2,_b2]')
    addData('_c_data')
    const mdl = `
      DimA: A1, A2 ~~|
      DimB: B1, B2 ~~|
      input = 1 ~~|
      x = input ~~|
      y = :NOT: x ~~|
      z = ABS(y) ~~|
      a data[DimA] ~~|
      a[DimA] = a data[DimA] ~~|
      b data[DimA, DimB] ~~|
      b[DimA, DimB] = b data[DimA, DimB] ~~|
      c data ~~|
      c = c data ~~|
      d[DimA] = GAME(x) ~~|
      w = WITH LOOKUP(x, ( [(0,0)-(2,2)], (0,0),(0.1,0.01),(0.5,0.7),(1,1),(1.5,1.2),(2,1.3) )) ~~|
      INITIAL TIME = 0 ~~|
      FINAL TIME = 2 ~~|
      TIME STEP = 1 ~~|
      SAVEPER = 1 ~~|
    `
    const code = readInlineModelAndGenerateJS(mdl, {
      extData,
      inputVarNames: ['input'],
<<<<<<< HEAD
      outputVarNames: ['x', 'y', 'z', 'a[A1]', 'b[A2,B1]', 'c', 'd[A1]', 'w'],
      extData
=======
      outputVarNames: ['x', 'y', 'z', 'a[A1]', 'b[A2,B1]', 'c', 'w'],
      bundleListing: true,
      customLookups: true,
      customOutputs: true
>>>>>>> fcea642a
    })
    expect(code).toEqual(`\
// Model variables
let __lookup1;
let _a = multiDimArray([2]);
let _a_data = multiDimArray([2]);
let _b = multiDimArray([2, 2]);
let _b_data = multiDimArray([2, 2]);
let _c;
let _c_data;
let _d = multiDimArray([2]);
let _d_game_inputs = multiDimArray([2]);
let _final_time;
let _initial_time;
let _input;
let _saveper;
let _time_step;
let _w;
let _x;
let _y;
let _z;

// Array dimensions
const _dima = [0, 1];
const _dimb = [0, 1];

// Dimension mappings


// Lookup data arrays
const __lookup1_data_ = [0.0, 0.0, 0.1, 0.01, 0.5, 0.7, 1.0, 1.0, 1.5, 1.2, 2.0, 1.3];
const _a_data_data__0_ = [0.0, 0.0, 1.0, 2.0, 2.0, 5.0];
const _a_data_data__1_ = [0.0, 0.0, 1.0, 2.0, 2.0, 5.0];
const _b_data_data__0__0_ = [0.0, 0.0, 1.0, 2.0, 2.0, 5.0];
const _b_data_data__0__1_ = [0.0, 0.0, 1.0, 2.0, 2.0, 5.0];
const _b_data_data__1__0_ = [0.0, 0.0, 1.0, 2.0, 2.0, 5.0];
const _b_data_data__1__1_ = [0.0, 0.0, 1.0, 2.0, 2.0, 5.0];
const _c_data_data_ = [0.0, 0.0, 1.0, 2.0, 2.0, 5.0];

// Time variable
let _time;
/*export*/ function setTime(time) {
  _time = time;
}

// Control variables
let controlParamsInitialized = false;
function initControlParamsIfNeeded() {
  if (controlParamsInitialized) {
    return;
  }

  if (fns === undefined) {
    throw new Error('Must call setModelFunctions() before running the model');
  }

  // We currently require INITIAL TIME and TIME STEP to be defined
  // as constant values.  Some models may define SAVEPER in terms of
  // TIME STEP (or FINAL TIME in terms of INITIAL TIME), which means
  // that the compiler may treat them as an aux, not as a constant.
  // We call initConstants() to ensure that we have initial values
  // for these control parameters.
  initConstants();
  if (_initial_time === undefined) {
    throw new Error('INITIAL TIME must be defined as a constant value');
  }
  if (_time_step === undefined) {
    throw new Error('TIME STEP must be defined as a constant value');
  }

  if (_final_time === undefined || _saveper === undefined) {
    // If _final_time or _saveper is undefined after calling initConstants(),
    // it means one or both is defined as an aux, in which case we perform
    // an initial step of the run loop in order to initialize the value(s).
    // First, set the time and initial function context.
    setTime(_initial_time);
    fns.setContext({
      timeStep: _time_step,
      currentTime: _time
    });

    // Perform initial step to initialize _final_time and/or _saveper
    initLevels();
    evalAux();
    if (_final_time === undefined) {
      throw new Error('FINAL TIME must be defined');
    }
    if (_saveper === undefined) {
      throw new Error('SAVEPER must be defined');
    }
  }

  controlParamsInitialized = true;
}
/*export*/ function getInitialTime() {
  initControlParamsIfNeeded();
  return _initial_time;
}
/*export*/ function getFinalTime() {
  initControlParamsIfNeeded();
  return _final_time;
}
/*export*/ function getTimeStep() {
  initControlParamsIfNeeded();
  return _time_step;
}
/*export*/ function getSaveFreq() {
  initControlParamsIfNeeded();
  return _saveper;
}

// Model functions
let fns;
/*export*/ function getModelFunctions() {
  return fns;
}
/*export*/ function setModelFunctions(functions /*: JsModelFunctions*/) {
  fns = functions;
}

// Internal helper functions
function multiDimArray(dimLengths) {
  if (dimLengths.length > 0) {
    const len = dimLengths[0]
    const arr = new Array(len)
    for (let i = 0; i < len; i++) {
      arr[i] = multiDimArray(dimLengths.slice(1))
    }
    return arr
  } else {
    return 0
  }
}

// Internal constants
const _NA_ = -Number.MAX_VALUE;

// Internal state
let lookups_initialized = false;
let data_initialized = false;

function initLookups0() {
  __lookup1 = fns.createLookup(6, __lookup1_data_);
}

function initLookups() {
  // Initialize lookups
  if (!lookups_initialized) {
    initLookups0();
    lookups_initialized = true;
  }
}

function initData0() {
  _a_data[0] = fns.createLookup(3, _a_data_data__0_);
  _a_data[1] = fns.createLookup(3, _a_data_data__1_);
  _b_data[0][0] = fns.createLookup(3, _b_data_data__0__0_);
  _b_data[0][1] = fns.createLookup(3, _b_data_data__0__1_);
  _b_data[1][0] = fns.createLookup(3, _b_data_data__1__0_);
  _b_data[1][1] = fns.createLookup(3, _b_data_data__1__1_);
  _c_data = fns.createLookup(3, _c_data_data_);
}

function initData() {
  // Initialize data
  if (!data_initialized) {
    initData0();
    data_initialized = true;
  }
}

function initConstants0() {
  // FINAL TIME = 2
  _final_time = 2.0;
  // INITIAL TIME = 0
  _initial_time = 0.0;
  // SAVEPER = 1
  _saveper = 1.0;
  // TIME STEP = 1
  _time_step = 1.0;
  // input = 1
  _input = 1.0;
}

/*export*/ function initConstants() {
  // Initialize constants
  initConstants0();
  initLookups();
  initData();
}

/*export*/ function initLevels() {
  // Initialize variables with initialization values, such as levels, and the variables they depend on
}

function evalAux0() {
  // a[DimA] = a data[DimA]
  for (let i = 0; i < 2; i++) {
  _a[i] = fns.LOOKUP(_a_data[i], _time);
  }
  // b[DimA,DimB] = b data[DimA,DimB]
  for (let i = 0; i < 2; i++) {
  for (let j = 0; j < 2; j++) {
  _b[i][j] = fns.LOOKUP(_b_data[i][j], _time);
  }
  }
  // c = c data
  _c = fns.LOOKUP(_c_data, _time);
  // x = input
  _x = _input;
  // w = WITH LOOKUP(x,([(0,0)-(2,2)],(0,0),(0.1,0.01),(0.5,0.7),(1,1),(1.5,1.2),(2,1.3)))
  _w = fns.WITH_LOOKUP(_x, __lookup1);
  // d[DimA] = GAME(x)
  for (let i = 0; i < 2; i++) {
  _d[i] = fns.GAME(_d_game_inputs[i], _x);
  }
  // y = :NOT: x
  _y = !_x;
  // z = ABS(y)
  _z = fns.ABS(_y);
}

/*export*/ function evalAux() {
  // Evaluate auxiliaries in order from the bottom up
  evalAux0();
}

/*export*/ function evalLevels() {
  // Evaluate levels
}

/*export*/ function setInputs(valueAtIndex /*: (index: number) => number*/) {
  _input = valueAtIndex(0);
}

/*export*/ function setLookup(varSpec /*: VarSpec*/, points /*: Float64Array*/) {
  if (!varSpec) {
    throw new Error('Got undefined varSpec in setLookup');
  }
  const varIndex = varSpec.varIndex;
  const subs = varSpec.subscriptIndices;
  switch (varIndex) {
    case 6:
      _d_game_inputs[subs[0]] = fns.createLookup(points.length / 2, points);
      break;
    case 7:
      _a_data[subs[0]] = fns.createLookup(points.length / 2, points);
      break;
    case 8:
      _b_data[subs[0]][subs[1]] = fns.createLookup(points.length / 2, points);
      break;
    case 9:
      _c_data = fns.createLookup(points.length / 2, points);
      break;
    default:
      throw new Error(\`No lookup found for var index \${varIndex} in setLookup\`);
  }
}

/*export*/ const outputVarIds = [
  '_x',
  '_y',
  '_z',
  '_a[_a1]',
  '_b[_a2,_b1]',
  '_c',
  '_d[_a1]',
  '_w'
];

/*export*/ const outputVarNames = [
  'x',
  'y',
  'z',
  'a[A1]',
  'b[A2,B1]',
  'c',
  'd[A1]',
  'w'
];

/*export*/ function storeOutputs(storeValue /*: (value: number) => void*/) {
  storeValue(_x);
  storeValue(_y);
  storeValue(_z);
  storeValue(_a[0]);
  storeValue(_b[1][0]);
  storeValue(_c);
  storeValue(_d[0]);
  storeValue(_w);
}

/*export*/ function storeOutput(varSpec /*: VarSpec*/, storeValue /*: (value: number) => void*/) {
  if (!varSpec) {
    throw new Error('Got undefined varSpec in storeOutput');
  }
  const varIndex = varSpec.varIndex;
  const subs = varSpec.subscriptIndices;
  switch (varIndex) {
    case 1:
      storeValue(_final_time);
      break;
    case 2:
      storeValue(_initial_time);
      break;
    case 3:
      storeValue(_saveper);
      break;
    case 4:
      storeValue(_time_step);
      break;
    case 5:
      storeValue(_input);
      break;
    case 10:
      storeValue(_a[subs[0]]);
      break;
    case 11:
      storeValue(_b[subs[0]][subs[1]]);
      break;
    case 12:
      storeValue(_c);
      break;
    case 13:
      storeValue(_x);
      break;
    case 14:
      storeValue(_w);
      break;
    case 15:
      storeValue(_d[subs[0]]);
      break;
    case 16:
      storeValue(_y);
      break;
    case 17:
      storeValue(_z);
      break;
    default:
      throw new Error(\`No variable found for var index \${varIndex} in storeOutput\`);
  }
}

/*export*/ const modelListing = {
  dimensions: [
    {
      id: '_dima',
      subIds: [
        '_a1',
        '_a2'
      ]
    },
    {
      id: '_dimb',
      subIds: [
        '_b1',
        '_b2'
      ]
    }
  ],
  variables: [
    {
      id: '_final_time',
      index: 1
    },
    {
      id: '_initial_time',
      index: 2
    },
    {
      id: '_saveper',
      index: 3
    },
    {
      id: '_time_step',
      index: 4
    },
    {
      id: '_input',
      index: 5
    },
    {
      id: '_d_game_inputs',
      dimIds: [
        '_dima'
      ],
      index: 6
    },
    {
      id: '_a_data',
      dimIds: [
        '_dima'
      ],
      index: 7
    },
    {
      id: '_b_data',
      dimIds: [
        '_dima',
        '_dimb'
      ],
      index: 8
    },
    {
      id: '_c_data',
      index: 9
    },
    {
      id: '_a',
      dimIds: [
        '_dima'
      ],
      index: 10
    },
    {
      id: '_b',
      dimIds: [
        '_dima',
        '_dimb'
      ],
      index: 11
    },
    {
      id: '_c',
      index: 12
    },
    {
      id: '_x',
      index: 13
    },
    {
      id: '_w',
      index: 14
    },
    {
      id: '_d',
      dimIds: [
        '_dima'
      ],
      index: 15
    },
    {
      id: '_y',
      index: 16
    },
    {
      id: '_z',
      index: 17
    }
  ]
}

export default async function () {
  return {
    kind: 'js',
    outputVarIds,
    outputVarNames,
    modelListing,

    getInitialTime,
    getFinalTime,
    getTimeStep,
    getSaveFreq,

    getModelFunctions,
    setModelFunctions,

    setTime,
    setInputs,
    setLookup,

    storeOutputs,
    storeOutput,

    initConstants,
    initLevels,
    evalAux,
    evalLevels
  }
}
`)
  })

  it('should generate undefined modelListing when bundleListing is disabled', () => {
    const mdl = `
      x = 1 ~~|
      INITIAL TIME = 0 ~~|
      FINAL TIME = 2 ~~|
      TIME STEP = 1 ~~|
      SAVEPER = 1 ~~|
    `
    const code = readInlineModelAndGenerateJS(mdl, {
      inputVarNames: [],
      outputVarNames: ['x'],
      bundleListing: false
    })
    expect(code).toMatch(`/*export*/ const modelListing = undefined;`)
  })

  it('should generate setLookup that throws error when customLookups is disabled', () => {
    const mdl = `
      x = 1 ~~|
      y = WITH LOOKUP(x, ( [(0,0)-(2,2)], (0,0),(2,1.3) )) ~~|
      INITIAL TIME = 0 ~~|
      FINAL TIME = 2 ~~|
      TIME STEP = 1 ~~|
      SAVEPER = 1 ~~|
    `
    const code = readInlineModelAndGenerateJS(mdl, {
      inputVarNames: [],
      outputVarNames: ['x', 'y'],
      bundleListing: true
    })
    expect(code).toMatch(`\
/*export*/ function setLookup(varSpec /*: VarSpec*/, points /*: Float64Array*/) {
  throw new Error('The setLookup function was not enabled for the generated model. Set the customLookups property in the spec/config file to allow for overriding lookups at runtime.');
}`)
  })

  it('should generate setLookup that includes a subset of cases when customLookups is an array', () => {
    const extData: ExtData = new Map()
    function addData(varId: string) {
      extData.set(
        varId,
        new Map([
          [0, 0],
          [1, 2],
          [2, 5]
        ])
      )
    }
    addData('_y_data[_a1]')
    addData('_y_data[_a2]')
    addData('_z_data')
    addData('_q_data')
    const mdl = `
      DimA: A1, A2 ~~|
      x = 1 ~~|
      y data[DimA] ~~|
      y[DimA] = y data[DimA] ~~|
      z data ~~|
      z = z data ~~|
      q data ~~|
      q = q data ~~|
      INITIAL TIME = 0 ~~|
      FINAL TIME = 2 ~~|
      TIME STEP = 1 ~~|
      SAVEPER = 1 ~~|
    `
    const code = readInlineModelAndGenerateJS(mdl, {
      extData,
      inputVarNames: [],
      outputVarNames: ['x', 'y[A1]', 'z', 'q'],
      customLookups: ['y data[A1]', 'q data']
    })
    expect(code).toMatch(`\
/*export*/ function setLookup(varSpec /*: VarSpec*/, points /*: Float64Array*/) {
  if (!varSpec) {
    throw new Error('Got undefined varSpec in setLookup');
  }
  const varIndex = varSpec.varIndex;
  const subs = varSpec.subscriptIndices;
  switch (varIndex) {
    case 6:
      _q_data = fns.createLookup(points.length / 2, points);
      break;
    case 7:
      _y_data[subs[0]] = fns.createLookup(points.length / 2, points);
      break;
    default:
      throw new Error(\`No lookup found for var index \${varIndex} in setLookup\`);
  }
}`)
  })

  it('should generate storeOutput that reports error when customOutputs is disabled', () => {
    const mdl = `
      x = 1 ~~|
      y = x ~~|
      INITIAL TIME = 0 ~~|
      FINAL TIME = 2 ~~|
      TIME STEP = 1 ~~|
      SAVEPER = 1 ~~|
    `
    const code = readInlineModelAndGenerateJS(mdl, {
      inputVarNames: [],
      outputVarNames: ['y']
    })
    expect(code).toMatch(`\
/*export*/ function storeOutput(varSpec /*: VarSpec*/, storeValue /*: (value: number) => void*/) {
  throw new Error('The storeOutput function was not enabled for the generated model. Set the customOutputs property in the spec/config file to allow for capturing arbitrary variables at runtime.');
}`)
  })

  it('should generate storeOutput that includes a subset of cases when customOutputs is an array', () => {
    const mdl = `
      DimA: A1, A2 ~~|
      u[DimA] = 10, 20 ~~|
      v[DimA] = u[DimA] + 1 ~~|
      x = 1 ~~|
      y = x ~~|
      INITIAL TIME = 0 ~~|
      FINAL TIME = 2 ~~|
      TIME STEP = 1 ~~|
      SAVEPER = 1 ~~|
    `
    const code = readInlineModelAndGenerateJS(mdl, {
      inputVarNames: [],
      outputVarNames: ['v[A1]', 'y'],
      customOutputs: ['u[A1]', 'x']
    })
    expect(code).toMatch(`\
/*export*/ function storeOutput(varSpec /*: VarSpec*/, storeValue /*: (value: number) => void*/) {
  if (!varSpec) {
    throw new Error('Got undefined varSpec in storeOutput');
  }
  const varIndex = varSpec.varIndex;
  const subs = varSpec.subscriptIndices;
  switch (varIndex) {
    case 5:
      storeValue(_u[subs[0]]);
      break;
    case 6:
      storeValue(_x);
      break;
    default:
      throw new Error(\`No variable found for var index \${varIndex} in storeOutput\`);
  }
}`)
  })

  it('should generate a model that can be run', async () => {
    // TODO: Change this test to call each exported function

    const initialTime = 2000
    const finalTime = 2002
    const numSavePoints = finalTime - initialTime + 1
    const mdl = `
      x = TIME ~~|
      y = x + 1 ~~|
      INITIAL TIME = ${initialTime} ~~|
      FINAL TIME = ${finalTime} ~~|
      TIME STEP = 1 ~~|
      SAVEPER = 1 ~~|
    `
    const outputVarNames = ['x', 'y']
    const code = readInlineModelAndGenerateJS(mdl, {
      inputVarNames: [],
      outputVarNames
    })
    const jsModel = await initJsModel(code)
    const inputs: number[] = []
    const outputs: number[] = Array(outputVarNames.length * numSavePoints)
    runJsModel(jsModel, inputs, outputs)
    expect(outputs).toEqual([
      // x values
      2000, 2001, 2002,
      // y values
      2001, 2002, 2003
    ])
  })

  it('should work when valid input variable name without subscript is provided in spec file', () => {
    const mdl = `
      x = 10 ~~|
      y = x + 1 ~~|
    `
    const code = readInlineModelAndGenerateJS(mdl, {
      inputVarNames: ['x'],
      outputVarNames: ['y']
    })
    expect(code).toMatch(`\
// Model variables
let _x;
let _y;`)
  })

  it('should work when valid input variable name with subscript (referenced by output variable) is provided in spec file', () => {
    const mdl = `
      DimA: A1, A2 ~~|
      A[DimA] = 10, 20 ~~|
      B[DimA] = A[DimA] + 1 ~~|
    `
    const code = readInlineModelAndGenerateJS(mdl, {
      inputVarNames: ['A[A1]'],
      outputVarNames: ['B[A1]', 'B[A2]']
    })
    expect(code).toMatch(`\
// Model variables
let _a = multiDimArray([2]);
let _b = multiDimArray([2]);`)
  })

  it('should work when valid input variable name with subscript (not referenced by output variable) is provided in spec file', () => {
    // Note that `A` is specified as an input variable, but `A` is not referenced by output
    // variable `B`, which is an unusual (but valid) usage scenario, so `A` should not be
    // pruned by the `removeUnusedVariables` code (see #438)
    const mdl = `
      DimA: A1, A2 ~~|
      A[DimA] = 10, 20 ~~|
      B[DimA] = 30, 40 ~~|
    `
    const code = readInlineModelAndGenerateJS(mdl, {
      inputVarNames: ['A[A1]'],
      outputVarNames: ['B[A1]', 'B[A2]']
    })
    expect(code).toMatch(`\
// Model variables
let _a = multiDimArray([2]);
let _b = multiDimArray([2]);`)
  })

  // Note that this test takes a while (> 8 seconds) to run, so is skipped by default
  // TODO: This test has little to do with code gen; we should move this and other similar
  // tests to a separate file focused on the `removeUnusedVariables` step
  it.skip('should work without exceeding stack limits when model has deep dependency tree', () => {
    const n = 50000
    let mdl = 'x0 = 1 ~~|\n'
    for (let i = 1; i <= n; i++) {
      mdl += `x${i} = x${i - 1} + 1 ~~|`
    }

    const code = readInlineModelAndGenerateJS(mdl, {
      inputVarNames: ['x0'],
      outputVarNames: [`x${n}`]
    })
    for (let i = 0; i <= n; i++) {
      expect(code).toContain(`let _x${i};`)
    }
  })

  it('should throw error when unknown input variable name is provided in spec file', () => {
    const mdl = `
      DimA: A1, A2 ~~|
      A[DimA] = 10, 20 ~~|
      B = 30 ~~|
    `
    expect(() =>
      readInlineModelAndGenerateJS(mdl, {
        inputVarNames: ['C'],
        outputVarNames: ['A[A1]']
      })
    ).toThrow(
      'The input variable _c was declared in spec.json, but no matching variable was found in the model or external data sources'
    )
  })

  it('should throw error when cyclic dependency is detected for aux variable', () => {
    const mdl = `
      X = Y ~~|
      Y = X + 1 ~~|
    `
    expect(() => readInlineModelAndGenerateJS(mdl)).toThrow('Found cyclic dependency during toposort:\n_y →\n_x\n_y')
  })

  it('should throw error when cyclic dependency is detected for init variable', () => {
    const mdl = `
      X = INITIAL(Y) ~~|
      Y = X + 1 ~~|
    `
    expect(() => readInlineModelAndGenerateJS(mdl)).toThrow('Found cyclic dependency during toposort:\n_y →\n_x\n_y')
  })
})<|MERGE_RESOLUTION|>--- conflicted
+++ resolved
@@ -207,15 +207,10 @@
     const code = readInlineModelAndGenerateJS(mdl, {
       extData,
       inputVarNames: ['input'],
-<<<<<<< HEAD
       outputVarNames: ['x', 'y', 'z', 'a[A1]', 'b[A2,B1]', 'c', 'd[A1]', 'w'],
-      extData
-=======
-      outputVarNames: ['x', 'y', 'z', 'a[A1]', 'b[A2,B1]', 'c', 'w'],
       bundleListing: true,
       customLookups: true,
       customOutputs: true
->>>>>>> fcea642a
     })
     expect(code).toEqual(`\
 // Model variables
