import B from 'bufx'
import yaml from 'js-yaml'
import * as R from 'ramda'

import { canonicalVensimName, decanonicalize, isIterable, strlist, vlog, vsort } from '../_shared/helpers.js'
import {
  addIndex,
  allAliases,
  allDimensions,
  indexNamesForSubscript,
  isDimension,
  isIndex,
  sub,
  subscriptFamilies
} from '../_shared/subscript.js'
import { cName } from '../_shared/var-names.js'

import { expandVar } from './expand-var-instances.js'
import { readEquation } from './read-equations.js'
import { readDimensionDefs } from './read-subscripts.js'
import { readVariables } from './read-variables.js'
import { reduceVariables } from './reduce-variables.js'
import toposort from './toposort.js'
import Variable from './variable.js'

let variables = []
let inputVars = []
let constantExprs = new Map()
let cachedSortedVarsByType = new Map()
let cachedVarIndexInfo
let cachedJsonList

// Also keep variables in a map (with `varName` as key) for faster lookup
const variablesByName = new Map()

let nonAtoANames = Object.create(null)
// Set true for diagnostic printing of init, aux, and level vars in sorted order.
const PRINT_SORTED_VARS = false
// Set true to print dependency graphs before they are sorted.
const PRINT_INIT_GRAPH = false
const PRINT_AUX_GRAPH = false
const PRINT_LEVEL_GRAPH = false

// XXX: This is needed for tests due to variables being in module-level storage
function resetModelState() {
  variables.length = 0
  inputVars.length = 0
  variablesByName.clear()
  constantExprs.clear()
  nonAtoANames = Object.create(null)
  cachedSortedVarsByType.clear()
  cachedVarIndexInfo = undefined
  cachedJsonList = undefined
}

/**
 * Read the given model parse tree and resolve all subscript and variable/equation definitions.
 *
 * Note that this function currently does not return anything and instead stores the parsed subscript
 * definitions in the `subscript` module and the parsed/analyzed variables in this module.
 *
 * TODO: FIX TYPE
 * @param {*} parsedModel The parsed model structure.
 * @param {*} spec The parsed `spec.json` object.
 * @param {Map<string, any>} [extData] The map of datasets from external `.dat` files.
 * @param {Map<string, any>} [directData] The mapping of dataset name used in a `GET DIRECT DATA`
 * call (e.g., `?data`) to the tabular data contained in the loaded data file.
 * @param {string} [modelDirname] The path to the directory containing the model (used for resolving data
 * files for `GET DIRECT SUBSCRIPT`).
 * @param {*} [opts] An optional object used by tests to stop the read process after a specific phase.
 */
function read(parsedModel, spec, extData, directData, modelDirname, opts) {
  // Some arrays need to be separated into variables with individual indices to
  // prevent eval cycles. They are manually added to the spec file.
  let specialSeparationDims = spec.specialSeparationDims
  // All arrays that have one of the specified dimension ID lists are
  // separated on those dimensions. This allows variables to be separated
  // without listing each one.
  let separateAllVarsWithDims = spec.separateAllVarsWithDims

  // Dimensions must be defined before reading variables that use them.
  readDimensionDefs(parsedModel, modelDirname)
  if (opts?.stopAfterReadSubscripts) return
  resolveDimensions(spec.dimensionFamilies)
  if (opts?.stopAfterResolveSubscripts) return

  // Read variables from the model parse tree.
  const vars = readVariables(parsedModel, specialSeparationDims, separateAllVarsWithDims)

  // Include a placeholder variable for the exogenous `Time` variable
  const timeVar = new Variable()
  timeVar.modelLHS = 'Time'
  timeVar.varName = '_time'
  vars.push(timeVar)

  // Add the variables to the `Model`
  vars.forEach(addVariable)
  if (opts?.stopAfterReadVariables) return

  if (spec) {
    // If the spec file contains `input/outputVarNames`, convert the full Vensim variable
    // names to C names first so that later phases only need to work with canonical names
    if (spec.inputVarNames) {
      spec.inputVars = R.map(cName, spec.inputVarNames)
    }
    if (spec.outputVarNames) {
      spec.outputVars = R.map(cName, spec.outputVarNames)
    }
    // Save the input vars locally so that they can be referenced by `isInputVar`.
    if (spec.inputVars) {
      inputVars = spec.inputVars
    }
  }

  // Analyze model equations to fill in more details about variables.
  analyze(parsedModel.kind, spec?.inputVars, opts)
  if (opts?.stopAfterAnalyze) return

  // Check that all input and output vars in the spec actually exist in the model.
  checkSpecVars(spec)

  // Remove variables that are not referenced by an input or output variable.
  removeUnusedVariables(spec)

  // Resolve duplicate declarations by converting to one variable type.
  resolveDuplicateDeclarations()
}

/**
 * Process the previously read subscript/dimension definitions (stored in the `subscript` module) to
 * resolve aliases, families, and indices.
 *
 * Note that this function currently does not return anything and only updates the set of dimension
 * and subscript definitions in the `subscript` module.
 *
 * @param {Object.<string, string>} dimensionFamilies The optional mapping of dimension name to family name
 * as provided in a `spec.json` file.
 */
function resolveDimensions(dimensionFamilies) {
  let allDims = allDimensions()

  // Expand dimensions that appeared in dimension definitions into subscripts/indices.
  // Repeat until there are only indices in dimension values.
  let dimFoundInValue
  do {
    dimFoundInValue = false
    for (let dim of allDims) {
      if (dim.value !== '') {
        let value = R.flatten(
          R.map(subscript => (isDimension(subscript) ? sub(subscript).value : subscript), dim.value)
        )
        if (!R.equals(value, dim.value)) {
          dimFoundInValue = true
          dim.value = value
          dim.size = value.length
        }
      }
    }
  } while (dimFoundInValue)

  // Fill in dimension aliases from their model families.
  for (let dim of allAliases()) {
    if (dim.value === '') {
      let refDim = sub(dim.family)
      dim.value = refDim.value
      dim.size = refDim.size
      dim.modelValue = refDim.modelValue
      allDims.push(dim)
    }
  }

  // Update the families of dimensions. At this point, all dimensions have their family
  // provisionally set to their own dimension name.
  let dimComparator = (dim1, dim2) => {
    // Sort dimensions by size ascending, by name descending.
    if (dim1.size < dim2.size) {
      return -1
    } else if (dim1.size > dim2.size) {
      return 1
    } else if (dim1.name > dim2.name) {
      return -1
    } else if (dim1.name < dim2.name) {
      return 1
    } else {
      return 0
    }
  }
  for (let dim of allDims) {
    // Try looking up the family in the spec file dimension families if they exist.
    if (dimensionFamilies && dimensionFamilies[dim.name]) {
      dim.family = dimensionFamilies[dim.name]
    } else {
      // Find the dimension in this family with the largest number of values.
      // This is the "maximal" dimension that serves as the subscript family.
      // If two dimensions have the same maximal size, choose the one that comes
      // first in alpha sort order, by convention.
      // Take the first index in the dimension.
      let index = dim.value[0]
      let familyDims = R.sort(
        dimComparator,
        R.filter(thisDim => R.contains(index, thisDim.value), allDims)
      )
      if (familyDims.length > 0) {
        dim.family = R.last(familyDims).name
      } else {
        console.error(`No family found for dimension ${dim.name}`)
      }
    }
  }

  // Define indices in order from the maximal (family) dimension.
  // Until now, only dimensions have been defined. We wait until dimension families have been
  // determined to define indices, so that they will belong to exactly one dimension (the family).
  for (let dim of allDims) {
    if (dim.family === dim.name) {
      for (let i = 0; i < dim.value.length; i++) {
        addIndex(dim.value[i], i, dim.family)
      }
    }
  }

  // When there is a subscript mapping, the mapping value pulled from the subscript range
  // in the model is either a map-to dimension with the same cardinality as the map-from
  // dimension, or a list of subscripts in the map-to dimension with the same cardinality
  // as the map-from dimension. The mapping value must be transformed into a list of
  // map-from indices in one-to-one correspondence with the map-to indices.
  for (let fromDim of allDims) {
    for (let toDimName in fromDim.mappings) {
      let toDim = sub(toDimName)
      let mappingValue = fromDim.mappings[toDimName]
      let invertedMappingValue = []
      if (R.isEmpty(mappingValue)) {
        // When there is no list of map-to subscripts, list fromDim indices.
        invertedMappingValue = fromDim.value
      } else {
        // The mapping value is a list of map-to subscripts.
        // List fromDim indices in the order in which they map onto toDim indices.
        // Indices are filled in the mapping value by map-to index number as they
        // occur in the map-from dimension.
        let setMappingValue = (toSubName, toIndNumber, fromIndName) => {
          if (Number.isInteger(toIndNumber) && toIndNumber >= 0 && toIndNumber < toDim.size) {
            invertedMappingValue[toIndNumber] = fromIndName
          } else {
            console.error(
              `ERROR: map-to index "${toSubName}" not found when mapping from dimension "${fromDim.name}" index "${fromIndName}"`
            )
          }
        }
        for (let i = 0; i < fromDim.value.length; i++) {
          let fromIndName = fromDim.value[i]
          let toSubName = mappingValue[i]
          let toSub = sub(toSubName)
          if (isDimension(toSubName)) {
            // Fill in indices from a dimension in the mapping value.
            for (let toIndName of toSub.value) {
              let toIndNumber = toDim.value.indexOf(toIndName)
              setMappingValue(toSubName, toIndNumber, fromIndName)
            }
          } else {
            // Fill in a single index from an index in the mapping value.
            let toIndNumber = toDim.value.indexOf(toSub.name)
            setMappingValue(toSubName, toIndNumber, fromIndName)
          }
        }
      }
      // Replace toDim subscripts in the mapping value with fromDim subscripts that map to them.
      fromDim.mappings[toDimName] = invertedMappingValue
    }
  }
}

function analyze(parsedModelKind, inputVars, opts) {
  // Analyze the RHS of each equation in stages after all the variables are read.
  // Find non-apply-to-all vars that are defined with more than one equation.
  findNonAtoAVars()

  // Set the refId for each variable. Only non-apply-to-all vars include subscripts in the refId.
  setRefIds()

  // If enabled, reduce expressions used in variable definitions.
  if (opts?.reduceVariables !== false && process.env.SDE_NONPUBLIC_REDUCE_VARIABLES !== '0') {
    let reduceMode = opts?.reduceVariables || process.env.SDE_NONPUBLIC_REDUCE_VARIABLES || 'default'
    reduceVariables(variables, inputVars || [], reduceMode)
  }
  if (opts?.stopAfterReduceVariables === true) return

  // Read the RHS to list the refIds of vars that are referenced and set the var type.
  variables.forEach(readEquation)
}

function checkSpecVars(spec) {
  // Look up each var in the spec and issue and throw error if it does not exist.

  function check(varNames, specType) {
    if (isIterable(varNames)) {
      for (let varName of varNames) {
        // TODO: This code as written does not check variables that include subscripts, but
        // we should check those as well (and make sure that subscripts or indices are not
        // out of the valid range)
        if (!R.contains('[', varName)) {
          if (!varWithRefId(varName)) {
            throw new Error(
              `The ${specType} variable ${varName} was declared in spec.json, but no matching variable was found in the model or external data sources`
            )
          }
        }
      }
    }
  }

  if (spec) {
    check(spec.inputVars, 'input')
    check(spec.outputVars, 'output')
  }
}

function removeUnusedVariables(spec) {
  // Remove any variables that are not referenced by an input or output variable.
  // This ensures that only computations that are relevant to the outputs are performed.

  // Only remove dead code if we have an explicit set of inputs and outputs
  if (!spec.outputVars || spec.outputVars.length === 0 || !spec.inputVars || spec.inputVars.length === 0) {
    return
  }

  // Keep track of all variable names that are referenced somewhere.  Note that we
  // don't attempt to track specific "ref ids" (e.g. `_some_variable[_subscript]`)
  // but instead just track generic variable names (e.g. `_some_variable`).  This
  // ensures that we include all subscripts for a variable, which might mean we
  // include some subscripts that aren't needed, but it is safer than trying to
  // eliminate those and possibly omit something that is needed.
  const referencedVarNames = new Set()

  // Add the given variable name to the list of referenced variables, if it's not
  // already there.
  const recordUsedVarName = varName => {
    referencedVarNames.add(varName)
  }

  // Add the given variable to the list of referenced variables, and do the same for
  // some special things (i.e., lookups) that it might reference.
  const recordUsedVariable = v => {
    // Add the variable to the list of referenced variables
    recordUsedVarName(v.varName)

    // Include any lookup variables that are referenced by this variable
    if (v.referencedLookupVarNames) {
      for (const lookupVarName of v.referencedLookupVarNames) {
        recordUsedVarName(lookupVarName)
      }
    }

    // Look through the list of function names that are referenced by this
    // variable and see if any of them are lookups (which should be included in
    // our list of referenced variables)
    if (v.referencedFunctionNames) {
      for (const fnName of v.referencedFunctionNames) {
        // Convert the function name (e.g. `__damage_lookup`) to a lookup var name (chop off
        // the leading underscore)
        const lookupName = fnName.slice(1)
        const varForFn = varWithName(lookupName)
        if (varForFn && varForFn.isLookup()) {
          recordUsedVarName(varForFn.varName)
        }
      }
    }
  }

  // Walk the reference tree rooted at the given var and record it (and anything
  // that it references) as being "used".
  const referencedRefIds = new Set()
  const recordRefsOfVariable = v => {
    // If this variable is subscripted, we need to record all subscript variants;
    // `refIdsWithName` will return those.  We also need to record all variables
    // that are referenced by this variable, either directly (`v.references`) or
    // in an "INITIAL" expression (`v.initReferences`).  It's OK if we end up with
    // duplicates in this list, because we will examine each reference only once.
    let refStack = []
    function pushRefs(v) {
      refStack.push(...refIdsWithName(v.varName))
      refStack.push(...v.references)
      refStack.push(...v.initReferences)
    }
    pushRefs(v)
    while (refStack.length > 0) {
      const refId = refStack.pop()
      if (!referencedRefIds.has(refId)) {
        referencedRefIds.add(refId)
        const refVar = varWithRefId(refId)
        if (refVar) {
          recordUsedVariable(refVar)
          pushRefs(refVar)
        } else {
          throw new Error(`No var found for ${refId} when recording references for ${v.varName}`)
        }
      }
    }
  }

  // Always keep special vars used by SDE
  recordUsedVarName('_initial_time')
  recordUsedVarName('_final_time')
  recordUsedVarName('_saveper')
  recordUsedVarName('_time_step')

  // Keep all input variables
  for (const inputVarName of spec.inputVars) {
    // The inputVars can include a raw index, e.g. `_input_var[0]`,
    // which isn't an actual "ref id", so we'll just derive the
    // var name by chopping off the index part.
    const inputVarBaseName = inputVarName.split('[')[0]
    for (const v of varsWithName(inputVarBaseName)) {
      recordUsedVariable(v)
    }
  }

  // Keep all output variables and the variables they depend on
  for (const outputVarName of spec.outputVars) {
    // The outputVars can include a raw index, e.g. `_output_var[0]`,
    // which isn't an actual "ref id", so we'll just derive the
    // var name by chopping off the index part.
    const outputVarBaseName = outputVarName.split('[')[0]
    for (const v of varsWithName(outputVarBaseName)) {
      recordUsedVariable(v)
      recordRefsOfVariable(v)
    }
  }

  // Filter out unneeded variables so we're left with the minimal set of variables to emit
  const filteredVariables = R.filter(v => referencedVarNames.has(v.varName), variables)
  // TODO: Note that we reuse the same `variables` array instance here instead of reassigning
  // to it because some code (like in `code-gen/expand-var-names.js` and in some tests) uses
  // the `variables` array (from module-level storage) directly.  We need to fix those uses
  // to use accessors to avoid these subtle issues.
  variables.length = 0
  variables.push(...filteredVariables)

  // Rebuild the variables-by-name map
  variablesByName.clear()
  for (const v of variables) {
    let varsForName = variablesByName.get(v.varName)
    if (!varsForName) {
      varsForName = []
      variablesByName.set(v.varName, varsForName)
    }
    varsForName.push(v)
  }
}
function resolveDuplicateDeclarations() {
  // Find subscripted const vars where some subscripts are data vars.
  // TODO consider doing the same for lookup vars
  // Least and greatest safe double values in C rounded to convenient consts
  const MIN_SAFE_DBL = -1e308
  const MAX_SAFE_DBL = 1e308
  let data = varsOfType('data')
  for (let constVar of varsOfType('const')) {
    if (data.find(d => d.varName === constVar.varName)) {
      // Change the var type from const to data and add lookup data points.
      // For a constant, the equivalent lookup has the same value over the entire x axis.
      let value = parseFloat(constVar.modelFormula)
      if (isNaN(value)) {
        console.error(`The value for const var ${constVar.refId} converted to a lookup is NaN.`)
      }
      constVar.varType = 'data'
      constVar.points = [
        [MIN_SAFE_DBL, value],
        [MAX_SAFE_DBL, value]
      ]
    }
  }
}
//
// Analysis helpers
//
function findNonAtoAVars() {
  // Find variables with multiple instances with the same var name, which makes them
  // elements in a non-apply-to-all array. This function constructs the nonAtoANames list.
  function areSubsEqual(vars, i) {
    // Scan the subscripts for each var at position i in the original order.
    // Return true if the subscript is the same for all vars with that name.
    let subscript = vars[0].subscripts[i]
    for (let v of vars) {
      if (v.subscripts[i] !== subscript) {
        return false
      }
    }
    return true
  }
  R.forEach(name => {
    let vars = varsWithName(name)
    if (vars.length > 1) {
      // This is a non-apply-to-all array. Construct the expansion dims array for it.
      // The expansion dim is true at each dim position where the subscript varies.
      let numDims = vars[0].subscripts.length
      let expansionDims = []
      for (let i = 0; i < numDims; i++) {
        expansionDims[i] = !areSubsEqual(vars, i)
      }
      nonAtoANames[name] = expansionDims
    }
  }, varNames())
}
function addNonAtoAVar(varName, expansionDims) {
  nonAtoANames[varName] = expansionDims
}
function setRefIds() {
  // Set the refId for each var. This requires knowing which vars are non-apply-to-all.
  R.forEach(v => {
    v.refId = refIdForVar(v)
  }, variables)
}
//
// Model API
//
function addVariable(v) {
  // Add the variable to the variables list.
  variables.push(v)

  // Add to the map of variables by name
  let varsForName = variablesByName.get(v.varName)
  if (!varsForName) {
    varsForName = []
    variablesByName.set(v.varName, varsForName)
  }
  varsForName.push(v)
}
function isNonAtoAName(varName) {
  return R.has(varName, nonAtoANames)
}
function expansionFlags(varName) {
  return nonAtoANames[varName]
}
function allVars() {
  // Return all vars except placeholders.
  function isNotPlaceholderVar(v) {
    return v.varName !== '_time'
  }
  return R.filter(isNotPlaceholderVar, variables)
}
function cachedSortedVars(varType, generate) {
  // Return the cached array of sorted variables for the given type if
  // available, otherwise call the `generate` function to generate the
  // array and cache it in the map.
  let vars = cachedSortedVarsByType.get(varType)
  if (!vars) {
    vars = generate()
    cachedSortedVarsByType.set(varType, vars)
  }
  return vars
}
function constVars() {
  // Return an array of vars of type `const`, sorted by LHS variable name.
  // Note that this caches the result, so should only be called after the
  // model has been fully read and analyzed.
  return cachedSortedVars('const', () => vsort(varsOfType('const')))
}
function lookupVars() {
  // Return an array of vars of type `lookup`, sorted by LHS variable name.
  // Note that this caches the result, so should only be called after the
  // model has been fully read and analyzed.
  return cachedSortedVars('lookup', () => vsort(varsOfType('lookup')))
}
function dataVars() {
  // Return an array of vars of type `data`, sorted by LHS variable name.
  // Note that this caches the result, so should only be called after the
  // model has been fully read and analyzed.
  return cachedSortedVars('data', () => vsort(varsOfType('data')))
}
function auxVars() {
  // Return an array of vars of type `aux`, sorted according to the dependency graph.
  // Note that this caches the result, so should only be called after the
  // model has been fully read and analyzed.
  return cachedSortedVars('aux', () => sortVarsOfType('aux'))
}
function levelVars() {
  // Return an array of vars of type `level`, sorted according to the dependency graph.
  // Note that this caches the result, so should only be called after the
  // model has been fully read and analyzed.
  return cachedSortedVars('level', () => sortVarsOfType('level'))
}
function initVars() {
  // Return an array of all vars that have the `hasInitValue` flag set to true,
  // sorted according to the dependency graph.
  // Note that this caches the result, so should only be called after the
  // model has been fully read and analyzed.
  return cachedSortedVars('init', () => sortInitVars())
}
function varWithRefId(refId) {
  const findVarWithRefId = rid => {
    // First see if we have a map key where ref id matches the var name
    let varsForName = variablesByName.get(rid)
    if (varsForName) {
      const v = R.find(R.propEq('refId', rid), varsForName)
      if (v) {
        return v
      }
    }

    // Failing that, chop off the subscript part of the ref id and
    // find the variables that share that name
    const varNamePart = rid.split('[')[0]
    varsForName = variablesByName.get(varNamePart)
    if (varsForName) {
      const v = R.find(R.propEq('refId', rid), varsForName)
      if (v) {
        return v
      }
    }

    return undefined
  }

  // Find a variable from a reference id.
  // A direct reference will find scalar vars, apply-to-all arrays, and non-apply-to-all array
  // elements defined by individual index.
  let refVar = findVarWithRefId(refId)
  if (!refVar) {
    // Look at variables with the reference's varName to find one with matching subscripts.
    let refIdParts = splitRefId(refId)
    let refVarName = refIdParts.varName
    let refSubscripts = refIdParts.subscripts
    let varRefIds = refIdsWithName(refVarName)
    for (const varRefId of varRefIds) {
      let { subscripts } = splitRefId(varRefId)
      // Compare subscripts at each position in normal order. If the var name does not have subscripts,
      // the match will succeed, since the var is an apply-to-all array that includes the refId.
      let matches = true
      for (let pos = 0; pos < subscripts.length; pos++) {
        // If both subscripts are an index or dimension, they must match.
        if (
          (isIndex(subscripts[pos]) && isIndex(refSubscripts[pos])) ||
          (isDimension(subscripts[pos]) && isDimension(refSubscripts[pos]))
        ) {
          if (subscripts[pos] !== refSubscripts[pos]) {
            matches = false
            break
          }
        } else if (isDimension(subscripts[pos]) && isIndex(refSubscripts[pos])) {
          // If the ref subscript is an index and the var subscript is a dimension,
          // they match if the dimension includes the index.
          if (!sub(subscripts[pos]).value.includes(refSubscripts[pos])) {
            matches = false
            break
          }
        } else {
          // We should not encounter a case where the ref subscript is a dimension
          // and the var subscript is an index.
          matches = false
          break
        }
      }
      if (matches) {
        refVar = findVarWithRefId(varRefId)
        break
      }
    }
    if (!refVar) {
      // vlog('ERROR: no var found for refId', refId)
    }
  }
  return refVar
}
function splitRefId(refId) {
  // Split a refId into component parts with a regular expression matching var name and subscripts.
  let re = /\w+|\[/g
  let inSubs = false
  let varName = ''
  let subscripts = []
  let m
  while ((m = re.exec(refId))) {
    if (m[0] === '[') {
      inSubs = true
    } else if (inSubs) {
      subscripts.push(m[0])
    } else {
      varName = m[0]
    }
  }
  return { varName, subscripts }
}
function varWithName(varName) {
  // Find a variable with the given name in canonical form.
  // The function returns the first instance of a non-apply-to-all variable with the name.
  const varsForName = variablesByName.get(varName)
  if (varsForName && varsForName.length > 0) {
    return varsForName[0]
  } else {
    return undefined
  }
}
function varsWithName(varName) {
  // Find all variables with the given name in canonical form.
  return variablesByName.get(varName) || []
}
function refIdsWithName(varName) {
  // Find refIds of all variables with the given name in canonical form.
  return varsWithName(varName).map(v => v.refId)
}
function varNames() {
  // Return a sorted list of var names.
  return R.uniq(Array.from(variablesByName.keys())).sort()
}
function vensimName(cVarName) {
  // Convert a C variable name to a Vensim name.
  let result = cVarName
  // Get the variable name and subscripts with regexes.
  let m = cVarName.match(/(_[A-Za-z0-9_]+)((\[\d+\])*)/)
  if (m) {
    let varName = m[1]
    let indexNumbers = []
    for (let x of m[2].matchAll(/\[(\d+)\]/g)) {
      indexNumbers.push(x[1])
    }
    // Get the subscript families and look up the subscript names.
    let subscripts = []
    let v = varWithName(varName)
    if (v) {
      // Ensure that the C var name is subscripted when the var has subscripts.
      if (R.isEmpty(v.subscripts) || !R.isEmpty(indexNumbers)) {
        m = v.modelLHS.match(/[^[]+/)
        if (m) {
          result = m[0]
        }
        let families = subscriptFamilies(v.subscripts)
        for (let i = 0; i < families.length; i++) {
          let indexNames = indexNamesForSubscript(families[i])
          let indexNumber = Number.parseInt(indexNumbers[i])
          let indexModelName = decanonicalize(indexNames[indexNumber])
          subscripts.push(indexModelName)
        }
        if (!R.isEmpty(subscripts)) {
          result += `[${subscripts.join(',')}]`
        }
      } else {
        console.error(`${cVarName} has no subscripts in vensimName`)
      }
    } else {
      console.error(`no var with name ${varName} in vensimName`)
    }
  }
  return result
}
<<<<<<< HEAD
=======
function cName(vensimVarName) {
  // Convert a Vensim variable name to a C name.
  // This function requires model analysis to be completed first when the variable has subscripts.

  // Split the variable name from the subscripts
  let matches = vensimVarName.match(/([^[]+)(?:\[([^\]]+)\])?/)
  if (!matches) {
    throw new Error(`Invalid variable name '${vensimVarName}' found when converting to C representation`)
  }
  let cVarName = canonicalName(matches[1])
  if (matches[2]) {
    // The variable name includes subscripts, so split them into individual IDs
    let cSubIds = matches[2].split(',').map(x => canonicalName(x))
    // If a subscript is an index, convert it to an index number to match Vensim data exports
    let cSubIdParts = cSubIds.map(cSubId => {
      return isIndex(cSubId) ? `[${sub(cSubId).value}]` : `[${cSubId}]`
    })
    // Append the subscript parts to the base variable name to create the full reference
    cVarName += cSubIdParts.join('')
  }
  return cVarName
}
>>>>>>> c10b7acc
function isInputVar(varName) {
  // Return true if the given variable (in canonical form) is included in the list of
  // input variables in the spec file.
  return inputVars.includes(varName)
}
function addConstantExpr(exprText, constantValue) {
  // Record the constant value for the given expression in a map for later lookup.
  constantExprs.set(exprText, constantValue)
}
function getConstantExprValue(exprText) {
  // Return the constant value for the given expression if one was recorded.
  return constantExprs.get(exprText)
}
//
// Helpers for getting lists of vars
//
function varsOfType(varType, vars = null) {
  // Extract vars of the given var type.
  if (!vars) {
    vars = variables
  }
  function pass(v) {
    return v.varType === varType && v.varName !== '_time'
  }
  return R.filter(pass, vars)
}
function sortVarsOfType(varType) {
  if (PRINT_SORTED_VARS) {
    console.error(varType.toUpperCase())
  }

  // Get vars with varType 'aux' or 'level' sorted in dependency order at eval time.
  // Start with vars of the given varType.
  let vars = varsOfType(varType)

  // Accumulate a list of variable dependencies as var pairs.
  let graph = R.unnest(R.map(v => refs(v), vars))
  function refs(v) {
    // Return a list of dependency pairs for all vars referenced by v at eval time.
    let refs = R.map(refId => varWithRefId(refId), v.references)
    // Only consider references having the correct var type.
    // Remove duplicate references.
    refs = R.uniq(R.filter(R.propEq('varType', varType), refs))
    // Return the list of dependencies as refId pairs.
    return R.map(ref => {
      if (v.varType === 'level' && ref.varType === 'level') {
        // Reverse the order of level-to-level references so that level evaluation refers
        // to the value in the previous time step rather than the currently evaluated one.
        return [ref.refId, v.refId]
      } else {
        return [v.refId, ref.refId]
      }
    }, refs)
  }

  // Sort into an lhs dependency list.
  if (PRINT_AUX_GRAPH) printDepsGraph(graph, 'AUX')
  if (PRINT_LEVEL_GRAPH) printDepsGraph(graph, 'LEVEL')
  let deps = toposort(graph).reverse()

  // Turn the dependency-sorted var name list into a var list.
  let sortedVars = varsOfType(
    varType,
    R.map(refId => varWithRefId(refId), deps)
  )

  // Add the ref ids to a set for faster lookup in the next step
  const sortedVarRefIds = new Set()
  for (const v of sortedVars) {
    sortedVarRefIds.add(v.refId)
  }

  // Find vars of the given varType with no dependencies, and add them to the list.
  const nodepVars = R.filter(v => !sortedVarRefIds.has(v.refId), vars)
  const sortedNodepVars = vsort(nodepVars)
  sortedVars = R.concat(sortedNodepVars, sortedVars)

  if (PRINT_SORTED_VARS) {
    sortedVars.forEach(v => console.error(`${v.refId}`))
  }
  return sortedVars
}
function sortInitVars() {
  if (PRINT_SORTED_VARS) {
    console.error('INIT')
  }

  // Get dependencies at init time for vars with init values, such as levels.
  // This will be a subgraph of all dependencies rooted in vars with init values.
  // Therefore, we have to recurse into dependencies starting with those vars.
  let initVars = R.filter(R.propEq('hasInitValue', true), variables)
  // vlog('initVars.length', initVars.length);

  // Copy the list so we can mutate it and have the original list later.
  // This starts a queue of vars to examine. Referenced var will be added to the queue.
  let vars = R.map(v => v.copy(), initVars)
  // printVars(vars);
  // R.forEach(v => { console.error(v.refId); console.error(v.references); }, vars);

  // Keep track of which var ref ids are currently in the queue for faster lookup
  const queueRefIds = new Set()
  for (const v of vars) {
    queueRefIds.add(v.refId)
  }

  // Build a map of dependencies indexed by the lhs of each var.
  const depsMap = new Map()
  while (vars.length > 0) {
    let v = vars.pop()
    queueRefIds.delete(v.refId)
    // console.error(`- ${v.refId} (${vars.length})`);
    addDepsToMap(v)
  }

  function addDepsToMap(v) {
    // Add dependencies of var v to the map when they are not already present.
    // Use init references for vars such as levels that have an initial value.
    let refIds = v.hasInitValue ? v.initReferences : v.references
    // console.error(`${v.refId} ${refIds.length}`);
    if (refIds.length > 0) {
      // console.error(`${v.refId}`);
      // Add dependencies for each referenced var.
      depsMap.set(v.refId, refIds)
      // console.error(`→ ${v.refId}`);
      R.forEach(refId => {
        // Add each dependency onto the queue if it has not already been analyzed.
        if (!depsMap.get(refId)) {
          // console.error(refId);
          let refVar = varWithRefId(refId)
          if (refVar) {
            if (refVar.varType !== 'const' && !queueRefIds.has(refVar.refId)) {
              vars.push(refVar)
              queueRefIds.add(refVar.refId)
              // console.error(`+ ${refVar.refId}`);
            }
          } else {
            console.error(`no var with refId for ${refId}, referenced by ${v.refId}`)
          }
        }
      }, refIds)
    }
  }

  // Construct a dependency graph in the form of [var name, dependency var name] pairs.
  // We use refIds instead of vars here because the deps are stated in refIds.
  let graph = []
  // vlog('depsMap', depsMap);
  for (let refId of depsMap.keys()) {
    R.forEach(dep => graph.push([refId, dep]), depsMap.get(refId))
  }
  if (PRINT_INIT_GRAPH) printDepsGraph(graph, 'INIT')

  // Sort into a reference id dependency list.
  let deps = toposort(graph).reverse()

  // Turn the reference id list into a var list.
  let sortedVars = R.map(refId => varWithRefId(refId), deps)

  // Filter out vars with constant values.
  sortedVars = R.reject(
    R.propSatisfies(varType => varType === 'const' || varType === 'lookup' || varType === 'data', 'varType'),
    sortedVars
  )

  // Add the ref ids to a set for faster lookup in the next step
  const sortedVarRefIds = new Set()
  for (const v of sortedVars) {
    sortedVarRefIds.add(v.refId)
  }

  // Find vars with init values but no dependencies, and add them to the list.
  const nodepVars = R.filter(v => !sortedVarRefIds.has(v.refId), initVars)
  const sortedNodepVars = vsort(nodepVars)
  sortedVars = R.concat(sortedNodepVars, sortedVars)

  if (PRINT_SORTED_VARS) {
    sortedVars.forEach(v => console.error(`${v.refId}`))
  }
  return sortedVars
}
//
// Helpers for refIds
//
function refIdForVar(v) {
  // Start a reference id using the variable name.
  let refId = v.varName
  // References to apply-to-all arrays reference the entire array, so no subscripts
  // are required in the refId.
  if (v.hasSubscripts() && isNonAtoAName(v.varName)) {
    // Add subscripts already sorted in normal form for references to non-apply-to-all arrays.
    refId += `[${v.subscripts.join(',')}]`
  }
  return refId
}
//
// Helpers for model analysis
//
function printVarList() {
  // Print full information on each var.
  B.clearBuf()
  let vars = R.sortBy(R.prop('refId'), variables)
  for (const v of vars) {
    printVar(v)
  }
  return B.getBuf()
}
function yamlVarList() {
  // Print selected properties of all variable objects to a YAML string.
  let vars = R.sortBy(
    R.prop('refId'),
    R.map(v => filterVar(v), variables)
  )
  return yaml.safeDump(vars)
}
function printVar(v) {
  let nonAtoA = isNonAtoAName(v.varName) ? ' (non-apply-to-all)' : ''
  B.emitLine(`${v.modelLHS}: ${v.varType}${nonAtoA}`)
  if (!v.hasPoints()) {
    B.emitLine(`= ${v.modelFormula}`)
  }
  B.emitLine(`refId(${v.refId})`)
  if (v.hasSubscripts()) {
    B.emitLine(`families(${strlist(subscriptFamilies(v.subscripts))})`)
    B.emitLine(`subscripts(${strlist(v.subscripts)})`)
  }
  if (v.separationDims.length > 0) {
    B.emitLine(`separationDims(${strlist(v.separationDims)})`)
  }
  B.emitLine(`hasInitValue(${v.hasInitValue})`)
  if (v.references.length > 0) {
    B.emitLine(`refs(${strlist(v.references)})`)
  }
  if (v.initReferences.length > 0) {
    B.emitLine(`initRefs(${strlist(v.initReferences)})`)
  }
  // if (v.hasPoints()) {
  //   B.emitLine(R.map(p => `(${p[0]}, ${p[1]})`, v.points));
  // }
  B.emitLine('')
}
function filterVar(v) {
  let varObj = {}
  varObj.refId = v.refId
  varObj.varName = v.varName
  if (v.hasSubscripts()) {
    varObj.subscripts = v.subscripts
    varObj.families = subscriptFamilies(v.subscripts)
  }
  if (v.references.length > 0) {
    varObj.references = v.references
  }
  varObj.hasInitValue = v.hasInitValue
  if (v.initReferences.length > 0) {
    varObj.initReferences = v.initReferences
  }
  varObj.varType = v.varType
  if (v.separationDims.length > 0) {
    varObj.separationDims = v.separationDims
  }
  varObj.modelLHS = v.modelLHS
  varObj.modelFormula = v.modelFormula
  return varObj
}
function printRefIdTest() {
  // Verify that each variable has the correct number of instances of the var name.
  R.forEach(v => {
    let varName = v.varName
    let vars = varsWithName(varName)
    if (v.hasSubscripts()) {
      if (isNonAtoAName(varName)) {
        // A non-apply-to-all array has more than one instance of the var name in practice.
        if (vars.length < 2) {
          vlog('ERROR: only one instance of non-apply-to-all array', varName)
        }
      } else {
        // An apply-to-all array should have only one instance of the var name.
        if (vars.length > 1) {
          vlog('ERROR: more than one instance of apply-to-all array', varName)
          // printVars(vars)
        }
      }
    } else {
      // The var is a scalar and should only have one instance of the var name.
      if (vars.length > 1) {
        vlog('ERROR: more than one instance of scalar var', varName)
        // printVars(vars)
      }
    }
  }, variables)
  // Verify that each refId in references exists as the refId of a concrete variable.
  R.forEach(v => {
    R.forEach(refId => checkRefVar(refId), v.references)
    R.forEach(refId => checkRefVar(refId), v.initReferences)
  }, variables)
  function checkRefVar(refId) {
    let refVar = R.find(R.propEq('refId', refId), variables)
    if (!refVar) {
      vlog('ERROR: no var for refId', refId)
    }
  }
}
function printRefGraph(varName) {
  // Walk the reference tree rooted at varName and print it out in indented form.
  let printRefs = (v, indent, stack) => {
    for (let refId of v.references) {
      // Exclude a variable here to limit the depth of the search.
      // if (!refId.startsWith('_policy_levels')) {
      if (!stack.includes(refId)) {
        console.log(`${'  '.repeat(indent)}${refId}`)
        let refVar = R.find(R.propEq('refId', refId), variables)
        printRefs(refVar, indent + 1, R.append(refId, stack))
      }
      // }
    }
  }
  for (let v of varsWithName(varName)) {
    console.log(v.varName)
    printRefs(v, 1, [])
  }
}
function printDepsGraph(graph, varType) {
  // The dependency graph is an array of pairs.
  console.error(`${varType} GRAPH`)
  for (const dep of graph) {
    console.error(`${dep[0]} → ${dep[1]}`)
  }
}

function allListedVars() {
  // Put variables into the order that they are evaluated by SDE in the generated model
  const listedVars = []
  const visitedRefIds = new Set()
  function addUnique(vars) {
    for (const v of vars) {
      // Skip variables that have already been visited
      if (visitedRefIds.has(v.refId)) {
        continue
      }
      visitedRefIds.add(v.refId)

      // Filter out variables that are generated/used internally
      if (v.includeInOutput === false) {
        continue
      }

      // Include the variable
      listedVars.push(v)
    }
  }

  // The order of execution/evaluation in the generated model is:
  //   initConstants (vars of type `const` only; called for t=0 only)
  //   initLookups (vars of type `lookup` only; called for t=0 only)
  //   initData (vars of type `data` only; called for t=0 only)
  //   initLevels (vars returned by `initVars`, a mix of initial, aux, and level vars;
  //     called for t=0 only)
  //   evalAux (vars of type `aux` only; called for t>=0)
  //   evalLevels (vars of type `level` only; called before `evalAux` for t>0)
  // So to make the ordering in the listing better match the order of evaluation,
  // we emit variables in the above order, but filter to avoid having duplicates.
  addUnique(constVars())
  addUnique(lookupVars())
  addUnique(dataVars())
  // The special exogenous `Time` variable may have already been removed by
  // `removeUnusedVariables` if it is not referenced explicitly in the model,
  // so we will only include it in the listing if it is defined here.  Note
  // that `_time` is set to `_initial_time` as the first step in the
  // `initLevels` function, which is why it is included here.
  const timeVar = varWithName('_time')
  if (timeVar) {
    addUnique([timeVar])
  }
  addUnique(initVars())
  addUnique(auxVars())
  addUnique(levelVars())

  return listedVars
}

function filteredListedVars() {
  // Extract a subset of the available info for each variable and sort all variables
  // according to the order that they are evaluated by SDE in the generated model
  return R.map(v => filterVar(v), allListedVars())
}

function varIndexInfoMap() {
  // Return a map containing information for each listed variable:
  //   varName
  //   varType
  //   varIndex
  //   subscriptCount

  // Get the filtered variables in the order that they are evaluated by SDE in the
  // generated model
  const sortedVars = filteredListedVars()

  // Get the set of unique variable names, and assign a 1-based index to each.
  // This matches the index number used in `storeOutput` and `setLookup` in the
  // generated C/JS code.
  const infoMap = new Map()
  let varIndex = 1
  for (const v of sortedVars) {
    const varName = v.varName
    if (!infoMap.get(varName)) {
      infoMap.set(varName, {
        varName,
        varType: v.varType,
        varIndex,
        subscriptCount: v.families ? v.families.length : 0
      })
      varIndex++
    }
  }

  return infoMap
}

function varIndexInfo() {
  // Return an array, sorted by `varName`, containing information for each
  // listed variable:
  //   varName
  //   varType
  //   varIndex
  //   subscriptCount
  if (cachedVarIndexInfo) {
    return cachedVarIndexInfo
  }
  cachedVarIndexInfo = Array.from(varIndexInfoMap().values())
  return cachedVarIndexInfo
}

function jsonList() {
  // Return an object containing variable and subscript information for the model
  // that will be used to write the JSON model listing files.
  if (cachedJsonList) {
    return cachedJsonList
  }

  // Get the set of available subscripts
  const allDims = [...allDimensions()]
  const sortedFullDims = allDims.sort((a, b) => a.name.localeCompare(b.name))

  // Extract a subset of the available info for each variable and put them in eval order
  const sortedFullVars = filteredListedVars()

  // Assign a 1-based index for each variable that has data that can be accessed.
  // This matches the index number used in `storeOutput` and `setLookup` in the
  // generated C/JS code
  const infoMap = varIndexInfoMap()
  for (const v of sortedFullVars) {
    const varInfo = infoMap.get(v.varName)
    if (varInfo) {
      v.varIndex = varInfo.varIndex
    }
  }

  //
  // We include a `varInstances` object in the generated JSON listing that
  // includes an array of expanded variable items (one item for every "instance"
  // of a variable, including subscripted variables) in the same order that they
  // are evaluated (assigned) in the generated model.
  //
  // Each object contains the following minimal set of fields that are needed
  // for accessing the data for a single variable instance at runtime:
  //   varId (e.g., '_variable_name')
  //   varName (e.g., 'Variable Name')
  //   varType ('const', 'data', 'lookup', 'initial', 'level', 'aux')
  //   varIndex
  //   subscriptIndices
  //
  // The order of execution/evaluation in the generated model is:
  //   initConstants (vars of type `const` only, called for t=0 only)
  //   initLookups (vars of type `lookup` only, called for t=0 only)
  //   initData (vars of type `data` only, called for t=0 only)
  //   initLevels (vars returned by `initVars`, a mix of initial, aux, and level vars,
  //     called for t=0 only)
  //   evalAux (vars of type `aux` only; called for t>=0)
  //   evalLevels (vars of type `level` only; called before `evalAux` for t>0)
  //
  function expandedVarItems(vars) {
    const expandedVars = []

    for (const v of vars) {
      // Filter out variables that are generated/used internally
      if (v.includeInOutput === false) {
        continue
      }

      const varInstances = expandVar(v)
      for (const { varName, subscriptIndices } of varInstances) {
        const varId = canonicalVensimName(varName)
        const varItem = {
          varId,
          varName,
          varType: v.varType
        }
        const varInfo = infoMap.get(v.varName)
        if (varInfo) {
          varItem.varIndex = varInfo.varIndex
          if (subscriptIndices?.length > 0) {
            varItem.subscriptIndices = subscriptIndices
          }
        }
        expandedVars.push(varItem)
      }
    }

    return expandedVars
  }
  const expandedConstants = expandedVarItems(constVars())
  const expandedLookupVars = expandedVarItems(lookupVars())
  const expandedDataVars = expandedVarItems(dataVars())
  // The special exogenous `Time` variable may have already been removed by
  // `removeUnusedVariables` if it is not referenced explicitly in the model,
  // so we will only include it in the listing if it is defined here.  Note
  // that `_time` is set to `_initial_time` as the first step in the
  // `initLevels` function, which is why it is included in the "init" group.
  const timeVar = varWithName('_time')
  const specialInitVars = timeVar ? [timeVar] : []
  const expandedInitVars = expandedVarItems([...specialInitVars, ...initVars()])
  const expandedLevelVars = expandedVarItems(levelVars())
  const expandedAuxVars = expandedVarItems(auxVars())

  // Derive minimal versions of the full arrays; these only contain the minimal
  // subset of fields that are needed by the `ModelListing` class from the
  // runtime package.  The property names in the minimal objects are slightly
  // different than the full ones to better match the latest naming used in the
  // compile and runtime packages.
  const sortedMinimalDims = sortedFullDims.map(d => {
    return {
      id: d.name,
      subIds: d.value
    }
  })

  // Note that `sortedFullVars` may contain duplicates in the case of separated
  // variables, but for the minimal listing we only want to have one entry per
  // index (i.e., one entry for each base variable ID), so we filter out the
  // duplicates here.
  const baseIds = new Set()
  const sortedMinimalVars = []
  for (const v of sortedFullVars) {
    const baseId = v.varName
    if (!baseIds.has(baseId)) {
      baseIds.add(baseId)

      const varInfo = {}
      varInfo.id = baseId
      if (v.families) {
        varInfo.dimIds = v.families
      }
      varInfo.index = v.varIndex
      sortedMinimalVars.push(varInfo)
    }
  }

  cachedJsonList = {
    full: {
      dimensions: sortedFullDims,
      variables: sortedFullVars,
      varInstances: {
        constants: expandedConstants,
        lookupVars: expandedLookupVars,
        dataVars: expandedDataVars,
        initVars: expandedInitVars,
        levelVars: expandedLevelVars,
        auxVars: expandedAuxVars
      }
    },
    minimal: {
      dimensions: sortedMinimalDims,
      variables: sortedMinimalVars
    }
  }
  return cachedJsonList
}

export default {
  addConstantExpr,
  addNonAtoAVar,
  addVariable,
  allVars,
  auxVars,
  constVars,
  dataVars,
  expansionFlags,
  filterVar,
  getConstantExprValue,
  initVars,
  isInputVar,
  isNonAtoAName,
  jsonList,
  levelVars,
  lookupVars,
  printRefGraph,
  printRefIdTest,
  printVarList,
  read,
  refIdForVar,
  refIdsWithName,
  resetModelState,
  splitRefId,
  variables,
  varIndexInfo,
  varNames,
  varsWithName,
  varWithName,
  varWithRefId,
  vensimName,
  yamlVarList
}<|MERGE_RESOLUTION|>--- conflicted
+++ resolved
@@ -740,31 +740,6 @@
   }
   return result
 }
-<<<<<<< HEAD
-=======
-function cName(vensimVarName) {
-  // Convert a Vensim variable name to a C name.
-  // This function requires model analysis to be completed first when the variable has subscripts.
-
-  // Split the variable name from the subscripts
-  let matches = vensimVarName.match(/([^[]+)(?:\[([^\]]+)\])?/)
-  if (!matches) {
-    throw new Error(`Invalid variable name '${vensimVarName}' found when converting to C representation`)
-  }
-  let cVarName = canonicalName(matches[1])
-  if (matches[2]) {
-    // The variable name includes subscripts, so split them into individual IDs
-    let cSubIds = matches[2].split(',').map(x => canonicalName(x))
-    // If a subscript is an index, convert it to an index number to match Vensim data exports
-    let cSubIdParts = cSubIds.map(cSubId => {
-      return isIndex(cSubId) ? `[${sub(cSubId).value}]` : `[${cSubId}]`
-    })
-    // Append the subscript parts to the base variable name to create the full reference
-    cVarName += cSubIdParts.join('')
-  }
-  return cVarName
-}
->>>>>>> c10b7acc
 function isInputVar(varName) {
   // Return true if the given variable (in canonical form) is included in the list of
   // input variables in the spec file.
