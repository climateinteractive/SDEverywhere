--- conflicted
+++ resolved
@@ -384,8 +384,6 @@
       ])
     })
 
-<<<<<<< HEAD
-=======
     it('should work when RHS variable is apply-to-all (1D) and is accessed with marked dimension', () => {
       const vars = readInlineModel(`
         DimA: A1, A2 ~~|
@@ -437,7 +435,6 @@
       ])
     })
 
->>>>>>> 6c4748fa
     it('should work when RHS variable is apply-to-all (2D) and is accessed with specific subscripts', () => {
       const vars = readInlineModel(`
         DimA: A1, A2 ~~|
@@ -772,8 +769,6 @@
       ])
     })
 
-<<<<<<< HEAD
-=======
     it('should work when RHS variable is apply-to-all (1D) and is accessed with marked dimension that is different from one on LHS', () => {
       const vars = readInlineModel(`
         DimA: A1, A2 ~~|
@@ -882,7 +877,6 @@
       ])
     })
 
->>>>>>> 6c4748fa
     // it('should work when RHS variable is apply-to-all (2D) and is accessed with specific subscripts', () => {
     //   // TODO
     // })
@@ -891,8 +885,6 @@
     //   // TODO
     // })
 
-<<<<<<< HEAD
-=======
     it('should work when RHS variable is apply-to-all (2D) and is accessed with one normal dimension and one marked dimension that resolve to same family', () => {
       const vars = readInlineModel(`
         DimA: A1, A2 ~~|
@@ -917,7 +909,6 @@
       ])
     })
 
->>>>>>> 6c4748fa
     // it('should work when RHS variable is apply-to-all (3D) and is accessed with specific subscripts', () => {
     //   // TODO
     // })
@@ -1852,11 +1843,7 @@
           '_priority[_boston,_ptype]',
           '_priority[_dayton,_ptype]',
           '_priority[_boston,_ppriority]',
-<<<<<<< HEAD
           '_priority[_dayton,_ppriority]',
-=======
-          '_priority[_boston,undefined]', // TODO: This looks incorrect
->>>>>>> 6c4748fa
           '_supply_available'
         ],
         subscripts: ['_branch']
@@ -5170,8 +5157,10 @@
             '_demand[_boston]',
             '_demand[_dayton]',
             '_demand[_fresno]',
+            '_priority_vector[_region,_ptype]',
             '_priority_vector[_region,_ppriority]',
             '_priority_vector[_region,_pwidth]',
+            '_priority_vector[_region,_pextra]',
             '_total_supply_available'
           ],
           subscripts: ['_region']
@@ -5292,54 +5281,10 @@
         refId: '_saveper',
         references: ['_time_step']
       }),
-<<<<<<< HEAD
-      v(
-        'shipments[region]',
-        'ALLOCATE AVAILABLE(demand[region],priority vector[region,ptype],total supply available)',
-        {
-          refId: '_shipments',
-          referencedFunctionNames: ['__allocate_available'],
-          references: [
-            '_demand[_boston]',
-            '_demand[_dayton]',
-            '_demand[_fresno]',
-            '_priority_vector[_region,_ptype]',
-            '_priority_vector[_region,_ppriority]',
-            '_priority_vector[_region,_pwidth]',
-            '_priority_vector[_region,_pextra]',
-            '_total_supply_available'
-          ],
-          subscripts: ['_region']
-        }
-      ),
-=======
->>>>>>> 6c4748fa
       v('TIME STEP', '0.125', {
         refId: '_time_step',
         varType: 'const'
       }),
-<<<<<<< HEAD
-      v('total demand', 'SUM(demand[region!])', {
-        refId: '_total_demand',
-        referencedFunctionNames: ['__sum'],
-        references: ['_demand[_boston]', '_demand[_dayton]', '_demand[_fresno]']
-      }),
-      v('total shipments', 'SUM(shipments[region!])', {
-        refId: '_total_shipments',
-        referencedFunctionNames: ['__sum'],
-        references: ['_shipments']
-      }),
-      v(
-        'total supply available',
-        'IF THEN ELSE(integer supply,INTEGER(Initial Supply+(Final Supply-Initial Supply)*(Time-INITIAL TIME)/(FINAL TIME-INITIAL TIME)),Initial Supply+(Final Supply-Initial Supply)*(Time-INITIAL TIME)/(FINAL TIME-INITIAL TIME))',
-        {
-          refId: '_total_supply_available',
-          referencedFunctionNames: ['__integer'],
-          references: ['_integer_supply', '_initial_supply', '_final_supply', '_time', '_initial_time', '_final_time']
-        }
-      ),
-=======
->>>>>>> 6c4748fa
       v('Time', '', {
         refId: '_time',
         varType: 'const'
@@ -5786,11 +5731,7 @@
         initReferences: ['_init_2[_a2]', '_delay_2'],
         refId: '__level_d9_3[_a2]',
         referencedFunctionNames: ['__integ'],
-<<<<<<< HEAD
-        references: ['__aux_d12_2[_a2]', '__aux_d12_3[_a2]'],
-=======
         references: ['__aux_d9_2[_a2]', '__aux_d9_3[_a2]'],
->>>>>>> 6c4748fa
         subscripts: ['_a2'],
         varType: 'level'
       }),
@@ -5800,11 +5741,7 @@
         initReferences: ['_init_2[_a2]', '_delay_2'],
         refId: '__level_d9_2[_a2]',
         referencedFunctionNames: ['__integ'],
-<<<<<<< HEAD
-        references: ['__aux_d12_1[_a2]', '__aux_d12_2[_a2]'],
-=======
         references: ['__aux_d9_1[_a2]', '__aux_d9_2[_a2]'],
->>>>>>> 6c4748fa
         subscripts: ['_a2'],
         varType: 'level'
       }),
@@ -5814,45 +5751,26 @@
         initReferences: ['_init_2[_a2]', '_delay_2'],
         refId: '__level_d9_1[_a2]',
         referencedFunctionNames: ['__integ'],
-<<<<<<< HEAD
-        references: ['_input_2[_a2]', '__aux_d12_1[_a2]'],
-=======
         references: ['_input_2[_a2]', '__aux_d9_1[_a2]'],
->>>>>>> 6c4748fa
         subscripts: ['_a2'],
         varType: 'level'
       }),
       v('_aux_d9_1[a2]', '_level_d9_1[a2]/((delay 2)/3)', {
         includeInOutput: false,
-<<<<<<< HEAD
-        refId: '__aux_d12_1[_a2]',
-        references: ['__level_d12_1[_a2]', '_delay_2'],
-=======
         refId: '__aux_d9_1[_a2]',
         references: ['__level_d9_1[_a2]', '_delay_2'],
->>>>>>> 6c4748fa
         subscripts: ['_a2']
       }),
       v('_aux_d9_2[a2]', '_level_d9_2[a2]/((delay 2)/3)', {
         includeInOutput: false,
-<<<<<<< HEAD
-        refId: '__aux_d12_2[_a2]',
-        references: ['__level_d12_2[_a2]', '_delay_2'],
-=======
         refId: '__aux_d9_2[_a2]',
         references: ['__level_d9_2[_a2]', '_delay_2'],
->>>>>>> 6c4748fa
         subscripts: ['_a2']
       }),
       v('_aux_d9_3[a2]', '_level_d9_3[a2]/((delay 2)/3)', {
         includeInOutput: false,
-<<<<<<< HEAD
-        refId: '__aux_d12_3[_a2]',
-        references: ['__level_d12_3[_a2]', '_delay_2'],
-=======
         refId: '__aux_d9_3[_a2]',
         references: ['__level_d9_3[_a2]', '_delay_2'],
->>>>>>> 6c4748fa
         subscripts: ['_a2']
       }),
       v('_aux_d9_4[a2]', '((delay 2)/3)', {
@@ -5867,11 +5785,7 @@
         initReferences: ['_init_2[_a3]', '_delay_2'],
         refId: '__level_d9_3[_a3]',
         referencedFunctionNames: ['__integ'],
-<<<<<<< HEAD
-        references: ['__aux_d12_2[_a3]', '__aux_d12_3[_a3]'],
-=======
         references: ['__aux_d9_2[_a3]', '__aux_d9_3[_a3]'],
->>>>>>> 6c4748fa
         subscripts: ['_a3'],
         varType: 'level'
       }),
@@ -5881,11 +5795,7 @@
         initReferences: ['_init_2[_a3]', '_delay_2'],
         refId: '__level_d9_2[_a3]',
         referencedFunctionNames: ['__integ'],
-<<<<<<< HEAD
-        references: ['__aux_d12_1[_a3]', '__aux_d12_2[_a3]'],
-=======
         references: ['__aux_d9_1[_a3]', '__aux_d9_2[_a3]'],
->>>>>>> 6c4748fa
         subscripts: ['_a3'],
         varType: 'level'
       }),
@@ -5895,7 +5805,215 @@
         initReferences: ['_init_2[_a3]', '_delay_2'],
         refId: '__level_d9_1[_a3]',
         referencedFunctionNames: ['__integ'],
-<<<<<<< HEAD
+        references: ['_input_2[_a3]', '__aux_d9_1[_a3]'],
+        subscripts: ['_a3'],
+        varType: 'level'
+      }),
+      v('_aux_d9_1[a3]', '_level_d9_1[a3]/((delay 2)/3)', {
+        includeInOutput: false,
+        refId: '__aux_d9_1[_a3]',
+        references: ['__level_d9_1[_a3]', '_delay_2'],
+        subscripts: ['_a3']
+      }),
+      v('_aux_d9_2[a3]', '_level_d9_2[a3]/((delay 2)/3)', {
+        includeInOutput: false,
+        refId: '__aux_d9_2[_a3]',
+        references: ['__level_d9_2[_a3]', '_delay_2'],
+        subscripts: ['_a3']
+      }),
+      v('_aux_d9_3[a3]', '_level_d9_3[a3]/((delay 2)/3)', {
+        includeInOutput: false,
+        refId: '__aux_d9_3[_a3]',
+        references: ['__level_d9_3[_a3]', '_delay_2'],
+        subscripts: ['_a3']
+      }),
+      v('_aux_d9_4[a3]', '((delay 2)/3)', {
+        includeInOutput: false,
+        refId: '__aux_d9_4[_a3]',
+        references: ['_delay_2'],
+        subscripts: ['_a3']
+      }),
+      v('_level14', 'INTEG(_aux17-_aux18,input*((delay)/3))', {
+        hasInitValue: true,
+        includeInOutput: false,
+        initReferences: ['_input', '_delay'],
+        refId: '__level14',
+        referencedFunctionNames: ['__integ'],
+        references: ['__aux17', '__aux18'],
+        varType: 'level'
+      }),
+      v('_level13', 'INTEG(_aux16-_aux17,input*((delay)/3))', {
+        hasInitValue: true,
+        includeInOutput: false,
+        initReferences: ['_input', '_delay'],
+        refId: '__level13',
+        referencedFunctionNames: ['__integ'],
+        references: ['__aux16', '__aux17'],
+        varType: 'level'
+      }),
+      v('_level12', 'INTEG(input-_aux16,input*((delay)/3))', {
+        hasInitValue: true,
+        includeInOutput: false,
+        initReferences: ['_input', '_delay'],
+        refId: '__level12',
+        referencedFunctionNames: ['__integ'],
+        references: ['_input', '__aux16'],
+        varType: 'level'
+      }),
+      v('_aux16', '_level12/((delay)/3)', {
+        includeInOutput: false,
+        refId: '__aux16',
+        references: ['__level12', '_delay']
+      }),
+      v('_aux17', '_level13/((delay)/3)', {
+        includeInOutput: false,
+        refId: '__aux17',
+        references: ['__level13', '_delay']
+      }),
+      v('_aux18', '_level14/((delay)/3)', {
+        includeInOutput: false,
+        refId: '__aux18',
+        references: ['__level14', '_delay']
+      }),
+      v('_aux19', '((delay)/3)', {
+        includeInOutput: false,
+        refId: '__aux19',
+        references: ['_delay']
+      }),
+      v('_level17[DimA]', 'INTEG(_aux21[DimA]-_aux22[DimA],input*((delay a[DimA])/3))', {
+        hasInitValue: true,
+        includeInOutput: false,
+        initReferences: ['_input', '_delay_a[_a1]', '_delay_a[_a2]', '_delay_a[_a3]'],
+        refId: '__level17',
+        referencedFunctionNames: ['__integ'],
+        references: ['__aux21', '__aux22'],
+        subscripts: ['_dima'],
+        varType: 'level'
+      }),
+      v('_level16[DimA]', 'INTEG(_aux20[DimA]-_aux21[DimA],input*((delay a[DimA])/3))', {
+        hasInitValue: true,
+        includeInOutput: false,
+        initReferences: ['_input', '_delay_a[_a1]', '_delay_a[_a2]', '_delay_a[_a3]'],
+        refId: '__level16',
+        referencedFunctionNames: ['__integ'],
+        references: ['__aux20', '__aux21'],
+        subscripts: ['_dima'],
+        varType: 'level'
+      }),
+      v('_level15[DimA]', 'INTEG(input-_aux20[DimA],input*((delay a[DimA])/3))', {
+        hasInitValue: true,
+        includeInOutput: false,
+        initReferences: ['_input', '_delay_a[_a1]', '_delay_a[_a2]', '_delay_a[_a3]'],
+        refId: '__level15',
+        referencedFunctionNames: ['__integ'],
+        references: ['_input', '__aux20'],
+        subscripts: ['_dima'],
+        varType: 'level'
+      }),
+      v('_aux20[DimA]', '_level15[DimA]/((delay a[DimA])/3)', {
+        includeInOutput: false,
+        refId: '__aux20',
+        references: ['__level15', '_delay_a[_a1]', '_delay_a[_a2]', '_delay_a[_a3]'],
+        subscripts: ['_dima']
+      }),
+      v('_aux21[DimA]', '_level16[DimA]/((delay a[DimA])/3)', {
+        includeInOutput: false,
+        refId: '__aux21',
+        references: ['__level16', '_delay_a[_a1]', '_delay_a[_a2]', '_delay_a[_a3]'],
+        subscripts: ['_dima']
+      }),
+      v('_aux22[DimA]', '_level17[DimA]/((delay a[DimA])/3)', {
+        includeInOutput: false,
+        refId: '__aux22',
+        references: ['__level17', '_delay_a[_a1]', '_delay_a[_a2]', '_delay_a[_a3]'],
+        subscripts: ['_dima']
+      }),
+      v('_aux23[DimA]', '((delay a[DimA])/3)', {
+        includeInOutput: false,
+        refId: '__aux23',
+        references: ['_delay_a[_a1]', '_delay_a[_a2]', '_delay_a[_a3]'],
+        subscripts: ['_dima']
+      }),
+      v('_level_d12_3[a2]', 'INTEG(_aux_d12_2[a2]-_aux_d12_3[a2],init 2[a2]*((delay 2)/3))', {
+        hasInitValue: true,
+        includeInOutput: false,
+        initReferences: ['_init_2[_a2]', '_delay_2'],
+        refId: '__level_d12_3[_a2]',
+        referencedFunctionNames: ['__integ'],
+        references: ['__aux_d12_2[_a2]', '__aux_d12_3[_a2]'],
+        subscripts: ['_a2'],
+        varType: 'level'
+      }),
+      v('_level_d12_2[a2]', 'INTEG(_aux_d12_1[a2]-_aux_d12_2[a2],init 2[a2]*((delay 2)/3))', {
+        hasInitValue: true,
+        includeInOutput: false,
+        initReferences: ['_init_2[_a2]', '_delay_2'],
+        refId: '__level_d12_2[_a2]',
+        referencedFunctionNames: ['__integ'],
+        references: ['__aux_d12_1[_a2]', '__aux_d12_2[_a2]'],
+        subscripts: ['_a2'],
+        varType: 'level'
+      }),
+      v('_level_d12_1[a2]', 'INTEG(input 2[a2]-_aux_d12_1[a2],init 2[a2]*((delay 2)/3))', {
+        hasInitValue: true,
+        includeInOutput: false,
+        initReferences: ['_init_2[_a2]', '_delay_2'],
+        refId: '__level_d12_1[_a2]',
+        referencedFunctionNames: ['__integ'],
+        references: ['_input_2[_a2]', '__aux_d12_1[_a2]'],
+        subscripts: ['_a2'],
+        varType: 'level'
+      }),
+      v('_aux_d12_1[a2]', '_level_d12_1[a2]/((delay 2)/3)', {
+        includeInOutput: false,
+        refId: '__aux_d12_1[_a2]',
+        references: ['__level_d12_1[_a2]', '_delay_2'],
+        subscripts: ['_a2']
+      }),
+      v('_aux_d12_2[a2]', '_level_d12_2[a2]/((delay 2)/3)', {
+        includeInOutput: false,
+        refId: '__aux_d12_2[_a2]',
+        references: ['__level_d12_2[_a2]', '_delay_2'],
+        subscripts: ['_a2']
+      }),
+      v('_aux_d12_3[a2]', '_level_d12_3[a2]/((delay 2)/3)', {
+        includeInOutput: false,
+        refId: '__aux_d12_3[_a2]',
+        references: ['__level_d12_3[_a2]', '_delay_2'],
+        subscripts: ['_a2']
+      }),
+      v('_aux_d12_4[a2]', '((delay 2)/3)', {
+        includeInOutput: false,
+        refId: '__aux_d12_4[_a2]',
+        references: ['_delay_2'],
+        subscripts: ['_a2']
+      }),
+      v('_level_d12_3[a3]', 'INTEG(_aux_d12_2[a3]-_aux_d12_3[a3],init 2[a3]*((delay 2)/3))', {
+        hasInitValue: true,
+        includeInOutput: false,
+        initReferences: ['_init_2[_a3]', '_delay_2'],
+        refId: '__level_d12_3[_a3]',
+        referencedFunctionNames: ['__integ'],
+        references: ['__aux_d12_2[_a3]', '__aux_d12_3[_a3]'],
+        subscripts: ['_a3'],
+        varType: 'level'
+      }),
+      v('_level_d12_2[a3]', 'INTEG(_aux_d12_1[a3]-_aux_d12_2[a3],init 2[a3]*((delay 2)/3))', {
+        hasInitValue: true,
+        includeInOutput: false,
+        initReferences: ['_init_2[_a3]', '_delay_2'],
+        refId: '__level_d12_2[_a3]',
+        referencedFunctionNames: ['__integ'],
+        references: ['__aux_d12_1[_a3]', '__aux_d12_2[_a3]'],
+        subscripts: ['_a3'],
+        varType: 'level'
+      }),
+      v('_level_d12_1[a3]', 'INTEG(input 2[a3]-_aux_d12_1[a3],init 2[a3]*((delay 2)/3))', {
+        hasInitValue: true,
+        includeInOutput: false,
+        initReferences: ['_init_2[_a3]', '_delay_2'],
+        refId: '__level_d12_1[_a3]',
+        referencedFunctionNames: ['__integ'],
         references: ['_input_2[_a3]', '__aux_d12_1[_a3]'],
         subscripts: ['_a3'],
         varType: 'level'
@@ -5910,296 +6028,12 @@
         includeInOutput: false,
         refId: '__aux_d12_2[_a3]',
         references: ['__level_d12_2[_a3]', '_delay_2'],
-=======
-        references: ['_input_2[_a3]', '__aux_d9_1[_a3]'],
-        subscripts: ['_a3'],
-        varType: 'level'
-      }),
-      v('_aux_d9_1[a3]', '_level_d9_1[a3]/((delay 2)/3)', {
-        includeInOutput: false,
-        refId: '__aux_d9_1[_a3]',
-        references: ['__level_d9_1[_a3]', '_delay_2'],
->>>>>>> 6c4748fa
         subscripts: ['_a3']
       }),
-      v('_aux_d9_2[a3]', '_level_d9_2[a3]/((delay 2)/3)', {
-        includeInOutput: false,
-<<<<<<< HEAD
+      v('_aux_d12_3[a3]', '_level_d12_3[a3]/((delay 2)/3)', {
+        includeInOutput: false,
         refId: '__aux_d12_3[_a3]',
         references: ['__level_d12_3[_a3]', '_delay_2'],
-=======
-        refId: '__aux_d9_2[_a3]',
-        references: ['__level_d9_2[_a3]', '_delay_2'],
->>>>>>> 6c4748fa
-        subscripts: ['_a3']
-      }),
-      v('_aux_d9_3[a3]', '_level_d9_3[a3]/((delay 2)/3)', {
-        includeInOutput: false,
-        refId: '__aux_d9_3[_a3]',
-        references: ['__level_d9_3[_a3]', '_delay_2'],
-        subscripts: ['_a3']
-      }),
-      v('_aux_d9_4[a3]', '((delay 2)/3)', {
-        includeInOutput: false,
-        refId: '__aux_d9_4[_a3]',
-        references: ['_delay_2'],
-        subscripts: ['_a3']
-      }),
-      v('_level14', 'INTEG(_aux17-_aux18,input*((delay)/3))', {
-        hasInitValue: true,
-        includeInOutput: false,
-        initReferences: ['_input', '_delay'],
-        refId: '__level14',
-        referencedFunctionNames: ['__integ'],
-        references: ['__aux17', '__aux18'],
-        varType: 'level'
-      }),
-      v('_level13', 'INTEG(_aux16-_aux17,input*((delay)/3))', {
-        hasInitValue: true,
-        includeInOutput: false,
-        initReferences: ['_input', '_delay'],
-        refId: '__level13',
-        referencedFunctionNames: ['__integ'],
-        references: ['__aux16', '__aux17'],
-        varType: 'level'
-      }),
-      v('_level12', 'INTEG(input-_aux16,input*((delay)/3))', {
-        hasInitValue: true,
-        includeInOutput: false,
-        initReferences: ['_input', '_delay'],
-        refId: '__level12',
-        referencedFunctionNames: ['__integ'],
-        references: ['_input', '__aux16'],
-        varType: 'level'
-      }),
-      v('_aux16', '_level12/((delay)/3)', {
-        includeInOutput: false,
-        refId: '__aux16',
-        references: ['__level12', '_delay']
-      }),
-      v('_aux17', '_level13/((delay)/3)', {
-        includeInOutput: false,
-        refId: '__aux17',
-        references: ['__level13', '_delay']
-      }),
-      v('_aux18', '_level14/((delay)/3)', {
-        includeInOutput: false,
-        refId: '__aux18',
-        references: ['__level14', '_delay']
-      }),
-      v('_aux19', '((delay)/3)', {
-        includeInOutput: false,
-        refId: '__aux19',
-        references: ['_delay']
-      }),
-      v('_level17[DimA]', 'INTEG(_aux21[DimA]-_aux22[DimA],input*((delay a[DimA])/3))', {
-        hasInitValue: true,
-        includeInOutput: false,
-        initReferences: ['_input', '_delay_a[_a1]', '_delay_a[_a2]', '_delay_a[_a3]'],
-        refId: '__level17',
-        referencedFunctionNames: ['__integ'],
-        references: ['__aux21', '__aux22'],
-        subscripts: ['_dima'],
-        varType: 'level'
-      }),
-      v('_level16[DimA]', 'INTEG(_aux20[DimA]-_aux21[DimA],input*((delay a[DimA])/3))', {
-        hasInitValue: true,
-        includeInOutput: false,
-        initReferences: ['_input', '_delay_a[_a1]', '_delay_a[_a2]', '_delay_a[_a3]'],
-        refId: '__level16',
-        referencedFunctionNames: ['__integ'],
-        references: ['__aux20', '__aux21'],
-        subscripts: ['_dima'],
-        varType: 'level'
-      }),
-      v('_level15[DimA]', 'INTEG(input-_aux20[DimA],input*((delay a[DimA])/3))', {
-        hasInitValue: true,
-        includeInOutput: false,
-        initReferences: ['_input', '_delay_a[_a1]', '_delay_a[_a2]', '_delay_a[_a3]'],
-        refId: '__level15',
-        referencedFunctionNames: ['__integ'],
-        references: ['_input', '__aux20'],
-        subscripts: ['_dima'],
-        varType: 'level'
-      }),
-      v('_aux20[DimA]', '_level15[DimA]/((delay a[DimA])/3)', {
-        includeInOutput: false,
-        refId: '__aux20',
-        references: ['__level15', '_delay_a[_a1]', '_delay_a[_a2]', '_delay_a[_a3]'],
-        subscripts: ['_dima']
-      }),
-      v('_aux21[DimA]', '_level16[DimA]/((delay a[DimA])/3)', {
-        includeInOutput: false,
-        refId: '__aux21',
-        references: ['__level16', '_delay_a[_a1]', '_delay_a[_a2]', '_delay_a[_a3]'],
-        subscripts: ['_dima']
-      }),
-      v('_aux22[DimA]', '_level17[DimA]/((delay a[DimA])/3)', {
-        includeInOutput: false,
-        refId: '__aux22',
-        references: ['__level17', '_delay_a[_a1]', '_delay_a[_a2]', '_delay_a[_a3]'],
-        subscripts: ['_dima']
-      }),
-      v('_aux23[DimA]', '((delay a[DimA])/3)', {
-        includeInOutput: false,
-        refId: '__aux23',
-        references: ['_delay_a[_a1]', '_delay_a[_a2]', '_delay_a[_a3]'],
-        subscripts: ['_dima']
-      }),
-      v('_level_d12_3[a2]', 'INTEG(_aux_d12_2[a2]-_aux_d12_3[a2],init 2[a2]*((delay 2)/3))', {
-        hasInitValue: true,
-        includeInOutput: false,
-        initReferences: ['_init_2[_a2]', '_delay_2'],
-        refId: '__level_d12_3[_a2]',
-        referencedFunctionNames: ['__integ'],
-<<<<<<< HEAD
-        references: ['__aux_d9_2[_a2]', '__aux_d9_3[_a2]'],
-=======
-        references: ['__aux_d12_2[_a2]', '__aux_d12_3[_a2]'],
->>>>>>> 6c4748fa
-        subscripts: ['_a2'],
-        varType: 'level'
-      }),
-      v('_level_d12_2[a2]', 'INTEG(_aux_d12_1[a2]-_aux_d12_2[a2],init 2[a2]*((delay 2)/3))', {
-        hasInitValue: true,
-        includeInOutput: false,
-        initReferences: ['_init_2[_a2]', '_delay_2'],
-        refId: '__level_d12_2[_a2]',
-        referencedFunctionNames: ['__integ'],
-<<<<<<< HEAD
-        references: ['__aux_d9_1[_a2]', '__aux_d9_2[_a2]'],
-=======
-        references: ['__aux_d12_1[_a2]', '__aux_d12_2[_a2]'],
->>>>>>> 6c4748fa
-        subscripts: ['_a2'],
-        varType: 'level'
-      }),
-      v('_level_d12_1[a2]', 'INTEG(input 2[a2]-_aux_d12_1[a2],init 2[a2]*((delay 2)/3))', {
-        hasInitValue: true,
-        includeInOutput: false,
-        initReferences: ['_init_2[_a2]', '_delay_2'],
-        refId: '__level_d12_1[_a2]',
-        referencedFunctionNames: ['__integ'],
-<<<<<<< HEAD
-        references: ['_input_2[_a2]', '__aux_d9_1[_a2]'],
-=======
-        references: ['_input_2[_a2]', '__aux_d12_1[_a2]'],
->>>>>>> 6c4748fa
-        subscripts: ['_a2'],
-        varType: 'level'
-      }),
-      v('_aux_d12_1[a2]', '_level_d12_1[a2]/((delay 2)/3)', {
-        includeInOutput: false,
-<<<<<<< HEAD
-        refId: '__aux_d9_1[_a2]',
-        references: ['__level_d9_1[_a2]', '_delay_2'],
-=======
-        refId: '__aux_d12_1[_a2]',
-        references: ['__level_d12_1[_a2]', '_delay_2'],
->>>>>>> 6c4748fa
-        subscripts: ['_a2']
-      }),
-      v('_aux_d12_2[a2]', '_level_d12_2[a2]/((delay 2)/3)', {
-        includeInOutput: false,
-<<<<<<< HEAD
-        refId: '__aux_d9_2[_a2]',
-        references: ['__level_d9_2[_a2]', '_delay_2'],
-=======
-        refId: '__aux_d12_2[_a2]',
-        references: ['__level_d12_2[_a2]', '_delay_2'],
->>>>>>> 6c4748fa
-        subscripts: ['_a2']
-      }),
-      v('_aux_d12_3[a2]', '_level_d12_3[a2]/((delay 2)/3)', {
-        includeInOutput: false,
-<<<<<<< HEAD
-        refId: '__aux_d9_3[_a2]',
-        references: ['__level_d9_3[_a2]', '_delay_2'],
-=======
-        refId: '__aux_d12_3[_a2]',
-        references: ['__level_d12_3[_a2]', '_delay_2'],
->>>>>>> 6c4748fa
-        subscripts: ['_a2']
-      }),
-      v('_aux_d12_4[a2]', '((delay 2)/3)', {
-        includeInOutput: false,
-        refId: '__aux_d12_4[_a2]',
-        references: ['_delay_2'],
-        subscripts: ['_a2']
-      }),
-      v('_level_d12_3[a3]', 'INTEG(_aux_d12_2[a3]-_aux_d12_3[a3],init 2[a3]*((delay 2)/3))', {
-        hasInitValue: true,
-        includeInOutput: false,
-        initReferences: ['_init_2[_a3]', '_delay_2'],
-        refId: '__level_d12_3[_a3]',
-        referencedFunctionNames: ['__integ'],
-<<<<<<< HEAD
-        references: ['__aux_d9_2[_a3]', '__aux_d9_3[_a3]'],
-=======
-        references: ['__aux_d12_2[_a3]', '__aux_d12_3[_a3]'],
->>>>>>> 6c4748fa
-        subscripts: ['_a3'],
-        varType: 'level'
-      }),
-      v('_level_d12_2[a3]', 'INTEG(_aux_d12_1[a3]-_aux_d12_2[a3],init 2[a3]*((delay 2)/3))', {
-        hasInitValue: true,
-        includeInOutput: false,
-        initReferences: ['_init_2[_a3]', '_delay_2'],
-        refId: '__level_d12_2[_a3]',
-        referencedFunctionNames: ['__integ'],
-<<<<<<< HEAD
-        references: ['__aux_d9_1[_a3]', '__aux_d9_2[_a3]'],
-=======
-        references: ['__aux_d12_1[_a3]', '__aux_d12_2[_a3]'],
->>>>>>> 6c4748fa
-        subscripts: ['_a3'],
-        varType: 'level'
-      }),
-      v('_level_d12_1[a3]', 'INTEG(input 2[a3]-_aux_d12_1[a3],init 2[a3]*((delay 2)/3))', {
-        hasInitValue: true,
-        includeInOutput: false,
-        initReferences: ['_init_2[_a3]', '_delay_2'],
-        refId: '__level_d12_1[_a3]',
-        referencedFunctionNames: ['__integ'],
-<<<<<<< HEAD
-        references: ['_input_2[_a3]', '__aux_d9_1[_a3]'],
-=======
-        references: ['_input_2[_a3]', '__aux_d12_1[_a3]'],
->>>>>>> 6c4748fa
-        subscripts: ['_a3'],
-        varType: 'level'
-      }),
-      v('_aux_d12_1[a3]', '_level_d12_1[a3]/((delay 2)/3)', {
-        includeInOutput: false,
-<<<<<<< HEAD
-        refId: '__aux_d9_1[_a3]',
-        references: ['__level_d9_1[_a3]', '_delay_2'],
-=======
-        refId: '__aux_d12_1[_a3]',
-        references: ['__level_d12_1[_a3]', '_delay_2'],
->>>>>>> 6c4748fa
-        subscripts: ['_a3']
-      }),
-      v('_aux_d12_2[a3]', '_level_d12_2[a3]/((delay 2)/3)', {
-        includeInOutput: false,
-<<<<<<< HEAD
-        refId: '__aux_d9_2[_a3]',
-        references: ['__level_d9_2[_a3]', '_delay_2'],
-=======
-        refId: '__aux_d12_2[_a3]',
-        references: ['__level_d12_2[_a3]', '_delay_2'],
->>>>>>> 6c4748fa
-        subscripts: ['_a3']
-      }),
-      v('_aux_d12_3[a3]', '_level_d12_3[a3]/((delay 2)/3)', {
-        includeInOutput: false,
-<<<<<<< HEAD
-        refId: '__aux_d9_3[_a3]',
-        references: ['__level_d9_3[_a3]', '_delay_2'],
-=======
-        refId: '__aux_d12_3[_a3]',
-        references: ['__level_d12_3[_a3]', '_delay_2'],
->>>>>>> 6c4748fa
         subscripts: ['_a3']
       }),
       v('_aux_d12_4[a3]', '((delay 2)/3)', {
@@ -6464,15 +6298,6 @@
         directConstArgs: { file: 'data/c.csv', tab: ',', startCell: 'B2*' },
         refId: '_e',
         subscripts: ['_dimc', '_dimb'],
-<<<<<<< HEAD
-        varType: 'const'
-      }),
-      v('f[DimC,DimA]:EXCEPT:[DimC,SubA]', '0', {
-        refId: '_f[_dimc,_a1]',
-        separationDims: ['_dima'],
-        subscripts: ['_dimc', '_a1'],
-=======
->>>>>>> 6c4748fa
         varType: 'const'
       }),
       v('f[DimC,SubA]', "GET DIRECT CONSTANTS('data/f.csv',',','B2')", {
@@ -7519,18 +7344,8 @@
         refId: '_e2_values',
         references: ['_e_values[_e2]']
       }),
-<<<<<<< HEAD
-      v('EBC Values[DimE,DimB,DimC]', '', {
-        refId: '_ebc_values',
-        subscripts: ['_dime', '_dimb', '_dimc'],
-        varType: 'data'
-      }),
-      v('FINAL TIME', '10', {
-        refId: '_final_time',
-=======
       v('Chosen E', '2', {
         refId: '_chosen_e',
->>>>>>> 6c4748fa
         varType: 'const'
       }),
       v('Chosen B', '3', {
@@ -7572,13 +7387,8 @@
         {
           refId: '_total_ebc_for_selected_bc',
           referencedFunctionNames: ['__vector_select'],
-<<<<<<< HEAD
-          references: ['_c_selection', '_ebc_values', '_vssum', '_vserratleastone'],
-          subscripts: ['_dime', '_dimb']
-=======
           references: ['_b_selection', '_total_ebc_for_selected_c', '_vssum', '_vserratleastone'],
           subscripts: ['_dime']
->>>>>>> 6c4748fa
         }
       ),
       v('Total EBC', 'VECTOR SELECT(E Selection[DimE!],Total EBC for Selected BC[DimE!],0,VSSUM,VSERRATLEASTONE)', {
@@ -10307,13 +10117,6 @@
         refId: '_g[_b3,_dima]',
         references: ['_f[_dima,_b3]'],
         subscripts: ['_b3', '_dima']
-<<<<<<< HEAD
-      }),
-      v('INITIAL TIME', '0', {
-        refId: '_initial_time',
-        varType: 'const'
-=======
->>>>>>> 6c4748fa
       }),
       v('o[DimA,DimB]', 'f[DimA,DimB]', {
         refId: '_o',
