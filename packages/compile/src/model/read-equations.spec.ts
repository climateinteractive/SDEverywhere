--- conflicted
+++ resolved
@@ -4973,28 +4973,15 @@
         initReferences: ['_init_2[_a2]', '_delay_2'],
         refId: '__level_d6_1[_a2]',
         referencedFunctionNames: ['__integ'],
-<<<<<<< HEAD
-        references: ['__aux_d12_2[_a2]', '__aux_d12_3[_a2]'],
-=======
         references: ['_input_2[_a2]', '_d6[_a2]'],
->>>>>>> 039fb792
         subscripts: ['_a2'],
         varType: 'level'
       }),
       v('_aux6[a2]', 'delay 2', {
         includeInOutput: false,
-<<<<<<< HEAD
-        initReferences: ['_init_2[_a2]', '_delay_2'],
-        refId: '__level_d12_2[_a2]',
-        referencedFunctionNames: ['__integ'],
-        references: ['__aux_d12_1[_a2]', '__aux_d12_2[_a2]'],
-        subscripts: ['_a2'],
-        varType: 'level'
-=======
         refId: '__aux6[_a2]',
         references: ['_delay_2'],
         subscripts: ['_a2']
->>>>>>> 039fb792
       }),
       v('_level_d6_1[a3]', 'INTEG(input 2[a3]-d6[a3],init 2[a3]*delay 2)', {
         hasInitValue: true,
@@ -5002,7 +4989,352 @@
         initReferences: ['_init_2[_a3]', '_delay_2'],
         refId: '__level_d6_1[_a3]',
         referencedFunctionNames: ['__integ'],
-<<<<<<< HEAD
+        references: ['_input_2[_a3]', '_d6[_a3]'],
+        subscripts: ['_a3'],
+        varType: 'level'
+      }),
+      v('_aux7[a3]', 'delay 2', {
+        includeInOutput: false,
+        refId: '__aux7[_a3]',
+        references: ['_delay_2'],
+        subscripts: ['_a3']
+      }),
+      v('_level8', 'INTEG(_aux9-_aux10,input*((delay)/3))', {
+        hasInitValue: true,
+        includeInOutput: false,
+        initReferences: ['_input', '_delay'],
+        refId: '__level8',
+        referencedFunctionNames: ['__integ'],
+        references: ['__aux9', '__aux10'],
+        varType: 'level'
+      }),
+      v('_level7', 'INTEG(_aux8-_aux9,input*((delay)/3))', {
+        hasInitValue: true,
+        includeInOutput: false,
+        initReferences: ['_input', '_delay'],
+        refId: '__level7',
+        referencedFunctionNames: ['__integ'],
+        references: ['__aux8', '__aux9'],
+        varType: 'level'
+      }),
+      v('_level6', 'INTEG(input-_aux8,input*((delay)/3))', {
+        hasInitValue: true,
+        includeInOutput: false,
+        initReferences: ['_input', '_delay'],
+        refId: '__level6',
+        referencedFunctionNames: ['__integ'],
+        references: ['_input', '__aux8'],
+        varType: 'level'
+      }),
+      v('_aux8', '_level6/((delay)/3)', {
+        includeInOutput: false,
+        refId: '__aux8',
+        references: ['__level6', '_delay']
+      }),
+      v('_aux9', '_level7/((delay)/3)', {
+        includeInOutput: false,
+        refId: '__aux9',
+        references: ['__level7', '_delay']
+      }),
+      v('_aux10', '_level8/((delay)/3)', {
+        includeInOutput: false,
+        refId: '__aux10',
+        references: ['__level8', '_delay']
+      }),
+      v('_aux11', '((delay)/3)', {
+        includeInOutput: false,
+        refId: '__aux11',
+        references: ['_delay']
+      }),
+      v('_level11[DimA]', 'INTEG(_aux13[DimA]-_aux14[DimA],input*((delay a[DimA])/3))', {
+        hasInitValue: true,
+        includeInOutput: false,
+        initReferences: ['_input', '_delay_a[_a1]', '_delay_a[_a2]', '_delay_a[_a3]'],
+        refId: '__level11',
+        referencedFunctionNames: ['__integ'],
+        references: ['__aux13', '__aux14'],
+        subscripts: ['_dima'],
+        varType: 'level'
+      }),
+      v('_level10[DimA]', 'INTEG(_aux12[DimA]-_aux13[DimA],input*((delay a[DimA])/3))', {
+        hasInitValue: true,
+        includeInOutput: false,
+        initReferences: ['_input', '_delay_a[_a1]', '_delay_a[_a2]', '_delay_a[_a3]'],
+        refId: '__level10',
+        referencedFunctionNames: ['__integ'],
+        references: ['__aux12', '__aux13'],
+        subscripts: ['_dima'],
+        varType: 'level'
+      }),
+      v('_level9[DimA]', 'INTEG(input-_aux12[DimA],input*((delay a[DimA])/3))', {
+        hasInitValue: true,
+        includeInOutput: false,
+        initReferences: ['_input', '_delay_a[_a1]', '_delay_a[_a2]', '_delay_a[_a3]'],
+        refId: '__level9',
+        referencedFunctionNames: ['__integ'],
+        references: ['_input', '__aux12'],
+        subscripts: ['_dima'],
+        varType: 'level'
+      }),
+      v('_aux12[DimA]', '_level9[DimA]/((delay a[DimA])/3)', {
+        includeInOutput: false,
+        refId: '__aux12',
+        references: ['__level9', '_delay_a[_a1]', '_delay_a[_a2]', '_delay_a[_a3]'],
+        subscripts: ['_dima']
+      }),
+      v('_aux13[DimA]', '_level10[DimA]/((delay a[DimA])/3)', {
+        includeInOutput: false,
+        refId: '__aux13',
+        references: ['__level10', '_delay_a[_a1]', '_delay_a[_a2]', '_delay_a[_a3]'],
+        subscripts: ['_dima']
+      }),
+      v('_aux14[DimA]', '_level11[DimA]/((delay a[DimA])/3)', {
+        includeInOutput: false,
+        refId: '__aux14',
+        references: ['__level11', '_delay_a[_a1]', '_delay_a[_a2]', '_delay_a[_a3]'],
+        subscripts: ['_dima']
+      }),
+      v('_aux15[DimA]', '((delay a[DimA])/3)', {
+        includeInOutput: false,
+        refId: '__aux15',
+        references: ['_delay_a[_a1]', '_delay_a[_a2]', '_delay_a[_a3]'],
+        subscripts: ['_dima']
+      }),
+      v('_level_d9_3[a2]', 'INTEG(_aux_d9_2[a2]-_aux_d9_3[a2],init 2[a2]*((delay 2)/3))', {
+        hasInitValue: true,
+        includeInOutput: false,
+        initReferences: ['_init_2[_a2]', '_delay_2'],
+        refId: '__level_d9_3[_a2]',
+        referencedFunctionNames: ['__integ'],
+        references: ['__aux_d9_2[_a2]', '__aux_d9_3[_a2]'],
+        subscripts: ['_a2'],
+        varType: 'level'
+      }),
+      v('_level_d9_2[a2]', 'INTEG(_aux_d9_1[a2]-_aux_d9_2[a2],init 2[a2]*((delay 2)/3))', {
+        hasInitValue: true,
+        includeInOutput: false,
+        initReferences: ['_init_2[_a2]', '_delay_2'],
+        refId: '__level_d9_2[_a2]',
+        referencedFunctionNames: ['__integ'],
+        references: ['__aux_d9_1[_a2]', '__aux_d9_2[_a2]'],
+        subscripts: ['_a2'],
+        varType: 'level'
+      }),
+      v('_level_d9_1[a2]', 'INTEG(input 2[a2]-_aux_d9_1[a2],init 2[a2]*((delay 2)/3))', {
+        hasInitValue: true,
+        includeInOutput: false,
+        initReferences: ['_init_2[_a2]', '_delay_2'],
+        refId: '__level_d9_1[_a2]',
+        referencedFunctionNames: ['__integ'],
+        references: ['_input_2[_a2]', '__aux_d9_1[_a2]'],
+        subscripts: ['_a2'],
+        varType: 'level'
+      }),
+      v('_aux_d9_1[a2]', '_level_d9_1[a2]/((delay 2)/3)', {
+        includeInOutput: false,
+        refId: '__aux_d9_1[_a2]',
+        references: ['__level_d9_1[_a2]', '_delay_2'],
+        subscripts: ['_a2']
+      }),
+      v('_aux_d9_2[a2]', '_level_d9_2[a2]/((delay 2)/3)', {
+        includeInOutput: false,
+        refId: '__aux_d9_2[_a2]',
+        references: ['__level_d9_2[_a2]', '_delay_2'],
+        subscripts: ['_a2']
+      }),
+      v('_aux_d9_3[a2]', '_level_d9_3[a2]/((delay 2)/3)', {
+        includeInOutput: false,
+        refId: '__aux_d9_3[_a2]',
+        references: ['__level_d9_3[_a2]', '_delay_2'],
+        subscripts: ['_a2']
+      }),
+      v('_aux_d9_4[a2]', '((delay 2)/3)', {
+        includeInOutput: false,
+        refId: '__aux_d9_4[_a2]',
+        references: ['_delay_2'],
+        subscripts: ['_a2']
+      }),
+      v('_level_d9_3[a3]', 'INTEG(_aux_d9_2[a3]-_aux_d9_3[a3],init 2[a3]*((delay 2)/3))', {
+        hasInitValue: true,
+        includeInOutput: false,
+        initReferences: ['_init_2[_a3]', '_delay_2'],
+        refId: '__level_d9_3[_a3]',
+        referencedFunctionNames: ['__integ'],
+        references: ['__aux_d9_2[_a3]', '__aux_d9_3[_a3]'],
+        subscripts: ['_a3'],
+        varType: 'level'
+      }),
+      v('_level_d9_2[a3]', 'INTEG(_aux_d9_1[a3]-_aux_d9_2[a3],init 2[a3]*((delay 2)/3))', {
+        hasInitValue: true,
+        includeInOutput: false,
+        initReferences: ['_init_2[_a3]', '_delay_2'],
+        refId: '__level_d9_2[_a3]',
+        referencedFunctionNames: ['__integ'],
+        references: ['__aux_d9_1[_a3]', '__aux_d9_2[_a3]'],
+        subscripts: ['_a3'],
+        varType: 'level'
+      }),
+      v('_level_d9_1[a3]', 'INTEG(input 2[a3]-_aux_d9_1[a3],init 2[a3]*((delay 2)/3))', {
+        hasInitValue: true,
+        includeInOutput: false,
+        initReferences: ['_init_2[_a3]', '_delay_2'],
+        refId: '__level_d9_1[_a3]',
+        referencedFunctionNames: ['__integ'],
+        references: ['_input_2[_a3]', '__aux_d9_1[_a3]'],
+        subscripts: ['_a3'],
+        varType: 'level'
+      }),
+      v('_aux_d9_1[a3]', '_level_d9_1[a3]/((delay 2)/3)', {
+        includeInOutput: false,
+        refId: '__aux_d9_1[_a3]',
+        references: ['__level_d9_1[_a3]', '_delay_2'],
+        subscripts: ['_a3']
+      }),
+      v('_aux_d9_2[a3]', '_level_d9_2[a3]/((delay 2)/3)', {
+        includeInOutput: false,
+        refId: '__aux_d9_2[_a3]',
+        references: ['__level_d9_2[_a3]', '_delay_2'],
+        subscripts: ['_a3']
+      }),
+      v('_aux_d9_3[a3]', '_level_d9_3[a3]/((delay 2)/3)', {
+        includeInOutput: false,
+        refId: '__aux_d9_3[_a3]',
+        references: ['__level_d9_3[_a3]', '_delay_2'],
+        subscripts: ['_a3']
+      }),
+      v('_aux_d9_4[a3]', '((delay 2)/3)', {
+        includeInOutput: false,
+        refId: '__aux_d9_4[_a3]',
+        references: ['_delay_2'],
+        subscripts: ['_a3']
+      }),
+      v('_level14', 'INTEG(_aux17-_aux18,input*((delay)/3))', {
+        hasInitValue: true,
+        includeInOutput: false,
+        initReferences: ['_input', '_delay'],
+        refId: '__level14',
+        referencedFunctionNames: ['__integ'],
+        references: ['__aux17', '__aux18'],
+        varType: 'level'
+      }),
+      v('_level13', 'INTEG(_aux16-_aux17,input*((delay)/3))', {
+        hasInitValue: true,
+        includeInOutput: false,
+        initReferences: ['_input', '_delay'],
+        refId: '__level13',
+        referencedFunctionNames: ['__integ'],
+        references: ['__aux16', '__aux17'],
+        varType: 'level'
+      }),
+      v('_level12', 'INTEG(input-_aux16,input*((delay)/3))', {
+        hasInitValue: true,
+        includeInOutput: false,
+        initReferences: ['_input', '_delay'],
+        refId: '__level12',
+        referencedFunctionNames: ['__integ'],
+        references: ['_input', '__aux16'],
+        varType: 'level'
+      }),
+      v('_aux16', '_level12/((delay)/3)', {
+        includeInOutput: false,
+        refId: '__aux16',
+        references: ['__level12', '_delay']
+      }),
+      v('_aux17', '_level13/((delay)/3)', {
+        includeInOutput: false,
+        refId: '__aux17',
+        references: ['__level13', '_delay']
+      }),
+      v('_aux18', '_level14/((delay)/3)', {
+        includeInOutput: false,
+        refId: '__aux18',
+        references: ['__level14', '_delay']
+      }),
+      v('_aux19', '((delay)/3)', {
+        includeInOutput: false,
+        refId: '__aux19',
+        references: ['_delay']
+      }),
+      v('_level17[DimA]', 'INTEG(_aux21[DimA]-_aux22[DimA],input*((delay a[DimA])/3))', {
+        hasInitValue: true,
+        includeInOutput: false,
+        initReferences: ['_input', '_delay_a[_a1]', '_delay_a[_a2]', '_delay_a[_a3]'],
+        refId: '__level17',
+        referencedFunctionNames: ['__integ'],
+        references: ['__aux21', '__aux22'],
+        subscripts: ['_dima'],
+        varType: 'level'
+      }),
+      v('_level16[DimA]', 'INTEG(_aux20[DimA]-_aux21[DimA],input*((delay a[DimA])/3))', {
+        hasInitValue: true,
+        includeInOutput: false,
+        initReferences: ['_input', '_delay_a[_a1]', '_delay_a[_a2]', '_delay_a[_a3]'],
+        refId: '__level16',
+        referencedFunctionNames: ['__integ'],
+        references: ['__aux20', '__aux21'],
+        subscripts: ['_dima'],
+        varType: 'level'
+      }),
+      v('_level15[DimA]', 'INTEG(input-_aux20[DimA],input*((delay a[DimA])/3))', {
+        hasInitValue: true,
+        includeInOutput: false,
+        initReferences: ['_input', '_delay_a[_a1]', '_delay_a[_a2]', '_delay_a[_a3]'],
+        refId: '__level15',
+        referencedFunctionNames: ['__integ'],
+        references: ['_input', '__aux20'],
+        subscripts: ['_dima'],
+        varType: 'level'
+      }),
+      v('_aux20[DimA]', '_level15[DimA]/((delay a[DimA])/3)', {
+        includeInOutput: false,
+        refId: '__aux20',
+        references: ['__level15', '_delay_a[_a1]', '_delay_a[_a2]', '_delay_a[_a3]'],
+        subscripts: ['_dima']
+      }),
+      v('_aux21[DimA]', '_level16[DimA]/((delay a[DimA])/3)', {
+        includeInOutput: false,
+        refId: '__aux21',
+        references: ['__level16', '_delay_a[_a1]', '_delay_a[_a2]', '_delay_a[_a3]'],
+        subscripts: ['_dima']
+      }),
+      v('_aux22[DimA]', '_level17[DimA]/((delay a[DimA])/3)', {
+        includeInOutput: false,
+        refId: '__aux22',
+        references: ['__level17', '_delay_a[_a1]', '_delay_a[_a2]', '_delay_a[_a3]'],
+        subscripts: ['_dima']
+      }),
+      v('_aux23[DimA]', '((delay a[DimA])/3)', {
+        includeInOutput: false,
+        refId: '__aux23',
+        references: ['_delay_a[_a1]', '_delay_a[_a2]', '_delay_a[_a3]'],
+        subscripts: ['_dima']
+      }),
+      v('_level_d12_3[a2]', 'INTEG(_aux_d12_2[a2]-_aux_d12_3[a2],init 2[a2]*((delay 2)/3))', {
+        hasInitValue: true,
+        includeInOutput: false,
+        initReferences: ['_init_2[_a2]', '_delay_2'],
+        refId: '__level_d12_3[_a2]',
+        referencedFunctionNames: ['__integ'],
+        references: ['__aux_d12_2[_a2]', '__aux_d12_3[_a2]'],
+        subscripts: ['_a2'],
+        varType: 'level'
+      }),
+      v('_level_d12_2[a2]', 'INTEG(_aux_d12_1[a2]-_aux_d12_2[a2],init 2[a2]*((delay 2)/3))', {
+        hasInitValue: true,
+        includeInOutput: false,
+        initReferences: ['_init_2[_a2]', '_delay_2'],
+        refId: '__level_d12_2[_a2]',
+        referencedFunctionNames: ['__integ'],
+        references: ['__aux_d12_1[_a2]', '__aux_d12_2[_a2]'],
+        subscripts: ['_a2'],
+        varType: 'level'
+      }),
+      v('_level_d12_1[a2]', 'INTEG(input 2[a2]-_aux_d12_1[a2],init 2[a2]*((delay 2)/3))', {
+        hasInitValue: true,
+        includeInOutput: false,
+        initReferences: ['_init_2[_a2]', '_delay_2'],
+        refId: '__level_d12_1[_a2]',
+        referencedFunctionNames: ['__integ'],
         references: ['_input_2[_a2]', '__aux_d12_1[_a2]'],
         subscripts: ['_a2'],
         varType: 'level'
@@ -5026,515 +5358,57 @@
         subscripts: ['_a2']
       }),
       v('_aux_d12_4[a2]', '((delay 2)/3)', {
-=======
-        references: ['_input_2[_a3]', '_d6[_a3]'],
-        subscripts: ['_a3'],
-        varType: 'level'
-      }),
-      v('_aux7[a3]', 'delay 2', {
->>>>>>> 039fb792
-        includeInOutput: false,
-        refId: '__aux7[_a3]',
+        includeInOutput: false,
+        refId: '__aux_d12_4[_a2]',
         references: ['_delay_2'],
-        subscripts: ['_a3']
-      }),
-      v('_level8', 'INTEG(_aux9-_aux10,input*((delay)/3))', {
-        hasInitValue: true,
-        includeInOutput: false,
-        initReferences: ['_input', '_delay'],
-        refId: '__level8',
-        referencedFunctionNames: ['__integ'],
-<<<<<<< HEAD
+        subscripts: ['_a2']
+      }),
+      v('_level_d12_3[a3]', 'INTEG(_aux_d12_2[a3]-_aux_d12_3[a3],init 2[a3]*((delay 2)/3))', {
+        hasInitValue: true,
+        includeInOutput: false,
+        initReferences: ['_init_2[_a3]', '_delay_2'],
+        refId: '__level_d12_3[_a3]',
+        referencedFunctionNames: ['__integ'],
         references: ['__aux_d12_2[_a3]', '__aux_d12_3[_a3]'],
         subscripts: ['_a3'],
-=======
-        references: ['__aux9', '__aux10'],
->>>>>>> 039fb792
-        varType: 'level'
-      }),
-      v('_level7', 'INTEG(_aux8-_aux9,input*((delay)/3))', {
-        hasInitValue: true,
-        includeInOutput: false,
-        initReferences: ['_input', '_delay'],
-        refId: '__level7',
-        referencedFunctionNames: ['__integ'],
-<<<<<<< HEAD
+        varType: 'level'
+      }),
+      v('_level_d12_2[a3]', 'INTEG(_aux_d12_1[a3]-_aux_d12_2[a3],init 2[a3]*((delay 2)/3))', {
+        hasInitValue: true,
+        includeInOutput: false,
+        initReferences: ['_init_2[_a3]', '_delay_2'],
+        refId: '__level_d12_2[_a3]',
+        referencedFunctionNames: ['__integ'],
         references: ['__aux_d12_1[_a3]', '__aux_d12_2[_a3]'],
         subscripts: ['_a3'],
-=======
-        references: ['__aux8', '__aux9'],
->>>>>>> 039fb792
-        varType: 'level'
-      }),
-      v('_level6', 'INTEG(input-_aux8,input*((delay)/3))', {
-        hasInitValue: true,
-        includeInOutput: false,
-        initReferences: ['_input', '_delay'],
-        refId: '__level6',
-        referencedFunctionNames: ['__integ'],
-<<<<<<< HEAD
+        varType: 'level'
+      }),
+      v('_level_d12_1[a3]', 'INTEG(input 2[a3]-_aux_d12_1[a3],init 2[a3]*((delay 2)/3))', {
+        hasInitValue: true,
+        includeInOutput: false,
+        initReferences: ['_init_2[_a3]', '_delay_2'],
+        refId: '__level_d12_1[_a3]',
+        referencedFunctionNames: ['__integ'],
         references: ['_input_2[_a3]', '__aux_d12_1[_a3]'],
         subscripts: ['_a3'],
-=======
-        references: ['_input', '__aux8'],
->>>>>>> 039fb792
-        varType: 'level'
-      }),
-      v('_aux8', '_level6/((delay)/3)', {
-        includeInOutput: false,
-<<<<<<< HEAD
+        varType: 'level'
+      }),
+      v('_aux_d12_1[a3]', '_level_d12_1[a3]/((delay 2)/3)', {
+        includeInOutput: false,
         refId: '__aux_d12_1[_a3]',
         references: ['__level_d12_1[_a3]', '_delay_2'],
         subscripts: ['_a3']
-=======
-        refId: '__aux8',
-        references: ['__level6', '_delay']
->>>>>>> 039fb792
-      }),
-      v('_aux9', '_level7/((delay)/3)', {
-        includeInOutput: false,
-<<<<<<< HEAD
+      }),
+      v('_aux_d12_2[a3]', '_level_d12_2[a3]/((delay 2)/3)', {
+        includeInOutput: false,
         refId: '__aux_d12_2[_a3]',
         references: ['__level_d12_2[_a3]', '_delay_2'],
         subscripts: ['_a3']
-=======
-        refId: '__aux9',
-        references: ['__level7', '_delay']
->>>>>>> 039fb792
-      }),
-      v('_aux10', '_level8/((delay)/3)', {
-        includeInOutput: false,
-<<<<<<< HEAD
+      }),
+      v('_aux_d12_3[a3]', '_level_d12_3[a3]/((delay 2)/3)', {
+        includeInOutput: false,
         refId: '__aux_d12_3[_a3]',
         references: ['__level_d12_3[_a3]', '_delay_2'],
-        subscripts: ['_a3']
-=======
-        refId: '__aux10',
-        references: ['__level8', '_delay']
->>>>>>> 039fb792
-      }),
-      v('_aux11', '((delay)/3)', {
-        includeInOutput: false,
-        refId: '__aux11',
-        references: ['_delay']
-      }),
-      v('_level11[DimA]', 'INTEG(_aux13[DimA]-_aux14[DimA],input*((delay a[DimA])/3))', {
-        hasInitValue: true,
-        includeInOutput: false,
-        initReferences: ['_input', '_delay_a[_a1]', '_delay_a[_a2]', '_delay_a[_a3]'],
-        refId: '__level11',
-        referencedFunctionNames: ['__integ'],
-        references: ['__aux13', '__aux14'],
-        subscripts: ['_dima'],
-        varType: 'level'
-      }),
-      v('_level10[DimA]', 'INTEG(_aux12[DimA]-_aux13[DimA],input*((delay a[DimA])/3))', {
-        hasInitValue: true,
-        includeInOutput: false,
-        initReferences: ['_input', '_delay_a[_a1]', '_delay_a[_a2]', '_delay_a[_a3]'],
-        refId: '__level10',
-        referencedFunctionNames: ['__integ'],
-        references: ['__aux12', '__aux13'],
-        subscripts: ['_dima'],
-        varType: 'level'
-      }),
-      v('_level9[DimA]', 'INTEG(input-_aux12[DimA],input*((delay a[DimA])/3))', {
-        hasInitValue: true,
-        includeInOutput: false,
-        initReferences: ['_input', '_delay_a[_a1]', '_delay_a[_a2]', '_delay_a[_a3]'],
-        refId: '__level9',
-        referencedFunctionNames: ['__integ'],
-        references: ['_input', '__aux12'],
-        subscripts: ['_dima'],
-        varType: 'level'
-      }),
-      v('_aux12[DimA]', '_level9[DimA]/((delay a[DimA])/3)', {
-        includeInOutput: false,
-        refId: '__aux12',
-        references: ['__level9', '_delay_a[_a1]', '_delay_a[_a2]', '_delay_a[_a3]'],
-        subscripts: ['_dima']
-      }),
-      v('_aux13[DimA]', '_level10[DimA]/((delay a[DimA])/3)', {
-        includeInOutput: false,
-        refId: '__aux13',
-        references: ['__level10', '_delay_a[_a1]', '_delay_a[_a2]', '_delay_a[_a3]'],
-        subscripts: ['_dima']
-      }),
-      v('_aux14[DimA]', '_level11[DimA]/((delay a[DimA])/3)', {
-        includeInOutput: false,
-        refId: '__aux14',
-        references: ['__level11', '_delay_a[_a1]', '_delay_a[_a2]', '_delay_a[_a3]'],
-        subscripts: ['_dima']
-      }),
-      v('_aux15[DimA]', '((delay a[DimA])/3)', {
-        includeInOutput: false,
-        refId: '__aux15',
-        references: ['_delay_a[_a1]', '_delay_a[_a2]', '_delay_a[_a3]'],
-        subscripts: ['_dima']
-      }),
-      v('_level_d9_3[a2]', 'INTEG(_aux_d9_2[a2]-_aux_d9_3[a2],init 2[a2]*((delay 2)/3))', {
-        hasInitValue: true,
-        includeInOutput: false,
-        initReferences: ['_init_2[_a2]', '_delay_2'],
-        refId: '__level_d9_3[_a2]',
-        referencedFunctionNames: ['__integ'],
-        references: ['__aux_d9_2', '__aux_d9_3'],
-        subscripts: ['_a2'],
-        varType: 'level'
-      }),
-      v('_level_d9_2[a2]', 'INTEG(_aux_d9_1[a2]-_aux_d9_2[a2],init 2[a2]*((delay 2)/3))', {
-        hasInitValue: true,
-        includeInOutput: false,
-        initReferences: ['_init_2[_a2]', '_delay_2'],
-        refId: '__level_d9_2[_a2]',
-        referencedFunctionNames: ['__integ'],
-        references: ['__aux_d9_1', '__aux_d9_2'],
-        subscripts: ['_a2'],
-        varType: 'level'
-      }),
-      v('_level_d9_1[a2]', 'INTEG(input 2[a2]-_aux_d9_1[a2],init 2[a2]*((delay 2)/3))', {
-        hasInitValue: true,
-        includeInOutput: false,
-        initReferences: ['_init_2[_a2]', '_delay_2'],
-        refId: '__level_d9_1[_a2]',
-        referencedFunctionNames: ['__integ'],
-        references: ['_input_2[_a2]', '__aux_d9_1'],
-        subscripts: ['_a2'],
-        varType: 'level'
-      }),
-      v('_aux_d9_1[a2]', '_level_d9_1[a2]/((delay 2)/3)', {
-        includeInOutput: false,
-        refId: '__aux_d9_1',
-        references: ['__level_d9_1[_a2]', '_delay_2'],
-        subscripts: ['_a2']
-      }),
-      v('_aux_d9_2[a2]', '_level_d9_2[a2]/((delay 2)/3)', {
-        includeInOutput: false,
-        refId: '__aux_d9_2',
-        references: ['__level_d9_2[_a2]', '_delay_2'],
-        subscripts: ['_a2']
-      }),
-      v('_aux_d9_3[a2]', '_level_d9_3[a2]/((delay 2)/3)', {
-        includeInOutput: false,
-        refId: '__aux_d9_3',
-        references: ['__level_d9_3[_a2]', '_delay_2'],
-        subscripts: ['_a2']
-      }),
-      v('_aux_d9_4[a2]', '((delay 2)/3)', {
-        includeInOutput: false,
-        refId: '__aux_d9_4[_a2]',
-        references: ['_delay_2'],
-        subscripts: ['_a2']
-      }),
-      v('_level_d9_3[a3]', 'INTEG(_aux_d9_2[a3]-_aux_d9_3[a3],init 2[a3]*((delay 2)/3))', {
-        hasInitValue: true,
-        includeInOutput: false,
-        initReferences: ['_init_2[_a3]', '_delay_2'],
-        refId: '__level_d9_3[_a3]',
-        referencedFunctionNames: ['__integ'],
-        references: ['__aux_d9_2', '__aux_d9_3'],
-        subscripts: ['_a3'],
-        varType: 'level'
-      }),
-      v('_level_d9_2[a3]', 'INTEG(_aux_d9_1[a3]-_aux_d9_2[a3],init 2[a3]*((delay 2)/3))', {
-        hasInitValue: true,
-        includeInOutput: false,
-        initReferences: ['_init_2[_a3]', '_delay_2'],
-        refId: '__level_d9_2[_a3]',
-        referencedFunctionNames: ['__integ'],
-        references: ['__aux_d9_1', '__aux_d9_2'],
-        subscripts: ['_a3'],
-        varType: 'level'
-      }),
-      v('_level_d9_1[a3]', 'INTEG(input 2[a3]-_aux_d9_1[a3],init 2[a3]*((delay 2)/3))', {
-        hasInitValue: true,
-        includeInOutput: false,
-        initReferences: ['_init_2[_a3]', '_delay_2'],
-        refId: '__level_d9_1[_a3]',
-        referencedFunctionNames: ['__integ'],
-        references: ['_input_2[_a3]', '__aux_d9_1'],
-        subscripts: ['_a3'],
-        varType: 'level'
-      }),
-      v('_aux_d9_1[a3]', '_level_d9_1[a3]/((delay 2)/3)', {
-        includeInOutput: false,
-        refId: '__aux_d9_1',
-        references: ['__level_d9_1[_a3]', '_delay_2'],
-        subscripts: ['_a3']
-      }),
-      v('_aux_d9_2[a3]', '_level_d9_2[a3]/((delay 2)/3)', {
-        includeInOutput: false,
-        refId: '__aux_d9_2',
-        references: ['__level_d9_2[_a3]', '_delay_2'],
-        subscripts: ['_a3']
-      }),
-      v('_aux_d9_3[a3]', '_level_d9_3[a3]/((delay 2)/3)', {
-        includeInOutput: false,
-        refId: '__aux_d9_3',
-        references: ['__level_d9_3[_a3]', '_delay_2'],
-        subscripts: ['_a3']
-      }),
-      v('_aux_d9_4[a3]', '((delay 2)/3)', {
-        includeInOutput: false,
-        refId: '__aux_d9_4[_a3]',
-        references: ['_delay_2'],
-        subscripts: ['_a3']
-      }),
-      v('_level14', 'INTEG(_aux17-_aux18,input*((delay)/3))', {
-        hasInitValue: true,
-        includeInOutput: false,
-        initReferences: ['_input', '_delay'],
-        refId: '__level14',
-        referencedFunctionNames: ['__integ'],
-        references: ['__aux17', '__aux18'],
-        varType: 'level'
-      }),
-      v('_level13', 'INTEG(_aux16-_aux17,input*((delay)/3))', {
-        hasInitValue: true,
-        includeInOutput: false,
-        initReferences: ['_input', '_delay'],
-        refId: '__level13',
-        referencedFunctionNames: ['__integ'],
-        references: ['__aux16', '__aux17'],
-        varType: 'level'
-      }),
-      v('_level12', 'INTEG(input-_aux16,input*((delay)/3))', {
-        hasInitValue: true,
-        includeInOutput: false,
-        initReferences: ['_input', '_delay'],
-        refId: '__level12',
-        referencedFunctionNames: ['__integ'],
-        references: ['_input', '__aux16'],
-        varType: 'level'
-      }),
-      v('_aux16', '_level12/((delay)/3)', {
-        includeInOutput: false,
-        refId: '__aux16',
-        references: ['__level12', '_delay']
-      }),
-      v('_aux17', '_level13/((delay)/3)', {
-        includeInOutput: false,
-        refId: '__aux17',
-        references: ['__level13', '_delay']
-      }),
-      v('_aux18', '_level14/((delay)/3)', {
-        includeInOutput: false,
-        refId: '__aux18',
-        references: ['__level14', '_delay']
-      }),
-      v('_aux19', '((delay)/3)', {
-        includeInOutput: false,
-        refId: '__aux19',
-        references: ['_delay']
-      }),
-      v('_level17[DimA]', 'INTEG(_aux21[DimA]-_aux22[DimA],input*((delay a[DimA])/3))', {
-        hasInitValue: true,
-        includeInOutput: false,
-        initReferences: ['_input', '_delay_a[_a1]', '_delay_a[_a2]', '_delay_a[_a3]'],
-        refId: '__level17',
-        referencedFunctionNames: ['__integ'],
-        references: ['__aux21', '__aux22'],
-        subscripts: ['_dima'],
-        varType: 'level'
-      }),
-      v('_level16[DimA]', 'INTEG(_aux20[DimA]-_aux21[DimA],input*((delay a[DimA])/3))', {
-        hasInitValue: true,
-        includeInOutput: false,
-        initReferences: ['_input', '_delay_a[_a1]', '_delay_a[_a2]', '_delay_a[_a3]'],
-        refId: '__level16',
-        referencedFunctionNames: ['__integ'],
-        references: ['__aux20', '__aux21'],
-        subscripts: ['_dima'],
-        varType: 'level'
-      }),
-      v('_level15[DimA]', 'INTEG(input-_aux20[DimA],input*((delay a[DimA])/3))', {
-        hasInitValue: true,
-        includeInOutput: false,
-        initReferences: ['_input', '_delay_a[_a1]', '_delay_a[_a2]', '_delay_a[_a3]'],
-        refId: '__level15',
-        referencedFunctionNames: ['__integ'],
-        references: ['_input', '__aux20'],
-        subscripts: ['_dima'],
-        varType: 'level'
-      }),
-      v('_aux20[DimA]', '_level15[DimA]/((delay a[DimA])/3)', {
-        includeInOutput: false,
-        refId: '__aux20',
-        references: ['__level15', '_delay_a[_a1]', '_delay_a[_a2]', '_delay_a[_a3]'],
-        subscripts: ['_dima']
-      }),
-      v('_aux21[DimA]', '_level16[DimA]/((delay a[DimA])/3)', {
-        includeInOutput: false,
-        refId: '__aux21',
-        references: ['__level16', '_delay_a[_a1]', '_delay_a[_a2]', '_delay_a[_a3]'],
-        subscripts: ['_dima']
-      }),
-      v('_aux22[DimA]', '_level17[DimA]/((delay a[DimA])/3)', {
-        includeInOutput: false,
-        refId: '__aux22',
-        references: ['__level17', '_delay_a[_a1]', '_delay_a[_a2]', '_delay_a[_a3]'],
-        subscripts: ['_dima']
-      }),
-      v('_aux23[DimA]', '((delay a[DimA])/3)', {
-        includeInOutput: false,
-        refId: '__aux23',
-        references: ['_delay_a[_a1]', '_delay_a[_a2]', '_delay_a[_a3]'],
-        subscripts: ['_dima']
-      }),
-      v('_level_d12_3[a2]', 'INTEG(_aux_d12_2[a2]-_aux_d12_3[a2],init 2[a2]*((delay 2)/3))', {
-        hasInitValue: true,
-        includeInOutput: false,
-        initReferences: ['_init_2[_a2]', '_delay_2'],
-        refId: '__level_d12_3[_a2]',
-        referencedFunctionNames: ['__integ'],
-<<<<<<< HEAD
-        references: ['__aux_d9_2[_a2]', '__aux_d9_3[_a2]'],
-=======
-        references: ['__aux_d12_2', '__aux_d12_3'],
->>>>>>> 039fb792
-        subscripts: ['_a2'],
-        varType: 'level'
-      }),
-      v('_level_d12_2[a2]', 'INTEG(_aux_d12_1[a2]-_aux_d12_2[a2],init 2[a2]*((delay 2)/3))', {
-        hasInitValue: true,
-        includeInOutput: false,
-        initReferences: ['_init_2[_a2]', '_delay_2'],
-        refId: '__level_d12_2[_a2]',
-        referencedFunctionNames: ['__integ'],
-<<<<<<< HEAD
-        references: ['__aux_d9_1[_a2]', '__aux_d9_2[_a2]'],
-=======
-        references: ['__aux_d12_1', '__aux_d12_2'],
->>>>>>> 039fb792
-        subscripts: ['_a2'],
-        varType: 'level'
-      }),
-      v('_level_d12_1[a2]', 'INTEG(input 2[a2]-_aux_d12_1[a2],init 2[a2]*((delay 2)/3))', {
-        hasInitValue: true,
-        includeInOutput: false,
-        initReferences: ['_init_2[_a2]', '_delay_2'],
-        refId: '__level_d12_1[_a2]',
-        referencedFunctionNames: ['__integ'],
-<<<<<<< HEAD
-        references: ['_input_2[_a2]', '__aux_d9_1[_a2]'],
-=======
-        references: ['_input_2[_a2]', '__aux_d12_1'],
->>>>>>> 039fb792
-        subscripts: ['_a2'],
-        varType: 'level'
-      }),
-      v('_aux_d12_1[a2]', '_level_d12_1[a2]/((delay 2)/3)', {
-        includeInOutput: false,
-<<<<<<< HEAD
-        refId: '__aux_d9_1[_a2]',
-        references: ['__level_d9_1[_a2]', '_delay_2'],
-=======
-        refId: '__aux_d12_1',
-        references: ['__level_d12_1[_a2]', '_delay_2'],
->>>>>>> 039fb792
-        subscripts: ['_a2']
-      }),
-      v('_aux_d12_2[a2]', '_level_d12_2[a2]/((delay 2)/3)', {
-        includeInOutput: false,
-<<<<<<< HEAD
-        refId: '__aux_d9_2[_a2]',
-        references: ['__level_d9_2[_a2]', '_delay_2'],
-=======
-        refId: '__aux_d12_2',
-        references: ['__level_d12_2[_a2]', '_delay_2'],
->>>>>>> 039fb792
-        subscripts: ['_a2']
-      }),
-      v('_aux_d12_3[a2]', '_level_d12_3[a2]/((delay 2)/3)', {
-        includeInOutput: false,
-<<<<<<< HEAD
-        refId: '__aux_d9_3[_a2]',
-        references: ['__level_d9_3[_a2]', '_delay_2'],
-=======
-        refId: '__aux_d12_3',
-        references: ['__level_d12_3[_a2]', '_delay_2'],
->>>>>>> 039fb792
-        subscripts: ['_a2']
-      }),
-      v('_aux_d12_4[a2]', '((delay 2)/3)', {
-        includeInOutput: false,
-        refId: '__aux_d12_4[_a2]',
-        references: ['_delay_2'],
-        subscripts: ['_a2']
-      }),
-      v('_level_d12_3[a3]', 'INTEG(_aux_d12_2[a3]-_aux_d12_3[a3],init 2[a3]*((delay 2)/3))', {
-        hasInitValue: true,
-        includeInOutput: false,
-        initReferences: ['_init_2[_a3]', '_delay_2'],
-        refId: '__level_d12_3[_a3]',
-        referencedFunctionNames: ['__integ'],
-<<<<<<< HEAD
-        references: ['__aux_d9_2[_a3]', '__aux_d9_3[_a3]'],
-=======
-        references: ['__aux_d12_2', '__aux_d12_3'],
->>>>>>> 039fb792
-        subscripts: ['_a3'],
-        varType: 'level'
-      }),
-      v('_level_d12_2[a3]', 'INTEG(_aux_d12_1[a3]-_aux_d12_2[a3],init 2[a3]*((delay 2)/3))', {
-        hasInitValue: true,
-        includeInOutput: false,
-        initReferences: ['_init_2[_a3]', '_delay_2'],
-        refId: '__level_d12_2[_a3]',
-        referencedFunctionNames: ['__integ'],
-<<<<<<< HEAD
-        references: ['__aux_d9_1[_a3]', '__aux_d9_2[_a3]'],
-=======
-        references: ['__aux_d12_1', '__aux_d12_2'],
->>>>>>> 039fb792
-        subscripts: ['_a3'],
-        varType: 'level'
-      }),
-      v('_level_d12_1[a3]', 'INTEG(input 2[a3]-_aux_d12_1[a3],init 2[a3]*((delay 2)/3))', {
-        hasInitValue: true,
-        includeInOutput: false,
-        initReferences: ['_init_2[_a3]', '_delay_2'],
-        refId: '__level_d12_1[_a3]',
-        referencedFunctionNames: ['__integ'],
-<<<<<<< HEAD
-        references: ['_input_2[_a3]', '__aux_d9_1[_a3]'],
-=======
-        references: ['_input_2[_a3]', '__aux_d12_1'],
->>>>>>> 039fb792
-        subscripts: ['_a3'],
-        varType: 'level'
-      }),
-      v('_aux_d12_1[a3]', '_level_d12_1[a3]/((delay 2)/3)', {
-        includeInOutput: false,
-<<<<<<< HEAD
-        refId: '__aux_d9_1[_a3]',
-        references: ['__level_d9_1[_a3]', '_delay_2'],
-=======
-        refId: '__aux_d12_1',
-        references: ['__level_d12_1[_a3]', '_delay_2'],
->>>>>>> 039fb792
-        subscripts: ['_a3']
-      }),
-      v('_aux_d12_2[a3]', '_level_d12_2[a3]/((delay 2)/3)', {
-        includeInOutput: false,
-<<<<<<< HEAD
-        refId: '__aux_d9_2[_a3]',
-        references: ['__level_d9_2[_a3]', '_delay_2'],
-=======
-        refId: '__aux_d12_2',
-        references: ['__level_d12_2[_a3]', '_delay_2'],
->>>>>>> 039fb792
-        subscripts: ['_a3']
-      }),
-      v('_aux_d12_3[a3]', '_level_d12_3[a3]/((delay 2)/3)', {
-        includeInOutput: false,
-<<<<<<< HEAD
-        refId: '__aux_d9_3[_a3]',
-        references: ['__level_d9_3[_a3]', '_delay_2'],
-=======
-        refId: '__aux_d12_3',
-        references: ['__level_d12_3[_a3]', '_delay_2'],
->>>>>>> 039fb792
         subscripts: ['_a3']
       }),
       v('_aux_d12_4[a3]', '((delay 2)/3)', {
@@ -5801,15 +5675,6 @@
         subscripts: ['_dimc', '_dimb'],
         varType: 'const'
       }),
-<<<<<<< HEAD
-      v('f[DimC,DimA]:EXCEPT:[DimC,SubA]', '0', {
-        refId: '_f[_dimc,_a1]',
-        separationDims: ['_dima'],
-        subscripts: ['_dimc', '_a1'],
-        varType: 'const'
-      }),
-=======
->>>>>>> 039fb792
       v('f[DimC,SubA]', "GET DIRECT CONSTANTS('data/f.csv',',','B2')", {
         directConstArgs: { file: 'data/f.csv', tab: ',', startCell: 'B2' },
         refId: '_f[_dimc,_a2]',
@@ -5825,9 +5690,9 @@
         varType: 'const'
       }),
       v('f[DimC,DimA]:EXCEPT:[DimC,SubA]', '0', {
-        refId: '_f[_a1,_dimc]',
-        separationDims: ['_dima'],
-        subscripts: ['_a1', '_dimc'],
+        refId: '_f[_dimc,_a1]',
+        separationDims: ['_dima'],
+        subscripts: ['_dimc', '_a1'],
         varType: 'const'
       }),
       v('g[From DimC,To DimC]', "GET DIRECT CONSTANTS('data/g.csv',',','B2')", {
@@ -6824,7 +6689,7 @@
       }),
       v('EBC Values[DimE,DimB,DimC]', '', {
         refId: '_ebc_values',
-        subscripts: ['_dimb', '_dimc', '_dime'],
+        subscripts: ['_dime', '_dimb', '_dimc'],
         varType: 'data'
       }),
       v('Simple Totals', 'Simple 1+Simple 2', {
@@ -6854,18 +6719,8 @@
         refId: '_e2_values',
         references: ['_e_values[_e2]']
       }),
-<<<<<<< HEAD
-      v('EBC Values[DimE,DimB,DimC]', '', {
-        refId: '_ebc_values',
-        subscripts: ['_dime', '_dimb', '_dimc'],
-        varType: 'data'
-      }),
-      v('FINAL TIME', '10', {
-        refId: '_final_time',
-=======
       v('Chosen E', '2', {
         refId: '_chosen_e',
->>>>>>> 039fb792
         varType: 'const'
       }),
       v('Chosen B', '3', {
@@ -9971,6 +9826,70 @@
         references: ['_o[_d1,_dime,_f1]', '_o[_d1,_dime,_f2]', '_o[_d2,_dime,_f1]', '_o[_d2,_dime,_f2]'],
         subscripts: ['_dimd', '_dime']
       }),
+      v('t[DimT]', '1,2', {
+        refId: '_t[_t1]',
+        separationDims: ['_dimt'],
+        subscripts: ['_t1'],
+        varType: 'const'
+      }),
+      v('t[DimT]', '1,2', {
+        refId: '_t[_t2]',
+        separationDims: ['_dimt'],
+        subscripts: ['_t2'],
+        varType: 'const'
+      }),
+      v('u[DimU]', '10,20,30,40', {
+        refId: '_u[_u1]',
+        separationDims: ['_dimu'],
+        subscripts: ['_u1'],
+        varType: 'const'
+      }),
+      v('u[DimU]', '10,20,30,40', {
+        refId: '_u[_u2]',
+        separationDims: ['_dimu'],
+        subscripts: ['_u2'],
+        varType: 'const'
+      }),
+      v('u[DimU]', '10,20,30,40', {
+        refId: '_u[_u3]',
+        separationDims: ['_dimu'],
+        subscripts: ['_u3'],
+        varType: 'const'
+      }),
+      v('u[DimU]', '10,20,30,40', {
+        refId: '_u[_u4]',
+        separationDims: ['_dimu'],
+        subscripts: ['_u4'],
+        varType: 'const'
+      }),
+      v("t two dim[DimT,DimT']", "(10*t[DimT])+t[DimT']", {
+        refId: '_t_two_dim',
+        references: ['_t[_t1]', '_t[_t2]'],
+        subscripts: ['_dimt', '_dimt_']
+      }),
+      v("t two dim with u[DimT,DimT',DimU]", "(10*u[DimU])+(10*t[DimT])+t[DimT']", {
+        refId: '_t_two_dim_with_u',
+        references: ['_u[_u1]', '_u[_u2]', '_u[_u3]', '_u[_u4]', '_t[_t1]', '_t[_t2]'],
+        subscripts: ['_dimt', '_dimt_', '_dimu']
+      }),
+      v('v[DimT]', 'SUM(t two dim[DimT,DimT!])', {
+        refId: '_v',
+        referencedFunctionNames: ['__sum'],
+        references: ['_t_two_dim'],
+        subscripts: ['_dimt']
+      }),
+      v('w[DimT,DimU]', 'u[DimU]*SUM(t two dim[DimT,DimT!])', {
+        refId: '_w',
+        referencedFunctionNames: ['__sum'],
+        references: ['_u[_u1]', '_u[_u2]', '_u[_u3]', '_u[_u4]', '_t_two_dim'],
+        subscripts: ['_dimt', '_dimu']
+      }),
+      v('x[DimT,DimU]', 'SUM(t two dim with u[DimT,DimT!,DimU])', {
+        refId: '_x',
+        referencedFunctionNames: ['__sum'],
+        references: ['_t_two_dim_with_u'],
+        subscripts: ['_dimt', '_dimu']
+      }),
       v('INITIAL TIME', '0', {
         refId: '_initial_time',
         varType: 'const'
