--- conflicted
+++ resolved
@@ -1658,11 +1658,7 @@
           '_demand[_boston]',
           '_demand[_dayton]',
           '_priority[_boston,_ppriority]',
-<<<<<<< HEAD
           '_priority[_boston,_ptype]',
-=======
-          '_priority[_boston,undefined]', // TODO: This looks incorrect
->>>>>>> 7b3f993d
           '_supply_available'
         ],
         subscripts: ['_branch']
