import { describe, expect, it } from 'vitest'

import { canonicalName, resetHelperState } from '../_shared/helpers'
import { resetSubscriptsAndDimensions } from '../_shared/subscript'

import Model from './model'
import { default as VariableImpl } from './variable'

import { parseVensimModel, sampleModelDir, type Variable } from '../_tests/test-support'

/**
 * This is a shorthand for the following steps to read variables:
 *   - parseVensimModel
 *   - readSubscriptRanges
 *   - resolveSubscriptRanges
 *   - readVariables
 */
function readSubscriptsAndVariables(modelName: string): Variable[] {
  // XXX: These steps are needed due to subs/dims and variables being in module-level storage
  resetHelperState()
  resetSubscriptsAndDimensions()
  Model.resetModelState()

  const parsedModel = parseVensimModel(modelName)
  const modelDir = sampleModelDir(modelName)
  Model.read(parsedModel, /*spec=*/ {}, /*extData=*/ undefined, /*directData=*/ undefined, modelDir, {
    stopAfterReadVariables: true
  })

  return Model.variables.map(v => {
    // XXX: Strip out the new parsedEqn field, since we don't need it for comparing
    delete v.parsedEqn
    return v
  })
}

function v(lhs: string, formula: string, overrides?: Partial<Variable>): Variable {
  const variable = new VariableImpl()
  variable.modelLHS = lhs
  variable.modelFormula = formula
  variable.varName = canonicalName(lhs.split('[')[0])
  variable.varType = 'aux'
  variable.hasInitValue = false
  variable.includeInOutput = true
  if (overrides) {
    for (const [key, value] of Object.entries(overrides)) {
      const r = variable as Record<string, any>
      r[key] = value
    }
  }
  return variable as Variable
}

describe('readVariables', () => {
  it('should work for Vensim "active_initial" model', () => {
    const vars = readSubscriptsAndVariables('active_initial')
    expect(vars).toEqual([
      v('Capacity', 'INTEG(Capacity Adjustment Rate,Target Capacity)'),
      v('Capacity Adjustment Rate', '(Target Capacity-Capacity)/Capacity Adjustment Time'),
      v('Capacity Adjustment Time', '10'),
      v('Capacity Utilization', 'Production/Capacity'),
      v('Initial Target Capacity', '100'),
      v('Production', '100+STEP(100,10)'),
      v('Target Capacity', 'ACTIVE INITIAL(Capacity*Utilization Adjustment,Initial Target Capacity)'),
      v('Utilization Adjustment', 'Capacity Utilization^Utilization Sensitivity'),
      v('Utilization Sensitivity', '1'),
      v('FINAL TIME', '100'),
      v('INITIAL TIME', '0'),
      v('SAVEPER', 'TIME STEP'),
      v('TIME STEP', '1'),
      v('Time', '')
    ])
  })

  it('should work for Vensim "allocate" model', () => {
    const vars = readSubscriptsAndVariables('allocate')
    expect(vars).toEqual([
      v(
        'shipments[region]',
        'ALLOCATE AVAILABLE(demand[region],priority vector[region,ptype],total supply available)',
        {
          subscripts: ['_region']
        }
      ),
      v(
        'total supply available',
        'IF THEN ELSE(integer supply,INTEGER(Initial Supply+(Final Supply-Initial Supply)*(Time-INITIAL TIME)/(FINAL TIME-INITIAL TIME)),Initial Supply+(Final Supply-Initial Supply)*(Time-INITIAL TIME)/(FINAL TIME-INITIAL TIME))'
      ),
      v('integer supply', '0'),
      v('total demand', 'SUM(demand[region!])'),
      v('total shipments', 'SUM(shipments[region!])'),
      v('extra', '1'),
      v('priority[region]', '1,2,3', {
        separationDims: ['_region'],
        subscripts: ['_boston']
      }),
      v('priority[region]', '1,2,3', {
        separationDims: ['_region'],
        subscripts: ['_dayton']
      }),
      v('priority[region]', '1,2,3', {
        separationDims: ['_region'],
        subscripts: ['_fresno']
      }),
      v('Final Supply', '10'),
      v('Initial Supply', '0'),
      v('integer type', '0'),
      v('demand[region]', '3,2,4', {
        separationDims: ['_region'],
        subscripts: ['_boston']
      }),
      v('demand[region]', '3,2,4', {
        separationDims: ['_region'],
        subscripts: ['_dayton']
      }),
      v('demand[region]', '3,2,4', {
        separationDims: ['_region'],
        subscripts: ['_fresno']
      }),
      v('priority vector[region,ptype]', 'priority type+integer type', {
        subscripts: ['_region', '_ptype']
      }),
      v('priority vector[region,ppriority]', 'priority[region]', {
        subscripts: ['_region', '_ppriority']
      }),
      v('priority vector[region,pwidth]', 'priority width', {
        subscripts: ['_region', '_pwidth']
      }),
      v('priority vector[region,pextra]', 'extra', {
        subscripts: ['_region', '_pextra']
      }),
      v('priority width', '1'),
      v('priority type', '3'),
      v('FINAL TIME', '12'),
      v('INITIAL TIME', '0'),
      v('SAVEPER', 'TIME STEP'),
      v('TIME STEP', '0.125'),
      v('Time', '')
    ])
  })

  it('should work for Vensim "arrays" model', () => {
    const s = (a: number, d: number) => {
      return v('s[DimA,DimD]', '11,12,13,14;21,22,23,24;31,32,33,34;', {
        subscripts: [`_a${a}`, `_d${d}`],
        separationDims: ['_dima', '_dimd']
      })
    }

    const sc = (c: number, cprime: number) => {
      return v("sc[DimC,DimC']", '11,12,13;21,22,23;31,32,33;', {
        subscripts: [`_c${c}`, `_c${cprime}`],
        separationDims: ['_dimc', '_dimc_']
      })
    }

    const y = (d: number, a: number) => {
      return v('y[DimD,DimA]', '11,12,13;21,22,23;31,32,33;41,42,43;', {
        subscripts: [`_d${d}`, `_a${a}`],
        separationDims: ['_dimd', '_dima']
      })
    }

    const zC1 = (a: number, b: number) => {
      return v(`z[C1,DimA,DimB]`, '110,111,112;120,121,122;130,131,132;', {
        subscripts: ['_c1', `_a${a}`, `_b${b}`],
        separationDims: ['_dima', '_dimb']
      })
    }

    const zC2 = (a: number, b: number) => {
      return v(`z[C2,DimA,DimB]`, '210,211,212;220,221,222;230,231,232;', {
        subscripts: ['_c2', `_a${a}`, `_b${b}`],
        separationDims: ['_dima', '_dimb']
      })
    }

    const vars = readSubscriptsAndVariables('arrays')
    expect(vars).toEqual([
      v('inputA[DimA]', '-1,+2,3', {
        separationDims: ['_dima'],
        subscripts: ['_a1']
      }),
      v('inputA[DimA]', '-1,+2,3', {
        separationDims: ['_dima'],
        subscripts: ['_a2']
      }),
      v('inputA[DimA]', '-1,+2,3', {
        separationDims: ['_dima'],
        subscripts: ['_a3']
      }),
      v('a[DimA]', 'inputA[DimA]*10', {
        subscripts: ['_dima']
      }),
      v('b[DimA]', '42', {
        subscripts: ['_dima']
      }),
      v('c[DimA]', 'inputA[DimA]+a[DimA]', {
        subscripts: ['_dima']
      }),
      v('d[A1]', 'inputA[A1]*10', {
        subscripts: ['_a1']
      }),
      v('e[DimB]', 'inputA[DimA]*10', {
        subscripts: ['_dimb']
      }),
      v('inputAB[A1,B1]', '11', {
        subscripts: ['_a1', '_b1']
      }),
      v('inputAB[A1,B2]', '12', {
        subscripts: ['_a1', '_b2']
      }),
      v('inputAB[A1,B3]', '13', {
        subscripts: ['_a1', '_b3']
      }),
      v('inputAB[A2,B1]', '14', {
        subscripts: ['_a2', '_b1']
      }),
      v('inputAB[A2,B2]', '15', {
        subscripts: ['_a2', '_b2']
      }),
      v('inputAB[A2,B3]', '16', {
        subscripts: ['_a2', '_b3']
      }),
      v('inputAB[A3,B1]', '17', {
        subscripts: ['_a3', '_b1']
      }),
      v('inputAB[A3,B2]', '18', {
        subscripts: ['_a3', '_b2']
      }),
      v('inputAB[A3,B3]', '19', {
        subscripts: ['_a3', '_b3']
      }),
      v('f[DimA,DimB]', 'inputAB[DimA,DimB]*a[DimA]', {
        subscripts: ['_dima', '_dimb']
      }),
      v('g[DimB]', 'INTEG(a[DimA],e[DimB])', {
        subscripts: ['_dimb']
      }),
      v('h', 'SUM(a[DimA!])+1'),
      v('o[DimB]', 'SUM(inputAB[DimA!,DimB])', {
        subscripts: ['_dimb']
      }),
      v('p[DimA]', 'SUM(inputAB[DimA,DimB!])', {
        subscripts: ['_dima']
      }),
      v('r[DimA,DimB]', 'inputAB[DimA,DimB]*g[DimB]', {
        subscripts: ['_dima', '_dimb']
      }),
      s(1, 1),
      s(1, 2),
      s(1, 3),
      s(1, 4),
      s(2, 1),
      s(2, 2),
      s(2, 3),
      s(2, 4),
      s(3, 1),
      s(3, 2),
      s(3, 3),
      s(3, 4),
      sc(1, 1),
      sc(1, 2),
      sc(1, 3),
      sc(2, 1),
      sc(2, 2),
      sc(2, 3),
      sc(3, 1),
      sc(3, 2),
      sc(3, 3),
      v('s1d[DimA]', '1', {
        subscripts: ['_dima']
      }),
      v('s1i[A1]', '1', {
        subscripts: ['_a1']
      }),
      v('s2dd[DimA,DimB]', '1', {
        subscripts: ['_dima', '_dimb']
      }),
      v('s2di[DimA,B1]', '1', {
        subscripts: ['_dima', '_b1']
      }),
      v('s2id[A1,DimB]', '1', {
        subscripts: ['_a1', '_dimb']
      }),
      v('s2ii[A1,B1]', '1', {
        subscripts: ['_a1', '_b1']
      }),
      v('s3ddd[DimA,DimB,DimC]', '1', {
        subscripts: ['_dima', '_dimb', '_dimc']
      }),
      v('s3ddi[DimA,DimB,C1]', '1', {
        subscripts: ['_dima', '_dimb', '_c1']
      }),
      v('s3did[DimA,B1,DimC]', '1', {
        subscripts: ['_dima', '_b1', '_dimc']
      }),
      v('s3dii[DimA,B1,C1]', '1', {
        subscripts: ['_dima', '_b1', '_c1']
      }),
      v('s3idd[A1,DimB,DimC]', '1', {
        subscripts: ['_a1', '_dimb', '_dimc']
      }),
      v('s3idi[A1,DimB,C1]', '1', {
        subscripts: ['_a1', '_dimb', '_c1']
      }),
      v('s3iid[A1,B1,DimC]', '1', {
        subscripts: ['_a1', '_b1', '_dimc']
      }),
      v('s3iii[A1,B1,C1]', '1', {
        subscripts: ['_a1', '_b1', '_c1']
      }),
      v('t[SubA]', '1', {
        separationDims: ['_suba'],
        subscripts: ['_a2']
      }),
      v('t[SubA]', '1', {
        separationDims: ['_suba'],
        subscripts: ['_a3']
      }),
      v('u[SubA]', '1,2', {
        separationDims: ['_suba'],
        subscripts: ['_a2']
      }),
      v('u[SubA]', '1,2', {
        separationDims: ['_suba'],
        subscripts: ['_a3']
      }),
      v('v[DimA,B1]', '1,2,3', {
        separationDims: ['_dima'],
        subscripts: ['_a1', '_b1']
      }),
      v('v[DimA,B1]', '1,2,3', {
        separationDims: ['_dima'],
        subscripts: ['_a2', '_b1']
      }),
      v('v[DimA,B1]', '1,2,3', {
        separationDims: ['_dima'],
        subscripts: ['_a3', '_b1']
      }),
      v('w[A1,DimB]', '1,2,3', {
        separationDims: ['_dimb'],
        subscripts: ['_a1', '_b1']
      }),
      v('w[A1,DimB]', '1,2,3', {
        separationDims: ['_dimb'],
        subscripts: ['_a1', '_b2']
      }),
      v('w[A1,DimB]', '1,2,3', {
        separationDims: ['_dimb'],
        subscripts: ['_a1', '_b3']
      }),
      v('x[DimX]', '1,2,3', {
        separationDims: ['_dimx'],
        subscripts: ['_a2']
      }),
      v('x[DimX]', '1,2,3', {
        separationDims: ['_dimx'],
        subscripts: ['_a3']
      }),
      v('x[DimX]', '1,2,3', {
        separationDims: ['_dimx'],
        subscripts: ['_a1']
      }),
      y(1, 1),
      y(1, 2),
      y(1, 3),
      y(2, 1),
      y(2, 2),
      y(2, 3),
      y(3, 1),
      y(3, 2),
      y(3, 3),
      y(4, 1),
      y(4, 2),
      y(4, 3),
      zC1(1, 1),
      zC1(1, 2),
      zC1(1, 3),
      zC1(2, 1),
      zC1(2, 2),
      zC1(2, 3),
      zC1(3, 1),
      zC1(3, 2),
      zC1(3, 3),
      zC2(1, 1),
      zC2(1, 2),
      zC2(1, 3),
      zC2(2, 1),
      zC2(2, 2),
      zC2(2, 3),
      zC2(3, 1),
      zC2(3, 2),
      zC2(3, 3),
      v('ndim4[DimA,DimB,DimC,DimD]', '4', {
        subscripts: ['_dima', '_dimb', '_dimc', '_dimd']
      }),
      v('INITIAL TIME', '0'),
      v('FINAL TIME', '1'),
      v('TIME STEP', '1'),
      v('SAVEPER', 'TIME STEP'),
      v('Time', '')
    ])
  })

  it('should work for Vensim "delay" model', () => {
    const vars = readSubscriptsAndVariables('delay')
    expect(vars).toEqual([
      v('input', 'STEP(10,0)-STEP(10,4)'),
      v('delay', '5'),
      v('init 1', '0'),
      v('input a[DimA]', '10,20,30', {
        separationDims: ['_dima'],
        subscripts: ['_a1']
      }),
      v('input a[DimA]', '10,20,30', {
        separationDims: ['_dima'],
        subscripts: ['_a2']
      }),
      v('input a[DimA]', '10,20,30', {
        separationDims: ['_dima'],
        subscripts: ['_a3']
      }),
      v('delay a[DimA]', '1,2,3', {
        separationDims: ['_dima'],
        subscripts: ['_a1']
      }),
      v('delay a[DimA]', '1,2,3', {
        separationDims: ['_dima'],
        subscripts: ['_a2']
      }),
      v('delay a[DimA]', '1,2,3', {
        separationDims: ['_dima'],
        subscripts: ['_a3']
      }),
      v('init a[DimA]', '0', {
        subscripts: ['_dima']
      }),
      v('input 2[SubA]', '20,30', {
        separationDims: ['_suba'],
        subscripts: ['_a2']
      }),
      v('input 2[SubA]', '20,30', {
        separationDims: ['_suba'],
        subscripts: ['_a3']
      }),
      v('delay 2', '5'),
      v('init 2[SubA]', '0', {
        separationDims: ['_suba'],
        subscripts: ['_a2']
      }),
      v('init 2[SubA]', '0', {
        separationDims: ['_suba'],
        subscripts: ['_a3']
      }),
      v('k', '42'),
      v('d1', 'DELAY1(input,delay)'),
      v('d2[DimA]', 'DELAY1I(input a[DimA],delay,init 1)', {
        subscripts: ['_dima']
      }),
      v('d3[DimA]', 'DELAY1I(input,delay a[DimA],init 1)', {
        subscripts: ['_dima']
      }),
      v('d4[DimA]', 'DELAY1I(input,delay,init a[DimA])', {
        subscripts: ['_dima']
      }),
      v('d5[DimA]', 'DELAY1I(input a[DimA],delay a[DimA],init a[DimA])', {
        subscripts: ['_dima']
      }),
      v('d6[SubA]', 'DELAY1I(input 2[SubA],delay 2,init 2[SubA])', {
        separationDims: ['_suba'],
        subscripts: ['_a2']
      }),
      v('d6[SubA]', 'DELAY1I(input 2[SubA],delay 2,init 2[SubA])', {
        separationDims: ['_suba'],
        subscripts: ['_a3']
      }),
      v('d7', 'DELAY3(input,delay)'),
      v('d8[DimA]', 'DELAY3(input,delay a[DimA])', {
        subscripts: ['_dima']
      }),
      v('d9[SubA]', 'DELAY3I(input 2[SubA],delay 2,init 2[SubA])', {
        separationDims: ['_suba'],
        subscripts: ['_a2']
      }),
      v('d9[SubA]', 'DELAY3I(input 2[SubA],delay 2,init 2[SubA])', {
        separationDims: ['_suba'],
        subscripts: ['_a3']
      }),
      v('d10', 'k*DELAY3(input,delay)'),
      v('d11[DimA]', 'k*DELAY3(input,delay a[DimA])', {
        subscripts: ['_dima']
      }),
      v('d12[SubA]', 'k*DELAY3I(input 2[SubA],delay 2,init 2[SubA])', {
        separationDims: ['_suba'],
        subscripts: ['_a2']
      }),
      v('d12[SubA]', 'k*DELAY3I(input 2[SubA],delay 2,init 2[SubA])', {
        separationDims: ['_suba'],
        subscripts: ['_a3']
      }),
      v('INITIAL TIME', '0'),
      v('FINAL TIME', '10'),
      v('TIME STEP', '1'),
      v('SAVEPER', 'TIME STEP'),
      v('Time', '')
    ])
  })

  it('should work for Vensim "delayfixed" model', () => {
    const vars = readSubscriptsAndVariables('delayfixed')
    expect(vars).toEqual([
      v('receiving', 'DELAY FIXED(shipping,shipping time,shipping)'),
      v('shipping', 'STEP(reference shipping rate,10)-STEP(reference shipping rate,20)'),
      v('shipping time', '20'),
      v('reference shipping rate', '1'),
      v('shipments in transit', 'INTEG(shipping-receiving,shipping*shipping time)'),
      v('input[A1]', '10*TIME', {
        subscripts: ['_a1']
      }),
      v('input[A2]', '20*TIME', {
        subscripts: ['_a2']
      }),
      v('input[A3]', '30*TIME', {
        subscripts: ['_a3']
      }),
      v('output[DimA]', 'DELAY FIXED(input[DimA],1,0)', {
        subscripts: ['_dima']
      }),
      v('a delay time', '0'),
      v('a', 'DELAY FIXED(input[A1]+1,a delay time,0)'),
      v('b delay time', '1'),
      v('b', 'DELAY FIXED(input[A1]+1,b delay time,0)'),
      v('INITIAL TIME', '0'),
      v('FINAL TIME', '50'),
      v('TIME STEP', '1'),
      v('SAVEPER', 'TIME STEP'),
      v('Time', '')
    ])
  })

  it('should work for Vensim "delayfixed2" model', () => {
    const vars = readSubscriptsAndVariables('delayfixed2')
    expect(vars).toEqual([
      v('input1', '10*TIME+10'),
      v('output1', 'DELAY FIXED(input1,1,0)'),
      v('input2', '10*TIME+10'),
      v('output2', 'DELAY FIXED(input2,5,0)'),
      v('INITIAL TIME', '10'),
      v('FINAL TIME', '20'),
      v('TIME STEP', '1'),
      v('SAVEPER', 'TIME STEP'),
      v('Time', '')
    ])
  })

  it('should work for Vensim "depreciate" model', () => {
    const vars = readSubscriptsAndVariables('depreciate')
    expect(vars).toEqual([
      v('dtime', '20'),
      v('Capacity Cost', '1e+06'),
      v('New Capacity', 'IF THEN ELSE(Time=2022,1000,IF THEN ELSE(Time=2026,2500,0))'),
      v('str', 'Capacity Cost*New Capacity'),
      v('Depreciated Amount', 'DEPRECIATE STRAIGHTLINE(str,dtime,1,0)'),
      v('FINAL TIME', '2050'),
      v('INITIAL TIME', '2020'),
      v('SAVEPER', 'TIME STEP'),
      v('TIME STEP', '1'),
      v('Time', '')
    ])
  })

  it('should work for Vensim "directconst" model', () => {
    const vars = readSubscriptsAndVariables('directconst')
    expect(vars).toEqual([
      v('a', "GET DIRECT CONSTANTS('data/a.csv',',','B2')"),
      v('a from named xlsx', "GET DIRECT CONSTANTS('data/a.xlsx','a','B2')"),
      v('a from tagged xlsx', "GET DIRECT CONSTANTS('?a','a','B2')"),
<<<<<<< HEAD
      v('b[DimB]', "GET DIRECT CONSTANTS('data/b.csv',',','b2*')", { subscripts: ['_dimb'] }),
      v('c[DimB,DimC]', "GET DIRECT CONSTANTS('data/c.csv',',','B2')", { subscripts: ['_dimb', '_dimc'] }),
      v('d[D1,DimB,DimC]', "GET DIRECT CONSTANTS('data/c.csv',',','B2')", { subscripts: ['_d1', '_dimb', '_dimc'] }),
      v('e[DimC,DimB]', "GET DIRECT CONSTANTS('data/c.csv',',','B2*')", { subscripts: ['_dimc', '_dimb'] }),
      v('f[DimC,DimA]:EXCEPT:[DimC,SubA]', '0', { subscripts: ['_dimc', '_a1'], separationDims: ['_dima'] }),
      v('f[DimC,SubA]', "GET DIRECT CONSTANTS('data/f.csv',',','B2')", {
        subscripts: ['_dimc', '_a2'],
        separationDims: ['_suba']
      }),
      v('f[DimC,SubA]', "GET DIRECT CONSTANTS('data/f.csv',',','B2')", {
        subscripts: ['_dimc', '_a3'],
        separationDims: ['_suba']
=======
      v('b[DimB]', "GET DIRECT CONSTANTS('data/b.csv',',','b2*')", {
        subscripts: ['_dimb']
      }),
      v('c[DimB,DimC]', "GET DIRECT CONSTANTS('data/c.csv',',','B2')", {
        subscripts: ['_dimb', '_dimc']
      }),
      v('d[D1,DimB,DimC]', "GET DIRECT CONSTANTS('data/c.csv',',','B2')", {
        subscripts: ['_d1', '_dimb', '_dimc']
      }),
      v('e[DimC,DimB]', "GET DIRECT CONSTANTS('data/c.csv',',','B2*')", {
        subscripts: ['_dimc', '_dimb']
      }),
      v('f[DimC,SubA]', "GET DIRECT CONSTANTS('data/f.csv',',','B2')", {
        separationDims: ['_suba'],
        subscripts: ['_dimc', '_a2']
      }),
      v('f[DimC,SubA]', "GET DIRECT CONSTANTS('data/f.csv',',','B2')", {
        separationDims: ['_suba'],
        subscripts: ['_dimc', '_a3']
      }),
      v('f[DimC,DimA]:EXCEPT:[DimC,SubA]', '0', {
        separationDims: ['_dima'],
        subscripts: ['_dimc', '_a1']
>>>>>>> 6c4748fa
      }),
      v('g[From DimC,To DimC]', "GET DIRECT CONSTANTS('data/g.csv',',','B2')", {
        subscripts: ['_from_dimc', '_to_dimc']
      }),
      v('h', "GET DIRECT CONSTANTS('data/h.csv',',','B5')"),
      v('INITIAL TIME', '0'),
      v('FINAL TIME', '1'),
      v('TIME STEP', '1'),
      v('SAVEPER', 'TIME STEP'),
      v('Time', '')
    ])
  })

  it('should work for Vensim "directdata" model', () => {
    const vars = readSubscriptsAndVariables('directdata')
    expect(vars).toEqual([
      v('a[DimA]', "GET DIRECT DATA('data.xlsx','A Data','A','B2')", {
        separationDims: ['_dima'],
        subscripts: ['_a1']
      }),
      v('a[DimA]', "GET DIRECT DATA('data.xlsx','A Data','A','B2')", {
        separationDims: ['_dima'],
        subscripts: ['_a2']
      }),
      v('b[DimA]', 'a[DimA]*10', {
        subscripts: ['_dima']
      }),
      v('c', "GET DIRECT DATA('?data','C Data','a','b2')"),
      v('d', 'c*10'),
      v('e[DimA]', "GET DIRECT DATA('e_data.csv',',','A','B2')", {
        separationDims: ['_dima'],
        subscripts: ['_a1']
      }),
      v('e[DimA]', "GET DIRECT DATA('e_data.csv',',','A','B2')", {
        separationDims: ['_dima'],
        subscripts: ['_a2']
      }),
      v('f[DimA]', 'e[DimA]*10', {
        subscripts: ['_dima']
      }),
      v('g', "GET DIRECT DATA('g_data.csv',',','A','B2')"),
      v('h', 'g*10'),
      v('i[A1,DimB]', "GET DIRECT DATA('e_data.csv',',','A','B2')", {
        separationDims: ['_dimb'],
        subscripts: ['_a1', '_b1']
      }),
      v('i[A1,DimB]', "GET DIRECT DATA('e_data.csv',',','A','B2')", {
        separationDims: ['_dimb'],
        subscripts: ['_a1', '_b2']
      }),
      v('j[A1,DimB]', 'i[A1,DimB]', {
        subscripts: ['_a1', '_dimb']
      }),
      v('k[A1,DimB]', "GET DIRECT DATA('e_data.csv',',','A','B2')", {
        separationDims: ['_dimb'],
        subscripts: ['_a1', '_b1']
      }),
      v('k[A1,DimB]', "GET DIRECT DATA('e_data.csv',',','A','B2')", {
        separationDims: ['_dimb'],
        subscripts: ['_a1', '_b2']
      }),
      v('k[A2,DimB]', '0', {
        subscripts: ['_a2', '_dimb']
      }),
      v('l[DimA,DimB]', 'k[DimA,DimB]', {
        subscripts: ['_dima', '_dimb']
      }),
      v('m[DimM]', "GET DIRECT DATA('m.csv',',','1','B2')", {
        separationDims: ['_dimm'],
        subscripts: ['_m1']
      }),
      v('m[DimM]', "GET DIRECT DATA('m.csv',',','1','B2')", {
        separationDims: ['_dimm'],
        subscripts: ['_m2']
      }),
      v('m[DimM]', "GET DIRECT DATA('m.csv',',','1','B2')", {
        separationDims: ['_dimm'],
        subscripts: ['_m3']
      }),
      v('n', 'm[M2]'),
      v('o[DimM]', "GET DIRECT DATA('mt.csv',',','A','B2')", {
        separationDims: ['_dimm'],
        subscripts: ['_m1']
      }),
      v('o[DimM]', "GET DIRECT DATA('mt.csv',',','A','B2')", {
        separationDims: ['_dimm'],
        subscripts: ['_m2']
      }),
      v('o[DimM]', "GET DIRECT DATA('mt.csv',',','A','B2')", {
        separationDims: ['_dimm'],
        subscripts: ['_m3']
      }),
      v('p', 'o[M2]'),
      v('q[SubM]', "GET DIRECT DATA('e_data.csv',',','A','B2')", {
        separationDims: ['_subm'],
        subscripts: ['_m2']
      }),
      v('q[SubM]', "GET DIRECT DATA('e_data.csv',',','A','B2')", {
        separationDims: ['_subm'],
        subscripts: ['_m3']
      }),
      v('r', 'q[M3]'),
      v('INITIAL TIME', '1990'),
      v('FINAL TIME', '2050'),
      v('TIME STEP', '1'),
      v('SAVEPER', 'TIME STEP'),
      v('Time', '')
    ])
  })

  it('should work for Vensim "directlookups" model', () => {
    const vars = readSubscriptsAndVariables('directlookups')
    expect(vars).toEqual([
      v('a[DimA]', "GET DIRECT LOOKUPS('lookups.CSV',',','1','e2')", {
        separationDims: ['_dima'],
        subscripts: ['_a1']
      }),
      v('a[DimA]', "GET DIRECT LOOKUPS('lookups.CSV',',','1','e2')", {
        separationDims: ['_dima'],
        subscripts: ['_a2']
      }),
      v('a[DimA]', "GET DIRECT LOOKUPS('lookups.CSV',',','1','e2')", {
        separationDims: ['_dima'],
        subscripts: ['_a3']
      }),
      v('a from named xlsx[DimA]', "GET DIRECT LOOKUPS('lookups.xlsx','a','1','E2')", {
        separationDims: ['_dima'],
        subscripts: ['_a1']
      }),
      v('a from named xlsx[DimA]', "GET DIRECT LOOKUPS('lookups.xlsx','a','1','E2')", {
        separationDims: ['_dima'],
        subscripts: ['_a2']
      }),
      v('a from named xlsx[DimA]', "GET DIRECT LOOKUPS('lookups.xlsx','a','1','E2')", {
        separationDims: ['_dima'],
        subscripts: ['_a3']
      }),
      v('a from tagged xlsx[DimA]', "GET DIRECT LOOKUPS('?lookups','a','1','E2')", {
        separationDims: ['_dima'],
        subscripts: ['_a1']
      }),
      v('a from tagged xlsx[DimA]', "GET DIRECT LOOKUPS('?lookups','a','1','E2')", {
        separationDims: ['_dima'],
        subscripts: ['_a2']
      }),
      v('a from tagged xlsx[DimA]', "GET DIRECT LOOKUPS('?lookups','a','1','E2')", {
        separationDims: ['_dima'],
        subscripts: ['_a3']
      }),
      v('b', 'a[A1](Time)'),
      v('b from named xlsx', 'a from named xlsx[A1](Time)'),
      v('b from tagged xlsx', 'a from tagged xlsx[A1](Time)'),
      v('c', 'LOOKUP INVERT(a[A1],0.5)'),
      v('d', 'LOOKUP FORWARD(a[A1],2028.1)'),
      v('e', 'LOOKUP FORWARD(a[A1],2028)'),
      v('f', 'a[A1](2028.1)'),
      v('g', ''),
      v('h', 'LOOKUP FORWARD(g,1)'),
      v('INITIAL TIME', '2020'),
      v('FINAL TIME', '2050'),
      v('TIME STEP', '1'),
      v('SAVEPER', 'TIME STEP'),
      v('Time', '')
    ])
  })

  it('should work for Vensim "directsubs" model', () => {
    const vars = readSubscriptsAndVariables('directsubs')
    expect(vars).toEqual([
      v('a[DimA]', '10,20,30', { subscripts: ['_a1'], separationDims: ['_dima'] }),
      v('a[DimA]', '10,20,30', { subscripts: ['_a2'], separationDims: ['_dima'] }),
      v('a[DimA]', '10,20,30', { subscripts: ['_a3'], separationDims: ['_dima'] }),
      v('b[DimB]', '1,2,3', { subscripts: ['_b1'], separationDims: ['_dimb'] }),
      v('b[DimB]', '1,2,3', { subscripts: ['_b2'], separationDims: ['_dimb'] }),
      v('b[DimB]', '1,2,3', { subscripts: ['_b3'], separationDims: ['_dimb'] }),
      v('c[DimC]', 'a[DimA]+1', { subscripts: ['_dimc'] }),
      v('FINAL TIME', '1'),
      v('INITIAL TIME', '0'),
      v('SAVEPER', 'TIME STEP'),
      v('TIME STEP', '1'),
      v('Time', '')
    ])
  })

  it('should work for Vensim "elmcount" model', () => {
    const vars = readSubscriptsAndVariables('elmcount')
    expect(vars).toEqual([
      v('a', 'ELMCOUNT(DimA)'),
      v('b[DimA]', '10*ELMCOUNT(DimA)+a', {
        subscripts: ['_dima']
      }),
      v('INITIAL TIME', '0'),
      v('FINAL TIME', '1'),
      v('TIME STEP', '1'),
      v('SAVEPER', 'TIME STEP'),
      v('Time', '')
    ])
  })

  it('should work for Vensim "except" model', () => {
    const vars = readSubscriptsAndVariables('except')
    expect(vars).toEqual([
      v('a[DimA]', '1', {
        subscripts: ['_dima']
      }),
      v('b[SubA]', '2', {
        separationDims: ['_suba'],
        subscripts: ['_a2']
      }),
      v('b[SubA]', '2', {
        separationDims: ['_suba'],
        subscripts: ['_a3']
      }),
      v('c[DimA,DimC]', '3', {
        subscripts: ['_dima', '_dimc']
      }),
      v('d[SubA,C1]', '4', {
        separationDims: ['_suba'],
        subscripts: ['_a2', '_c1']
      }),
      v('d[SubA,C1]', '4', {
        separationDims: ['_suba'],
        subscripts: ['_a3', '_c1']
      }),
      v('e[DimA,SubC]', '5', {
        separationDims: ['_subc'],
        subscripts: ['_dima', '_c2']
      }),
      v('e[DimA,SubC]', '5', {
        separationDims: ['_subc'],
        subscripts: ['_dima', '_c3']
      }),
      v('f[A1,C1]', '6', {
        subscripts: ['_a1', '_c1']
      }),
      v('g[DimA]:EXCEPT:[A1]', '7', {
        separationDims: ['_dima'],
        subscripts: ['_a2']
      }),
      v('g[DimA]:EXCEPT:[A1]', '7', {
        separationDims: ['_dima'],
        subscripts: ['_a3']
      }),
      v('h[DimA]:EXCEPT:[SubA]', '8', {
        separationDims: ['_dima'],
        subscripts: ['_a1']
      }),
      v('j[DimD]', '10,20', {
        separationDims: ['_dimd'],
        subscripts: ['_d1']
      }),
      v('j[DimD]', '10,20', {
        separationDims: ['_dimd'],
        subscripts: ['_d2']
      }),
      v('k[DimA]:EXCEPT:[A1]', 'a[DimA]+j[DimD]', {
        separationDims: ['_dima'],
        subscripts: ['_a2']
      }),
      v('k[DimA]:EXCEPT:[A1]', 'a[DimA]+j[DimD]', {
        separationDims: ['_dima'],
        subscripts: ['_a3']
      }),
      v('o[SubA]:EXCEPT:[SubA2]', '9', {
        separationDims: ['_suba'],
        subscripts: ['_a3']
      }),
      v('p[DimA,DimC]:EXCEPT:[A1,C1]', '10', {
        separationDims: ['_dima', '_dimc'],
        subscripts: ['_a1', '_c2']
      }),
      v('p[DimA,DimC]:EXCEPT:[A1,C1]', '10', {
        separationDims: ['_dima', '_dimc'],
        subscripts: ['_a1', '_c3']
      }),
      v('p[DimA,DimC]:EXCEPT:[A1,C1]', '10', {
        separationDims: ['_dima', '_dimc'],
        subscripts: ['_a2', '_c1']
      }),
      v('p[DimA,DimC]:EXCEPT:[A1,C1]', '10', {
        separationDims: ['_dima', '_dimc'],
        subscripts: ['_a2', '_c2']
      }),
      v('p[DimA,DimC]:EXCEPT:[A1,C1]', '10', {
        separationDims: ['_dima', '_dimc'],
        subscripts: ['_a2', '_c3']
      }),
      v('p[DimA,DimC]:EXCEPT:[A1,C1]', '10', {
        separationDims: ['_dima', '_dimc'],
        subscripts: ['_a3', '_c1']
      }),
      v('p[DimA,DimC]:EXCEPT:[A1,C1]', '10', {
        separationDims: ['_dima', '_dimc'],
        subscripts: ['_a3', '_c2']
      }),
      v('p[DimA,DimC]:EXCEPT:[A1,C1]', '10', {
        separationDims: ['_dima', '_dimc'],
        subscripts: ['_a3', '_c3']
      }),
      v('q[DimA,DimC]:EXCEPT:[SubA,C2]', '11', {
        separationDims: ['_dima', '_dimc'],
        subscripts: ['_a1', '_c1']
      }),
      v('q[DimA,DimC]:EXCEPT:[SubA,C2]', '11', {
        separationDims: ['_dima', '_dimc'],
        subscripts: ['_a1', '_c2']
      }),
      v('q[DimA,DimC]:EXCEPT:[SubA,C2]', '11', {
        separationDims: ['_dima', '_dimc'],
        subscripts: ['_a1', '_c3']
      }),
      v('q[DimA,DimC]:EXCEPT:[SubA,C2]', '11', {
        separationDims: ['_dima', '_dimc'],
        subscripts: ['_a2', '_c1']
      }),
      v('q[DimA,DimC]:EXCEPT:[SubA,C2]', '11', {
        separationDims: ['_dima', '_dimc'],
        subscripts: ['_a2', '_c3']
      }),
      v('q[DimA,DimC]:EXCEPT:[SubA,C2]', '11', {
        separationDims: ['_dima', '_dimc'],
        subscripts: ['_a3', '_c1']
      }),
      v('q[DimA,DimC]:EXCEPT:[SubA,C2]', '11', {
        separationDims: ['_dima', '_dimc'],
        subscripts: ['_a3', '_c3']
      }),
      v('r[DimA,DimC]:EXCEPT:[DimA,C1]', '12', {
        separationDims: ['_dimc'],
        subscripts: ['_dima', '_c2']
      }),
      v('r[DimA,DimC]:EXCEPT:[DimA,C1]', '12', {
        separationDims: ['_dimc'],
        subscripts: ['_dima', '_c3']
      }),
      v('s[A3]', '13', {
        subscripts: ['_a3']
      }),
      v('s[SubA]:EXCEPT:[A3]', '14', {
        separationDims: ['_suba'],
        subscripts: ['_a2']
      }),
      v('t[SubA,SubC]', '15', {
        separationDims: ['_suba', '_subc'],
        subscripts: ['_a2', '_c2']
      }),
      v('t[SubA,SubC]', '15', {
        separationDims: ['_suba', '_subc'],
        subscripts: ['_a2', '_c3']
      }),
      v('t[SubA,SubC]', '15', {
        separationDims: ['_suba', '_subc'],
        subscripts: ['_a3', '_c2']
      }),
      v('t[SubA,SubC]', '15', {
        separationDims: ['_suba', '_subc'],
        subscripts: ['_a3', '_c3']
      }),
      v('u[DimA]:EXCEPT:[A1]', 'a[DimA]', {
        separationDims: ['_dima'],
        subscripts: ['_a2']
      }),
      v('u[DimA]:EXCEPT:[A1]', 'a[DimA]', {
        separationDims: ['_dima'],
        subscripts: ['_a3']
      }),
      v('v[SubA]:EXCEPT:[A1]', 'a[SubA]', {
        separationDims: ['_suba'],
        subscripts: ['_a2']
      }),
      v('v[SubA]:EXCEPT:[A1]', 'a[SubA]', {
        separationDims: ['_suba'],
        subscripts: ['_a3']
      }),
      v('w[DimA]:EXCEPT:[SubA]', 'a[DimA]', {
        separationDims: ['_dima'],
        subscripts: ['_a1']
      }),
      v('x[DimA]:EXCEPT:[SubA]', 'c[DimA,C1]', {
        separationDims: ['_dima'],
        subscripts: ['_a1']
      }),
      v('y[SubA,SubC]:EXCEPT:[A3,C3]', 'c[SubA,SubC]', {
        separationDims: ['_suba', '_subc'],
        subscripts: ['_a2', '_c2']
      }),
      v('y[SubA,SubC]:EXCEPT:[A3,C3]', 'c[SubA,SubC]', {
        separationDims: ['_suba', '_subc'],
        subscripts: ['_a2', '_c3']
      }),
      v('y[SubA,SubC]:EXCEPT:[A3,C3]', 'c[SubA,SubC]', {
        separationDims: ['_suba', '_subc'],
        subscripts: ['_a3', '_c2']
      }),
      v('except3[DimE,DimF,DimG]:EXCEPT:[E2,F2,G2]', '3', {
        separationDims: ['_dime', '_dimf', '_dimg'],
        subscripts: ['_e1', '_f1', '_g1']
      }),
      v('except3[DimE,DimF,DimG]:EXCEPT:[E2,F2,G2]', '3', {
        separationDims: ['_dime', '_dimf', '_dimg'],
        subscripts: ['_e1', '_f1', '_g2']
      }),
      v('except3[DimE,DimF,DimG]:EXCEPT:[E2,F2,G2]', '3', {
        separationDims: ['_dime', '_dimf', '_dimg'],
        subscripts: ['_e1', '_f2', '_g1']
      }),
      v('except3[DimE,DimF,DimG]:EXCEPT:[E2,F2,G2]', '3', {
        separationDims: ['_dime', '_dimf', '_dimg'],
        subscripts: ['_e1', '_f2', '_g2']
      }),
      v('except3[DimE,DimF,DimG]:EXCEPT:[E2,F2,G2]', '3', {
        separationDims: ['_dime', '_dimf', '_dimg'],
        subscripts: ['_e2', '_f1', '_g1']
      }),
      v('except3[DimE,DimF,DimG]:EXCEPT:[E2,F2,G2]', '3', {
        separationDims: ['_dime', '_dimf', '_dimg'],
        subscripts: ['_e2', '_f1', '_g2']
      }),
      v('except3[DimE,DimF,DimG]:EXCEPT:[E2,F2,G2]', '3', {
        separationDims: ['_dime', '_dimf', '_dimg'],
        subscripts: ['_e2', '_f2', '_g1']
      }),
      v('except4[DimE,DimF,DimG,DimH]:EXCEPT:[E2,F2,G2,H2]', '4', {
        separationDims: ['_dime', '_dimf', '_dimg', '_dimh'],
        subscripts: ['_e1', '_f1', '_g1', '_h1']
      }),
      v('except4[DimE,DimF,DimG,DimH]:EXCEPT:[E2,F2,G2,H2]', '4', {
        separationDims: ['_dime', '_dimf', '_dimg', '_dimh'],
        subscripts: ['_e1', '_f1', '_g1', '_h2']
      }),
      v('except4[DimE,DimF,DimG,DimH]:EXCEPT:[E2,F2,G2,H2]', '4', {
        separationDims: ['_dime', '_dimf', '_dimg', '_dimh'],
        subscripts: ['_e1', '_f1', '_g2', '_h1']
      }),
      v('except4[DimE,DimF,DimG,DimH]:EXCEPT:[E2,F2,G2,H2]', '4', {
        separationDims: ['_dime', '_dimf', '_dimg', '_dimh'],
        subscripts: ['_e1', '_f1', '_g2', '_h2']
      }),
      v('except4[DimE,DimF,DimG,DimH]:EXCEPT:[E2,F2,G2,H2]', '4', {
        separationDims: ['_dime', '_dimf', '_dimg', '_dimh'],
        subscripts: ['_e1', '_f2', '_g1', '_h1']
      }),
      v('except4[DimE,DimF,DimG,DimH]:EXCEPT:[E2,F2,G2,H2]', '4', {
        separationDims: ['_dime', '_dimf', '_dimg', '_dimh'],
        subscripts: ['_e1', '_f2', '_g1', '_h2']
      }),
      v('except4[DimE,DimF,DimG,DimH]:EXCEPT:[E2,F2,G2,H2]', '4', {
        separationDims: ['_dime', '_dimf', '_dimg', '_dimh'],
        subscripts: ['_e1', '_f2', '_g2', '_h1']
      }),
      v('except4[DimE,DimF,DimG,DimH]:EXCEPT:[E2,F2,G2,H2]', '4', {
        separationDims: ['_dime', '_dimf', '_dimg', '_dimh'],
        subscripts: ['_e1', '_f2', '_g2', '_h2']
      }),
      v('except4[DimE,DimF,DimG,DimH]:EXCEPT:[E2,F2,G2,H2]', '4', {
        separationDims: ['_dime', '_dimf', '_dimg', '_dimh'],
        subscripts: ['_e2', '_f1', '_g1', '_h1']
      }),
      v('except4[DimE,DimF,DimG,DimH]:EXCEPT:[E2,F2,G2,H2]', '4', {
        separationDims: ['_dime', '_dimf', '_dimg', '_dimh'],
        subscripts: ['_e2', '_f1', '_g1', '_h2']
      }),
      v('except4[DimE,DimF,DimG,DimH]:EXCEPT:[E2,F2,G2,H2]', '4', {
        separationDims: ['_dime', '_dimf', '_dimg', '_dimh'],
        subscripts: ['_e2', '_f1', '_g2', '_h1']
      }),
      v('except4[DimE,DimF,DimG,DimH]:EXCEPT:[E2,F2,G2,H2]', '4', {
        separationDims: ['_dime', '_dimf', '_dimg', '_dimh'],
        subscripts: ['_e2', '_f1', '_g2', '_h2']
      }),
      v('except4[DimE,DimF,DimG,DimH]:EXCEPT:[E2,F2,G2,H2]', '4', {
        separationDims: ['_dime', '_dimf', '_dimg', '_dimh'],
        subscripts: ['_e2', '_f2', '_g1', '_h1']
      }),
      v('except4[DimE,DimF,DimG,DimH]:EXCEPT:[E2,F2,G2,H2]', '4', {
        separationDims: ['_dime', '_dimf', '_dimg', '_dimh'],
        subscripts: ['_e2', '_f2', '_g1', '_h2']
      }),
      v('except4[DimE,DimF,DimG,DimH]:EXCEPT:[E2,F2,G2,H2]', '4', {
        separationDims: ['_dime', '_dimf', '_dimg', '_dimh'],
        subscripts: ['_e2', '_f2', '_g2', '_h1']
      }),
      v('input', '0'),
      v('z ref a', '25'),
      v('z ref b', '5'),
      v('z[SubA]', 'z ref a*z ref b', {
        separationDims: ['_suba'],
        subscripts: ['_a2']
      }),
      v('z[SubA]', 'z ref a*z ref b', {
        separationDims: ['_suba'],
        subscripts: ['_a3']
      }),
      v('z[DimA]:EXCEPT:[SubA]', '10', {
        separationDims: ['_dima'],
        subscripts: ['_a1']
      }),
      v('z total', 'SUM(z[SubA!])'),
      v('INITIAL TIME', '0'),
      v('FINAL TIME', '1'),
      v('SAVEPER', '1'),
      v('TIME STEP', '1'),
      v('Time', '')
    ])
  })

  // it('should work for Vensim "except2" model', () => {
  //   const vars = readSubscriptsAndVariables('except2')
  //   logPrettyVars(vars)
  //   expect(vars).toEqual([])
  // })

  it('should work for Vensim "extdata" model', () => {
    const vars = readSubscriptsAndVariables('extdata')
    expect(vars).toEqual([
      v('Simple 1', '', {
        varType: 'data'
      }),
      v('Simple 2', '', {
        varType: 'data'
      }),
      v('A Values[DimA]', '', {
        subscripts: ['_dima']
      }),
      v('BC Values[DimB,DimC]', '', {
        subscripts: ['_dimb', '_dimc']
      }),
      v('D Values[DimD]', '', {
        subscripts: ['_dimd']
      }),
      v('E Values[E1]', '', {
        subscripts: ['_e1']
      }),
      v('E Values[E2]', '', {
        subscripts: ['_e2']
      }),
      v('EBC Values[DimE,DimB,DimC]', '', {
        subscripts: ['_dime', '_dimb', '_dimc']
      }),
      v('Simple Totals', 'Simple 1+Simple 2'),
      v('A Totals', 'SUM(A Values[DimA!])'),
      v('B1 Totals', 'SUM(BC Values[B1,DimC!])'),
      v('D Totals', 'SUM(D Values[DimD!])'),
      v('E1 Values', 'E Values[E1]'),
      v('E2 Values', 'E Values[E2]'),
<<<<<<< HEAD
      v('EBC Values[DimE,DimB,DimC]', '', { subscripts: ['_dime', '_dimb', '_dimc'] }),
      v('FINAL TIME', '10'),
      v('INITIAL TIME', '0'),
      v('SAVEPER', 'TIME STEP'),
      v('Simple 1', '', { varType: 'data' }),
      v('Simple 2', '', { varType: 'data' }),
      v('Simple Totals', 'Simple 1+Simple 2'),
      v('TIME STEP', '1'),
      v('Total EBC', 'VECTOR SELECT(E Selection[DimE!],Total EBC for Selected BC[DimE!],0,VSSUM,VSERRATLEASTONE)'),
      v(
        'Total EBC for Selected BC[DimE]',
        'VECTOR SELECT(B Selection[DimB!],Total EBC for Selected C[DimE,DimB!],0,VSSUM,VSERRATLEASTONE)',
        { subscripts: ['_dime'] }
      ),
      v(
        'Total EBC for Selected C[DimE,DimB]',
        'VECTOR SELECT(C Selection[DimC!],EBC Values[DimE,DimB,DimC!],0,VSSUM,VSERRATLEASTONE)',
        { subscripts: ['_dime', '_dimb'] }
=======
      v('Chosen E', '2'),
      v('Chosen B', '3'),
      v('Chosen C', '1'),
      v('E Selection[DimE]', 'IF THEN ELSE(DimE=Chosen E,1,0)', {
        subscripts: ['_dime']
      }),
      v('B Selection[DimB]', 'IF THEN ELSE(DimB=Chosen B,1,0)', {
        subscripts: ['_dimb']
      }),
      v('C Selection[DimC]', 'IF THEN ELSE(DimC=Chosen C,1,0)', {
        subscripts: ['_dimc']
      }),
      v(
        'Total EBC for Selected C[DimE,DimB]',
        'VECTOR SELECT(C Selection[DimC!],EBC Values[DimE,DimB,DimC!],0,VSSUM,VSERRATLEASTONE)',
        {
          subscripts: ['_dime', '_dimb']
        }
>>>>>>> 6c4748fa
      ),
      v(
        'Total EBC for Selected BC[DimE]',
        'VECTOR SELECT(B Selection[DimB!],Total EBC for Selected C[DimE,DimB!],0,VSSUM,VSERRATLEASTONE)',
        {
          subscripts: ['_dime']
        }
      ),
      v('Total EBC', 'VECTOR SELECT(E Selection[DimE!],Total EBC for Selected BC[DimE!],0,VSSUM,VSERRATLEASTONE)'),
      v('VSERRATLEASTONE', '1'),
      v('VSSUM', '0'),
      v('FINAL TIME', '10'),
      v('INITIAL TIME', '0'),
      v('SAVEPER', 'TIME STEP'),
      v('TIME STEP', '1'),
      v('Time', '')
    ])
  })

  // it('should work for Vensim "flatten" model', () => {
  //   const vars = readSubscriptsAndVariables('flatten')
  //   logPrettyVars(vars)
  //   expect(vars).toEqual([])
  // })

  // it('should work for Vensim "getdata" model', () => {
  //   const vars = readSubscriptsAndVariables('getdata')
  //   logPrettyVars(vars)
  //   expect(vars).toEqual([])
  // })

  it('should work for Vensim "index" model', () => {
    const vars = readSubscriptsAndVariables('index')
    expect(vars).toEqual([
      v('a[DimA]', 'b[DimA]+10', { subscripts: ['_dima'] }),
      v('b[A1]', '1', { subscripts: ['_a1'] }),
      v('b[A2]', '2', { subscripts: ['_a2'] }),
      v('b[A3]', '3', { subscripts: ['_a3'] }),
      v('c[DimA]', 'b[A1]+1', { subscripts: ['_dima'] }),
      v('d[DimA]', 'b[A1]+b[DimA]', { subscripts: ['_dima'] }),
      v('FINAL TIME', '1'),
      v('INITIAL TIME', '0'),
      v('SAVEPER', 'TIME STEP'),
      v('TIME STEP', '1'),
      v('Time', '')
    ])
  })

  it('should work for Vensim "initial" model', () => {
    const vars = readSubscriptsAndVariables('initial')
    expect(vars).toEqual([
      v('amplitude', '2'),
      v('Period', '20'),
      v('x', 'amplitude*COS(6.28*Time/Period)'),
      v('relative x', 'x/INITIAL x'),
      v('INITIAL x', 'INITIAL(x)'),
      v('FINAL TIME', '100'),
      v('INITIAL TIME', '0'),
      v('SAVEPER', 'TIME STEP'),
      v('TIME STEP', '1'),
      v('Time', '')
    ])
  })

  it('should work for Vensim "interleaved" model', () => {
    const vars = readSubscriptsAndVariables('interleaved')
    expect(vars).toEqual([
      v('x', '1'),
      v('a[A1]', 'x', {
        subscripts: ['_a1']
      }),
      v('a[A2]', 'y', {
        subscripts: ['_a2']
      }),
      v('y', 'a[A1]'),
      v('b[DimA]', 'a[DimA]', {
        subscripts: ['_dima']
      }),
      v('FINAL TIME', '100'),
      v('INITIAL TIME', '0'),
      v('SAVEPER', 'TIME STEP'),
      v('TIME STEP', '1'),
      v('Time', '')
    ])
  })

  it('should work for Vensim "longeqns" model', () => {
    const vars = readSubscriptsAndVariables('longeqns')
    expect(vars).toEqual([
      v('EqnA[DimX,DimY]', '1', { subscripts: ['_dimx', '_dimy'] }),
      v('EqnB[DimX,DimW]', '1', { subscripts: ['_dimx', '_dimw'] }),
      v(
        'EqnC[DimX,DimY,DimZ]',
        'EqnA[DimX,DimY]*(-SUM(EqnB[DimX,DimW\n!])-(SUM(EqnB[DimX,DimW!])-SUM(EqnB[DimX,DimW\n!]))*EqnA[DimX,DimY])',
        { subscripts: ['_dimx', '_dimy', '_dimz'] }
      ),
      v('Result', 'EqnC[X1,Y1,Z1]'),
      v('INITIAL TIME', '0'),
      v('FINAL TIME', '1'),
      v('TIME STEP', '1'),
      v('SAVEPER', 'TIME STEP'),
      v('Time', '')
    ])
  })

  it('should work for Vensim "lookup" model', () => {
    const vars = readSubscriptsAndVariables('lookup')
    expect(vars).toEqual([
      v('a', ''),
      v('b', 'a(i)'),
      v('i', 'Time/10'),
      v('c[A1]', '', {
        subscripts: ['_a1']
      }),
      v('c[A2]', '', {
        subscripts: ['_a2']
      }),
      v('c[A3]', '', {
        subscripts: ['_a3']
      }),
      v('d', 'WITH LOOKUP(i,([(0,0)-(2,2)],(0,0),(0.1,0.01),(0.5,0.7),(1,1),(1.5,1.2),(2,1.3)))'),
      v('e[DimA]', 'c[DimA](i)', {
        subscripts: ['_dima']
      }),
      v('f', 'c[A1](i)'),
      v('g', ''),
      v('g at minus 1 forward', 'LOOKUP FORWARD(g,-1)'),
      v('g at 0 forward', 'LOOKUP FORWARD(g,0)'),
      v('g at 0pt5 forward', 'LOOKUP FORWARD(g,0.5)'),
      v('g at 1pt0 forward', 'LOOKUP FORWARD(g,1.0)'),
      v('g at 1pt5 forward', 'LOOKUP FORWARD(g,1.5)'),
      v('g at 2pt0 forward', 'LOOKUP FORWARD(g,2.0)'),
      v('g at 2pt5 forward', 'LOOKUP FORWARD(g,2.5)'),
      v('g at minus 1 backward', 'LOOKUP BACKWARD(g,-1)'),
      v('g at 0 backward', 'LOOKUP BACKWARD(g,0)'),
      v('g at 0pt5 backward', 'LOOKUP BACKWARD(g,0.5)'),
      v('g at 1pt0 backward', 'LOOKUP BACKWARD(g,1.0)'),
      v('g at 1pt5 backward', 'LOOKUP BACKWARD(g,1.5)'),
      v('g at 2pt0 backward', 'LOOKUP BACKWARD(g,2.0)'),
      v('g at 2pt5 backward', 'LOOKUP BACKWARD(g,2.5)'),
      v('withlookup at minus 1', 'WITH LOOKUP(-1,([(0,0)-(2,2)],(0,0),(1,1),(2,2)))'),
      v('withlookup at 0', 'WITH LOOKUP(0,([(0,0)-(2,2)],(0,0),(1,1),(2,2)))'),
      v('withlookup at 0pt5', 'WITH LOOKUP(0.5,([(0,0)-(2,2)],(0,0),(1,1),(2,2)))'),
      v('withlookup at 1pt0', 'WITH LOOKUP(1.0,([(0,0)-(2,2)],(0,0),(1,1),(2,2)))'),
      v('withlookup at 1pt5', 'WITH LOOKUP(1.5,([(0,0)-(2,2)],(0,0),(1,1),(2,2)))'),
      v('withlookup at 2pt0', 'WITH LOOKUP(2.0,([(0,0)-(2,2)],(0,0),(1,1),(2,2)))'),
      v('withlookup at 2pt5', 'WITH LOOKUP(2.5,([(0,0)-(2,2)],(0,0),(1,1),(2,2)))'),
      v('FINAL TIME', '10'),
      v('INITIAL TIME', '0'),
      v('SAVEPER', 'TIME STEP'),
      v('TIME STEP', '1'),
      v('Time', '')
    ])
  })

  it('should work for Vensim "mapping" model', () => {
    const vars = readSubscriptsAndVariables('mapping')
    expect(vars).toEqual([
      v('b[DimB]', '1,2', {
        separationDims: ['_dimb'],
        subscripts: ['_b1']
      }),
      v('b[DimB]', '1,2', {
        separationDims: ['_dimb'],
        subscripts: ['_b2']
      }),
      v('a[DimA]', 'b[DimB]*10', {
        subscripts: ['_dima']
      }),
      v('c[DimC]', '1,2,3', {
        separationDims: ['_dimc'],
        subscripts: ['_c1']
      }),
      v('c[DimC]', '1,2,3', {
        separationDims: ['_dimc'],
        subscripts: ['_c2']
      }),
      v('c[DimC]', '1,2,3', {
        separationDims: ['_dimc'],
        subscripts: ['_c3']
      }),
      v('d[DimD]', 'c[DimC]*10', {
        subscripts: ['_dimd']
      }),
      v('INITIAL TIME', '0'),
      v('FINAL TIME', '1'),
      v('TIME STEP', '1'),
      v('SAVEPER', 'TIME STEP'),
      v('Time', '')
    ])
  })

  it('should work for Vensim "multimap" model', () => {
    const vars = readSubscriptsAndVariables('multimap')
    expect(vars).toEqual([
      v('a[DimA]', '1,2,3', {
        separationDims: ['_dima'],
        subscripts: ['_a1']
      }),
      v('a[DimA]', '1,2,3', {
        separationDims: ['_dima'],
        subscripts: ['_a2']
      }),
      v('a[DimA]', '1,2,3', {
        separationDims: ['_dima'],
        subscripts: ['_a3']
      }),
      v('b[DimB]', 'a[DimA]', {
        subscripts: ['_dimb']
      }),
      v('c[DimC]', 'a[DimA]', {
        subscripts: ['_dimc']
      }),
      v('INITIAL TIME', '0'),
      v('FINAL TIME', '1'),
      v('SAVEPER', '1'),
      v('TIME STEP', '1'),
      v('Time', '')
    ])
  })

  it('should work for Vensim "npv" model', () => {
    const vars = readSubscriptsAndVariables('npv')
    expect(vars).toEqual([
      v('investment', '100'),
      v('start time', '12'),
      v('revenue', '3'),
      v('interest rate', '10'),
      v('stream', '-investment/TIME STEP*PULSE(start time,TIME STEP)+STEP(revenue,start time)'),
      v('discount rate', 'interest rate/12/100'),
      v('init val', '0'),
      v('factor', '1'),
      v('NPV vs initial time', 'NPV(stream,discount rate,init val,factor)'),
      v('INITIAL TIME', '0'),
      v('FINAL TIME', '100'),
      v('TIME STEP', '1'),
      v('SAVEPER', 'TIME STEP'),
      v('Time', '')
    ])
  })

  it('should work for Vensim "power" model', () => {
    const vars = readSubscriptsAndVariables('power')
    expect(vars).toEqual([
      v('base', '2'),
      v('a', 'POWER(base,2)'),
      v('b', 'POWER(base,0.5)'),
      v('c', 'POWER(base,1.5)'),
      v('INITIAL TIME', '0'),
      v('FINAL TIME', '1'),
      v('TIME STEP', '1'),
      v('SAVEPER', 'TIME STEP'),
      v('Time', '')
    ])
  })

  // it('should work for Vensim "preprocess" model', () => {
  //   const vars = readSubscriptsAndVariables('preprocess')
  //   logPrettyVars(vars)
  //   expect(vars).toEqual([])
  // })

  it('should work for Vensim "prune" model', () => {
    const vars = readSubscriptsAndVariables('prune')
    expect(vars).toEqual([
      v('Simple 1', '', {
        varType: 'data'
      }),
      v('Simple 2', '', {
        varType: 'data'
      }),
      v('A Values[DimA]', '', {
        subscripts: ['_dima']
      }),
      v('BC Values[DimB,DimC]', '', {
        subscripts: ['_dimb', '_dimc']
      }),
      v('D Values[DimD]', '', {
        subscripts: ['_dimd']
      }),
      v('E Values[E1]', '', {
        subscripts: ['_e1']
      }),
      v('E Values[E2]', '', {
        subscripts: ['_e2']
      }),
      v('Look1', ''),
      v('Look2', ''),
      v('Input 1', '10'),
      v('Input 2', '20'),
      v('Input 3', '30'),
      v('Simple Totals', 'Simple 1+Simple 2'),
      v('A Totals', 'SUM(A Values[DimA!])'),
      v('B1 Totals', 'SUM(BC Values[B1,DimC!])'),
      v('D Totals', 'SUM(D Values[DimD!])'),
      v('E1 Values', 'E Values[E1]'),
      v('E2 Values', 'E Values[E2]'),
      v('Input 1 and 2 Total', 'Input 1+Input 2'),
      v('Input 2 and 3 Total', 'Input 2+Input 3'),
      v('Look1 Value at t1', 'Look1(1)'),
      v('Look2 Value at t1', 'Look2(1)'),
      v('With Look1 at t1', 'WITH LOOKUP(1,([(0,0)-(2,2)],(0,0),(1,1),(2,2)))'),
      v('With Look2 at t1', 'WITH LOOKUP(1,([(0,0)-(2,2)],(0,0),(1,1),(2,2)))'),
      v('Constant Partial 1', '1'),
      v('Constant Partial 2', '2'),
      v('Initial Partial[C1]', 'INITIAL(Constant Partial 1)', {
        subscripts: ['_c1']
      }),
      v('Initial Partial[C2]', 'INITIAL(Constant Partial 2)', {
        subscripts: ['_c2']
      }),
      v('Partial[C2]', 'Initial Partial[C2]', {
        subscripts: ['_c2']
      }),
      v('Test 1 T', '1'),
      v('Test 1 F', '2'),
      v('Test 1 Result', 'IF THEN ELSE(Input 1=10,Test 1 T,Test 1 F)'),
      v('Test 2 T', '1'),
      v('Test 2 F', '2'),
      v('Test 2 Result', 'IF THEN ELSE(0,Test 2 T,Test 2 F)'),
      v('Test 3 T', '1'),
      v('Test 3 F', '2'),
      v('Test 3 Result', 'IF THEN ELSE(1,Test 3 T,Test 3 F)'),
      v('Test 4 Cond', '0'),
      v('Test 4 T', '1'),
      v('Test 4 F', '2'),
      v('Test 4 Result', 'IF THEN ELSE(Test 4 Cond,Test 4 T,Test 4 F)'),
      v('Test 5 Cond', '1'),
      v('Test 5 T', '1'),
      v('Test 5 F', '2'),
      v('Test 5 Result', 'IF THEN ELSE(Test 5 Cond,Test 5 T,Test 5 F)'),
      v('Test 6 Cond', '0'),
      v('Test 6 T', '1'),
      v('Test 6 F', '2'),
      v('Test 6 Result', 'IF THEN ELSE(Test 6 Cond=1,Test 6 T,Test 6 F)'),
      v('Test 7 Cond', '1'),
      v('Test 7 T', '1'),
      v('Test 7 F', '2'),
      v('Test 7 Result', 'IF THEN ELSE(Test 7 Cond=1,Test 7 T,Test 7 F)'),
      v('Test 8 Cond', '0'),
      v('Test 8 T', '1'),
      v('Test 8 F', '2'),
      v('Test 8 Result', 'IF THEN ELSE(Test 8 Cond>0,Test 8 T,Test 8 F)'),
      v('Test 9 Cond', '1'),
      v('Test 9 T', '1'),
      v('Test 9 F', '2'),
      v('Test 9 Result', 'IF THEN ELSE(Test 9 Cond>0,Test 9 T,Test 9 F)'),
      v('Test 10 Cond', '1'),
      v('Test 10 T', '1'),
      v('Test 10 F', '2'),
      v('Test 10 Result', 'IF THEN ELSE(ABS(Test 10 Cond),Test 10 T,Test 10 F)'),
      v('Test 11 Cond', '0'),
      v('Test 11 T', '1'),
      v('Test 11 F', '2'),
      v('Test 11 Result', 'IF THEN ELSE(Test 11 Cond:AND:ABS(Test 11 Cond),Test 11 T,Test 11 F)'),
      v('Test 12 Cond', '1'),
      v('Test 12 T', '1'),
      v('Test 12 F', '2'),
      v('Test 12 Result', 'IF THEN ELSE(Test 12 Cond:OR:ABS(Test 12 Cond),Test 12 T,Test 12 F)'),
      v('Test 13 Cond', '1'),
      v('Test 13 T1', '1'),
      v('Test 13 T2', '7'),
      v('Test 13 F', '2'),
      v('Test 13 Result', 'IF THEN ELSE(Test 13 Cond,Test 13 T1+Test 13 T2,Test 13 F)*10.0'),
      v('FINAL TIME', '10'),
      v('INITIAL TIME', '0'),
      v('SAVEPER', 'TIME STEP'),
      v('TIME STEP', '1'),
      v('Time', '')
    ])
  })

  it('should work for Vensim "pulsetrain" model', () => {
    const vars = readSubscriptsAndVariables('pulsetrain')
    expect(vars).toEqual([
      v('p', 'PULSE TRAIN(first pulse time,duration,repeat interval,last pulse time)'),
      v('first pulse time', '10'),
      v('duration', '1'),
      v('repeat interval', '5'),
      v('last pulse time', '30'),
      v('INITIAL TIME', '0'),
      v('FINAL TIME', '40'),
      v('TIME STEP', '0.25'),
      v('SAVEPER', 'TIME STEP'),
      v('Time', '')
    ])
  })

  it('should work for Vensim "quantum" model', () => {
    const vars = readSubscriptsAndVariables('quantum')
    expect(vars).toEqual([
      v('a', 'QUANTUM(1.9,1.0)'),
      v('b', 'QUANTUM(0.9,1.0)'),
      v('c', 'QUANTUM(-0.9,1.0)'),
      v('d', 'QUANTUM(-1.9,1.0)'),
      v('e', 'QUANTUM(112.3,10.0)'),
      v('f', 'QUANTUM(50,12)'),
      v('g', 'QUANTUM(423,63)'),
      v('h', 'QUANTUM(10,10)'),
      v('INITIAL TIME', '0'),
      v('FINAL TIME', '1'),
      v('TIME STEP', '1'),
      v('SAVEPER', 'TIME STEP'),
      v('Time', '')
    ])
  })

  it('should work for Vensim "ref" model', () => {
    const vars = readSubscriptsAndVariables('ref')
    expect(vars).toEqual([
      v('ecc[t1]', 'ce[t1]+1', {
        subscripts: ['_t1']
      }),
      v('ecc[tNext]', 'ce[tNext]+1', {
        separationDims: ['_tnext'],
        subscripts: ['_t2']
      }),
      v('ecc[tNext]', 'ce[tNext]+1', {
        separationDims: ['_tnext'],
        subscripts: ['_t3']
      }),
      v('ce[t1]', '1', {
        subscripts: ['_t1']
      }),
      v('ce[tNext]', 'ecc[tPrev]+1', {
        separationDims: ['_tnext'],
        subscripts: ['_t2']
      }),
      v('ce[tNext]', 'ecc[tPrev]+1', {
        separationDims: ['_tnext'],
        subscripts: ['_t3']
      }),
      v('FINAL TIME', '1'),
      v('INITIAL TIME', '0'),
      v('SAVEPER', 'TIME STEP'),
      v('TIME STEP', '1'),
      v('Time', '')
    ])
  })

  it('should work for Vensim "sample" model', () => {
    const vars = readSubscriptsAndVariables('sample')
    expect(vars).toEqual([
      v('a', 'SAMPLE IF TRUE(MODULO(Time,5)=0,Time,0)'),
      v('b', 'a'),
      v('F', 'SAMPLE IF TRUE(Time=5,2,IF THEN ELSE(switch=1,1,0))'),
      v('G', 'INTEG(rate,2*COS(scale))'),
      v('rate', 'STEP(10,10)'),
      v('scale', '1'),
      v('switch', '1'),
      v('FINAL TIME', '10'),
      v('INITIAL TIME', '0'),
      v('SAVEPER', 'TIME STEP'),
      v('TIME STEP', '1'),
      v('Time', '')
    ])
  })

  it('should work for Vensim "sir" model', () => {
    const vars = readSubscriptsAndVariables('sir')
    expect(vars).toEqual([
      v('Infectious Population I', 'INTEG(Infection Rate-Recovery Rate,1)'),
      v('Initial Contact Rate', '2.5'),
      v('Contact Rate c', 'Initial Contact Rate'),
      v(
        'Reproduction Rate',
        'Contact Rate c*Infectivity i*Average Duration of Illness d*Susceptible Population S/Total Population P'
      ),
      v('Total Population P', '10000'),
      v(
        'Infection Rate',
        'Contact Rate c*Infectivity i*Susceptible Population S*Infectious Population I/Total Population P'
      ),
      v('Average Duration of Illness d', '2'),
      v('Recovered Population R', 'INTEG(Recovery Rate,0)'),
      v('Recovery Rate', 'Infectious Population I/Average Duration of Illness d'),
      v('Infectivity i', '0.25'),
      v(
        'Susceptible Population S',
        'INTEG(-Infection Rate,Total Population P-Infectious Population I-Recovered Population R)'
      ),
      v('FINAL TIME', '200'),
      v('INITIAL TIME', '0'),
      v('SAVEPER', '2'),
      v('TIME STEP', '0.0625'),
      v('Time', '')
    ])
  })

  it('should work for Vensim "smooth" model', () => {
    const vars = readSubscriptsAndVariables('smooth')
    expect(vars).toEqual([
      v('input', '3+PULSE(10,10)'),
      v('input 2[SubA]', '3+PULSE(10,10)', {
        separationDims: ['_suba'],
        subscripts: ['_a2']
      }),
      v('input 2[SubA]', '3+PULSE(10,10)', {
        separationDims: ['_suba'],
        subscripts: ['_a3']
      }),
      v('input 3[DimA]', '3+PULSE(10,10)', {
        subscripts: ['_dima']
      }),
      v('input 3x3[DimA,DimB]', '3+PULSE(10,10)', {
        subscripts: ['_dima', '_dimb']
      }),
      v('input 2x3[SubA,DimB]', '3+PULSE(10,10)', {
        separationDims: ['_suba'],
        subscripts: ['_a2', '_dimb']
      }),
      v('input 2x3[SubA,DimB]', '3+PULSE(10,10)', {
        separationDims: ['_suba'],
        subscripts: ['_a3', '_dimb']
      }),
      v('delay', '2'),
      v('delay 2[SubA]', '2', {
        separationDims: ['_suba'],
        subscripts: ['_a2']
      }),
      v('delay 2[SubA]', '2', {
        separationDims: ['_suba'],
        subscripts: ['_a3']
      }),
      v('delay 3[DimA]', '2', {
        subscripts: ['_dima']
      }),
      v('initial s', '50'),
      v('initial s with subscripts[DimA]', '50', {
        subscripts: ['_dima']
      }),
      v('s1', 'SMOOTH(input,delay)'),
      v('s2[DimA]', 'SMOOTH(input,delay)', {
        subscripts: ['_dima']
      }),
      v('s3[DimA]', 'SMOOTH(input 3[DimA],delay 3[DimA])', {
        subscripts: ['_dima']
      }),
      v('s4[SubA]', 'SMOOTH(input 2[SubA],delay 2[SubA])', {
        separationDims: ['_suba'],
        subscripts: ['_a2']
      }),
      v('s4[SubA]', 'SMOOTH(input 2[SubA],delay 2[SubA])', {
        separationDims: ['_suba'],
        subscripts: ['_a3']
      }),
      v('s5[SubA]', 'SMOOTH3(input 2[SubA],delay 2[SubA])', {
        separationDims: ['_suba'],
        subscripts: ['_a2']
      }),
      v('s5[SubA]', 'SMOOTH3(input 2[SubA],delay 2[SubA])', {
        separationDims: ['_suba'],
        subscripts: ['_a3']
      }),
      v('s6[DimB]', 'SMOOTH(input 3[DimA],delay 3[DimA])', {
        subscripts: ['_dimb']
      }),
      v('s7[SubB]', 'SMOOTH(input 2[SubA],delay 2[SubA])', {
        separationDims: ['_subb'],
        subscripts: ['_b2']
      }),
      v('s7[SubB]', 'SMOOTH(input 2[SubA],delay 2[SubA])', {
        separationDims: ['_subb'],
        subscripts: ['_b3']
      }),
      v('s8[DimA,DimB]', 'SMOOTH(input 3x3[DimA,DimB],delay)', {
        subscripts: ['_dima', '_dimb']
      }),
      v('s9[SubA,DimB]', 'SMOOTH(input 2x3[SubA,DimB],delay)', {
        separationDims: ['_suba'],
        subscripts: ['_a2', '_dimb']
      }),
      v('s9[SubA,DimB]', 'SMOOTH(input 2x3[SubA,DimB],delay)', {
        separationDims: ['_suba'],
        subscripts: ['_a3', '_dimb']
      }),
      v('s10[SubA,B1]', 'SMOOTH(input 2[SubA],delay)', {
        separationDims: ['_suba'],
        subscripts: ['_a2', '_b1']
      }),
      v('s10[SubA,B1]', 'SMOOTH(input 2[SubA],delay)', {
        separationDims: ['_suba'],
        subscripts: ['_a3', '_b1']
      }),
      v('s11[DimA]', 'SMOOTH3(input 3[DimA],delay)', {
        subscripts: ['_dima']
      }),
      v('s12[DimA]', 'SMOOTH3I(input 3[DimA],delay 3[DimA],initial s)', {
        subscripts: ['_dima']
      }),
      v('s13[DimA]', 'SMOOTH3I(input 3[DimA],delay,initial s)', {
        subscripts: ['_dima']
      }),
      v('s14[DimA]', 'SMOOTH3I(input 3[DimA],delay,initial s with subscripts[DimA])', {
        subscripts: ['_dima']
      }),
      v('INITIAL TIME', '0'),
      v('FINAL TIME', '40'),
      v('SAVEPER', '1'),
      v('TIME STEP', '1'),
      v('Time', '')
    ])
  })

  it('should work for Vensim "smooth3" model', () => {
    const vars = readSubscriptsAndVariables('smooth3')
    expect(vars).toEqual([
      v('a', '1'),
      v('S3', 'SMOOTH3(s3 input,MAX(a,b))'),
      v('b', '2'),
      v('s3 input', '3+PULSE(10,10)'),
      v('apt', '1'),
      v('ca[A1]', '1000+RAMP(100,1,10)', {
        subscripts: ['_a1']
      }),
      v('ca[A2]', '1000+RAMP(300,1,10)', {
        subscripts: ['_a2']
      }),
      v('ca[A3]', '1000+RAMP(600,1,10)', {
        subscripts: ['_a3']
      }),
      v('cs[DimA]', 'MIN(SMOOTH3(sr,apt),ca[DimA]/TIME STEP)', {
        subscripts: ['_dima']
      }),
      v('sr', 'COS(Time/5)'),
      v('S2 Level 1', 'INTEG((input-S2 Level 1)/S2 Delay,input)'),
      v('S2', 'scale*S2 Level 3'),
      v('S2 Level 3', 'INTEG((S2 Level 2-S2 Level 3)/S2 Delay,input)'),
      v('S2 Level 2', 'INTEG((S2 Level 1-S2 Level 2)/S2 Delay,input)'),
      v('S2 Delay', 'delay/3'),
      v('delay', '2'),
      v('input', '3+PULSE(10,10)'),
      v('S1', 'scale*SMOOTH3(input,delay)'),
      v('scale', '6'),
      v('FINAL TIME', '40'),
      v('INITIAL TIME', '0'),
      v('SAVEPER', 'TIME STEP'),
      v('TIME STEP', '1'),
      v('Time', '')
    ])
  })

  it('should work for Vensim "specialchars" model', () => {
    const vars = readSubscriptsAndVariables('specialchars')
    expect(vars).toEqual([
      v('DOLLAR SIGN$', '1'),
      v("time's up", '2'),
      v('"M&Ms"', '3'),
      v('"100% true"', '4'),
      v('INITIAL TIME', '0'),
      v('FINAL TIME', '1'),
      v('TIME STEP', '1'),
      v('SAVEPER', 'TIME STEP'),
      v('Time', '')
    ])
  })

  it('should work for Vensim "subalias" model', () => {
    const vars = readSubscriptsAndVariables('subalias')
    expect(vars).toEqual([
      v('e[DimE]', '10,20,30', {
        separationDims: ['_dime'],
        subscripts: ['_f1']
      }),
      v('e[DimE]', '10,20,30', {
        separationDims: ['_dime'],
        subscripts: ['_f2']
      }),
      v('e[DimE]', '10,20,30', {
        separationDims: ['_dime'],
        subscripts: ['_f3']
      }),
      v('f[DimF]', '1,2,3', {
        separationDims: ['_dimf'],
        subscripts: ['_f1']
      }),
      v('f[DimF]', '1,2,3', {
        separationDims: ['_dimf'],
        subscripts: ['_f2']
      }),
      v('f[DimF]', '1,2,3', {
        separationDims: ['_dimf'],
        subscripts: ['_f3']
      }),
      v('INITIAL TIME', '0'),
      v('FINAL TIME', '1'),
      v('TIME STEP', '1'),
      v('SAVEPER', 'TIME STEP'),
      v('Time', '')
    ])
  })

  it('should work for Vensim "subscript" model', () => {
    const vars = readSubscriptsAndVariables('subscript')
    expect(vars).toEqual([
      v('b[DimB]', '1,2,3', {
        separationDims: ['_dimb'],
        subscripts: ['_b1']
      }),
      v('b[DimB]', '1,2,3', {
        separationDims: ['_dimb'],
        subscripts: ['_b2']
      }),
      v('b[DimB]', '1,2,3', {
        separationDims: ['_dimb'],
        subscripts: ['_b3']
      }),
      v('a[DimA]', 'b[DimB]', {
        subscripts: ['_dima']
      }),
      v('c[DimB]', 'b[DimB]', {
        subscripts: ['_dimb']
      }),
      v('d[A1]', 'b[B1]', {
        subscripts: ['_a1']
      }),
      v('e[B1]', 'b[B1]', {
        subscripts: ['_b1']
      }),
      v('f[DimA,B1]', '1', {
        subscripts: ['_dima', '_b1']
      }),
      v('f[DimA,B2]', '2', {
        subscripts: ['_dima', '_b2']
      }),
      v('f[DimA,B3]', '3', {
        subscripts: ['_dima', '_b3']
      }),
      v('g[B1,DimA]', 'f[DimA,B1]', {
        subscripts: ['_b1', '_dima']
      }),
      v('g[B2,DimA]', 'f[DimA,B2]', {
        subscripts: ['_b2', '_dima']
      }),
      v('g[B3,DimA]', 'f[DimA,B3]', {
        subscripts: ['_b3', '_dima']
      }),
      v('o[DimA,DimB]', 'f[DimA,DimB]', {
        subscripts: ['_dima', '_dimb']
      }),
      v('p[DimB,DimA]', 'f[DimA,DimB]', {
        subscripts: ['_dimb', '_dima']
      }),
      v('r[DimA]', 'IF THEN ELSE(DimA=Selected A,1,0)', {
        subscripts: ['_dima']
      }),
      v('Selected A', '2'),
      v('s[DimA]', 'DimB', {
        subscripts: ['_dima']
      }),
      v('t[DimC]', '1', {
        subscripts: ['_dimc']
      }),
      v('u[C1]', '1', {
        subscripts: ['_c1']
      }),
      v('u[C2]', '2', {
        subscripts: ['_c2']
      }),
      v('u[C3]', '3', {
        subscripts: ['_c3']
      }),
      v('u[C4]', '4', {
        subscripts: ['_c4']
      }),
      v('u[C5]', '5', {
        subscripts: ['_c5']
      }),
      v('v[DimA]', 'IF THEN ELSE(DimA=A2,1,0)', {
        subscripts: ['_dima']
      }),
      v('FINAL TIME', '1'),
      v('INITIAL TIME', '0'),
      v('SAVEPER', 'TIME STEP'),
      v('TIME STEP', '1'),
      v('Time', '')
    ])
  })

  it('should work for Vensim "sum" model', () => {
    const vars = readSubscriptsAndVariables('sum')
    expect(vars).toEqual([
      v('a[DimA]', '1,2,3', {
        separationDims: ['_dima'],
        subscripts: ['_a1']
      }),
      v('a[DimA]', '1,2,3', {
        separationDims: ['_dima'],
        subscripts: ['_a2']
      }),
      v('a[DimA]', '1,2,3', {
        separationDims: ['_dima'],
        subscripts: ['_a3']
      }),
      v('b[DimA]', '4,5,6', {
        separationDims: ['_dima'],
        subscripts: ['_a1']
      }),
      v('b[DimA]', '4,5,6', {
        separationDims: ['_dima'],
        subscripts: ['_a2']
      }),
      v('b[DimA]', '4,5,6', {
        separationDims: ['_dima'],
        subscripts: ['_a3']
      }),
      v('a 2[SubA]', '1,2', {
        separationDims: ['_suba'],
        subscripts: ['_a2']
      }),
      v('a 2[SubA]', '1,2', {
        separationDims: ['_suba'],
        subscripts: ['_a3']
      }),
      v('b 2[SubA]', '4,5', {
        separationDims: ['_suba'],
        subscripts: ['_a2']
      }),
      v('b 2[SubA]', '4,5', {
        separationDims: ['_suba'],
        subscripts: ['_a3']
      }),
      v('c', 'SUM(a[DimA!])+1'),
      v('d', 'SUM(a[DimA!])+SUM(b[DimA!])'),
      v('e', 'SUM(a[DimA!]*b[DimA!]/TIME STEP)'),
      v('f[DimA,DimC]', '1', {
        subscripts: ['_dima', '_dimc']
      }),
      v('g[DimA,DimC]', 'SUM(f[DimA!,DimC!])', {
        subscripts: ['_dima', '_dimc']
      }),
      v('h[DimC]', '10,20,30', {
        separationDims: ['_dimc'],
        subscripts: ['_c1']
      }),
      v('h[DimC]', '10,20,30', {
        separationDims: ['_dimc'],
        subscripts: ['_c2']
      }),
      v('h[DimC]', '10,20,30', {
        separationDims: ['_dimc'],
        subscripts: ['_c3']
      }),
      v('i', 'SUM(a[DimA!]+h[DimC!])'),
      v('j[DimA]', 'a[DimA]/SUM(b[DimA!])', {
        subscripts: ['_dima']
      }),
      v('k[SubA]', 'SUM(b 2[SubA!])', {
        separationDims: ['_suba'],
        subscripts: ['_a2']
      }),
      v('k[SubA]', 'SUM(b 2[SubA!])', {
        separationDims: ['_suba'],
        subscripts: ['_a3']
      }),
      v('l[SubA]', 'a 2[SubA]/SUM(b 2[SubA!])', {
        separationDims: ['_suba'],
        subscripts: ['_a2']
      }),
      v('l[SubA]', 'a 2[SubA]/SUM(b 2[SubA!])', {
        separationDims: ['_suba'],
        subscripts: ['_a3']
      }),
      v('m[D1,E1]', '11', {
        subscripts: ['_d1', '_e1']
      }),
      v('m[D1,E2]', '12', {
        subscripts: ['_d1', '_e2']
      }),
      v('m[D2,E1]', '21', {
        subscripts: ['_d2', '_e1']
      }),
      v('m[D2,E2]', '22', {
        subscripts: ['_d2', '_e2']
      }),
      v('msum[DimD]', 'SUM(m[DimD,DimE!])', {
        subscripts: ['_dimd']
      }),
      v('n[D1,E1,F1]', '111', {
        subscripts: ['_d1', '_e1', '_f1']
      }),
      v('n[D1,E1,F2]', '112', {
        subscripts: ['_d1', '_e1', '_f2']
      }),
      v('n[D1,E2,F1]', '121', {
        subscripts: ['_d1', '_e2', '_f1']
      }),
      v('n[D1,E2,F2]', '122', {
        subscripts: ['_d1', '_e2', '_f2']
      }),
      v('n[D2,E1,F1]', '211', {
        subscripts: ['_d2', '_e1', '_f1']
      }),
      v('n[D2,E1,F2]', '212', {
        subscripts: ['_d2', '_e1', '_f2']
      }),
      v('n[D2,E2,F1]', '221', {
        subscripts: ['_d2', '_e2', '_f1']
      }),
      v('n[D2,E2,F2]', '222', {
        subscripts: ['_d2', '_e2', '_f2']
      }),
      v('nsum[DimD,DimE]', 'SUM(n[DimD,DimE,DimF!])', {
        subscripts: ['_dimd', '_dime']
      }),
      v('o[D1,DimE,F1]', '111', {
        subscripts: ['_d1', '_dime', '_f1']
      }),
      v('o[D1,DimE,F2]', '112', {
        subscripts: ['_d1', '_dime', '_f2']
      }),
      v('o[D2,DimE,F1]', '211', {
        subscripts: ['_d2', '_dime', '_f1']
      }),
      v('o[D2,DimE,F2]', '212', {
        subscripts: ['_d2', '_dime', '_f2']
      }),
      v('osum[DimD,DimE]', 'SUM(o[DimD,DimE,DimF!])', {
        subscripts: ['_dimd', '_dime']
      }),
      v('t[DimT]', '1,2', {
        separationDims: ['_dimt'],
        subscripts: ['_t1']
      }),
      v('t[DimT]', '1,2', {
        separationDims: ['_dimt'],
        subscripts: ['_t2']
      }),
      v('u[DimU]', '10,20,30,40', {
        separationDims: ['_dimu'],
        subscripts: ['_u1']
      }),
      v('u[DimU]', '10,20,30,40', {
        separationDims: ['_dimu'],
        subscripts: ['_u2']
      }),
      v('u[DimU]', '10,20,30,40', {
        separationDims: ['_dimu'],
        subscripts: ['_u3']
      }),
      v('u[DimU]', '10,20,30,40', {
        separationDims: ['_dimu'],
        subscripts: ['_u4']
      }),
      v("t two dim[DimT,DimT']", "(10*t[DimT])+t[DimT']", {
        subscripts: ['_dimt', '_dimt_']
      }),
      v("t two dim with u[DimT,DimT',DimU]", "(10*u[DimU])+(10*t[DimT])+t[DimT']", {
        subscripts: ['_dimt', '_dimt_', '_dimu']
      }),
      v('v[DimT]', 'SUM(t two dim[DimT,DimT!])', {
        subscripts: ['_dimt']
      }),
      v('w[DimT,DimU]', 'u[DimU]*SUM(t two dim[DimT,DimT!])', {
        subscripts: ['_dimt', '_dimu']
      }),
      v('x[DimT,DimU]', 'SUM(t two dim with u[DimT,DimT!,DimU])', {
        subscripts: ['_dimt', '_dimu']
      }),
      v('INITIAL TIME', '0'),
      v('FINAL TIME', '1'),
      v('TIME STEP', '1'),
      v('SAVEPER', 'TIME STEP'),
      v('Time', '')
    ])
  })

  it('should work for Vensim "sumif" model', () => {
    const vars = readSubscriptsAndVariables('sumif')
    expect(vars).toEqual([
      v('A Values[DimA]', '', {
        subscripts: ['_dima']
      }),
      v('A Values Total', 'SUM(A Values[DimA!])'),
      v(
        'A Values Avg',
        'ZIDZ(SUM(IF THEN ELSE(A Values[DimA!]=:NA:,0,A Values[DimA!])),SUM(IF THEN ELSE(A Values[DimA!]=:NA:,0,1)))'
      ),
      v('FINAL TIME', '10'),
      v('INITIAL TIME', '0'),
      v('SAVEPER', 'TIME STEP'),
      v('TIME STEP', '1'),
      v('Time', '')
    ])
  })

  it('should work for Vensim "trend" model', () => {
    const vars = readSubscriptsAndVariables('trend')
    expect(vars).toEqual([
      v('description', '0'),
      v('input', '1+0.5*SIN(2*3.14159*Time/period)'),
      v('average time', '6'),
      v('initial trend', '10'),
      v('period', '20'),
      v('TREND of input', 'TREND(input,average time,initial trend)'),
      v('trend1', 'ZIDZ(input-average value,average time*ABS(average value))'),
      v('average value', 'INTEG((input-average value)/average time,input/(1+initial trend*average time))'),
      v('INITIAL TIME', '0'),
      v('FINAL TIME', '100'),
      v('TIME STEP', '1'),
      v('SAVEPER', 'TIME STEP'),
      v('Time', '')
    ])
  })

  it('should work for Vensim "vector" model', () => {
    const vars = readSubscriptsAndVariables('vector')
    expect(vars).toEqual([
      v('ASCENDING', '1'),
      v('DESCENDING', '0'),
      v('VSSUM', '0'),
      v('VSMAX', '3'),
      v('VSERRNONE', '0'),
      v('VSERRATLEASTONE', '1'),
      v('a[DimA]', '0,1,1', {
        separationDims: ['_dima'],
        subscripts: ['_a1']
      }),
      v('a[DimA]', '0,1,1', {
        separationDims: ['_dima'],
        subscripts: ['_a2']
      }),
      v('a[DimA]', '0,1,1', {
        separationDims: ['_dima'],
        subscripts: ['_a3']
      }),
      v('b[DimB]', '1,2', {
        separationDims: ['_dimb'],
        subscripts: ['_b1']
      }),
      v('b[DimB]', '1,2', {
        separationDims: ['_dimb'],
        subscripts: ['_b2']
      }),
      v('c[DimA]', '10+VECTOR ELM MAP(b[B1],a[DimA])', {
        subscripts: ['_dima']
      }),
      v('d[A1,B1]', '1', {
        subscripts: ['_a1', '_b1']
      }),
      v('d[A2,B1]', '2', {
        subscripts: ['_a2', '_b1']
      }),
      v('d[A3,B1]', '3', {
        subscripts: ['_a3', '_b1']
      }),
      v('d[A1,B2]', '4', {
        subscripts: ['_a1', '_b2']
      }),
      v('d[A2,B2]', '5', {
        subscripts: ['_a2', '_b2']
      }),
      v('d[A3,B2]', '6', {
        subscripts: ['_a3', '_b2']
      }),
      v('e[A1,B1]', '0', {
        subscripts: ['_a1', '_b1']
      }),
      v('e[A2,B1]', '1', {
        subscripts: ['_a2', '_b1']
      }),
      v('e[A3,B1]', '0', {
        subscripts: ['_a3', '_b1']
      }),
      v('e[A1,B2]', '1', {
        subscripts: ['_a1', '_b2']
      }),
      v('e[A2,B2]', '0', {
        subscripts: ['_a2', '_b2']
      }),
      v('e[A3,B2]', '1', {
        subscripts: ['_a3', '_b2']
      }),
      v('f[DimA,DimB]', 'VECTOR ELM MAP(d[DimA,B1],a[DimA])', {
        subscripts: ['_dima', '_dimb']
      }),
      v('g[DimA,DimB]', 'VECTOR ELM MAP(d[DimA,B1],e[DimA,DimB])', {
        subscripts: ['_dima', '_dimb']
      }),
      v('h[DimA]', '2100,2010,2020', {
        separationDims: ['_dima'],
        subscripts: ['_a1']
      }),
      v('h[DimA]', '2100,2010,2020', {
        separationDims: ['_dima'],
        subscripts: ['_a2']
      }),
      v('h[DimA]', '2100,2010,2020', {
        separationDims: ['_dima'],
        subscripts: ['_a3']
      }),
      v('l[DimA]', 'VECTOR SORT ORDER(h[DimA],ASCENDING)', {
        subscripts: ['_dima']
      }),
      v('m[DimA]', 'VECTOR SORT ORDER(h[DimA],0)', {
        subscripts: ['_dima']
      }),
      v('o[A1,B1]', '1', {
        subscripts: ['_a1', '_b1']
      }),
      v('o[A1,B2]', '2', {
        subscripts: ['_a1', '_b2']
      }),
      v('o[A2,B1]', '4', {
        subscripts: ['_a2', '_b1']
      }),
      v('o[A2,B2]', '3', {
        subscripts: ['_a2', '_b2']
      }),
      v('o[A3,B1]', '5', {
        subscripts: ['_a3', '_b1']
      }),
      v('o[A3,B2]', '5', {
        subscripts: ['_a3', '_b2']
      }),
      v('p[DimA,DimB]', 'VECTOR SORT ORDER(o[DimA,DimB],ASCENDING)', {
        subscripts: ['_dima', '_dimb']
      }),
      v('q[DimB]', 'VECTOR SELECT(e[DimA!,DimB],c[DimA!],0,VSSUM,VSERRNONE)', {
        subscripts: ['_dimb']
      }),
      v('r[DimA]', 'VECTOR SELECT(e[DimA,DimB!],d[DimA,DimB!],:NA:,VSMAX,VSERRNONE)', {
        subscripts: ['_dima']
      }),
      v('s[DimB]', 'SUM(c[DimA!]*e[DimA!,DimB])', {
        subscripts: ['_dimb']
      }),
      v('u', 'VMAX(x[DimX!])'),
      v('v', 'VMAX(x[SubX!])'),
      v('w', 'VMIN(x[DimX!])'),
      v('x[DimX]', '1,2,3,4,5', {
        separationDims: ['_dimx'],
        subscripts: ['_one']
      }),
      v('x[DimX]', '1,2,3,4,5', {
        separationDims: ['_dimx'],
        subscripts: ['_two']
      }),
      v('x[DimX]', '1,2,3,4,5', {
        separationDims: ['_dimx'],
        subscripts: ['_three']
      }),
      v('x[DimX]', '1,2,3,4,5', {
        separationDims: ['_dimx'],
        subscripts: ['_four']
      }),
      v('x[DimX]', '1,2,3,4,5', {
        separationDims: ['_dimx'],
        subscripts: ['_five']
      }),
      v('y[DimA]', 'VECTOR ELM MAP(x[three],(DimA-1))', {
        subscripts: ['_dima']
      }),
      v('INITIAL TIME', '0'),
      v('FINAL TIME', '1'),
      v('TIME STEP', '1'),
      v('SAVEPER', 'TIME STEP'),
      v('Time', '')
    ])
  })
})<|MERGE_RESOLUTION|>--- conflicted
+++ resolved
@@ -576,20 +576,6 @@
       v('a', "GET DIRECT CONSTANTS('data/a.csv',',','B2')"),
       v('a from named xlsx', "GET DIRECT CONSTANTS('data/a.xlsx','a','B2')"),
       v('a from tagged xlsx', "GET DIRECT CONSTANTS('?a','a','B2')"),
-<<<<<<< HEAD
-      v('b[DimB]', "GET DIRECT CONSTANTS('data/b.csv',',','b2*')", { subscripts: ['_dimb'] }),
-      v('c[DimB,DimC]', "GET DIRECT CONSTANTS('data/c.csv',',','B2')", { subscripts: ['_dimb', '_dimc'] }),
-      v('d[D1,DimB,DimC]', "GET DIRECT CONSTANTS('data/c.csv',',','B2')", { subscripts: ['_d1', '_dimb', '_dimc'] }),
-      v('e[DimC,DimB]', "GET DIRECT CONSTANTS('data/c.csv',',','B2*')", { subscripts: ['_dimc', '_dimb'] }),
-      v('f[DimC,DimA]:EXCEPT:[DimC,SubA]', '0', { subscripts: ['_dimc', '_a1'], separationDims: ['_dima'] }),
-      v('f[DimC,SubA]', "GET DIRECT CONSTANTS('data/f.csv',',','B2')", {
-        subscripts: ['_dimc', '_a2'],
-        separationDims: ['_suba']
-      }),
-      v('f[DimC,SubA]', "GET DIRECT CONSTANTS('data/f.csv',',','B2')", {
-        subscripts: ['_dimc', '_a3'],
-        separationDims: ['_suba']
-=======
       v('b[DimB]', "GET DIRECT CONSTANTS('data/b.csv',',','b2*')", {
         subscripts: ['_dimb']
       }),
@@ -613,7 +599,6 @@
       v('f[DimC,DimA]:EXCEPT:[DimC,SubA]', '0', {
         separationDims: ['_dima'],
         subscripts: ['_dimc', '_a1']
->>>>>>> 6c4748fa
       }),
       v('g[From DimC,To DimC]', "GET DIRECT CONSTANTS('data/g.csv',',','B2')", {
         subscripts: ['_from_dimc', '_to_dimc']
@@ -1159,26 +1144,6 @@
       v('D Totals', 'SUM(D Values[DimD!])'),
       v('E1 Values', 'E Values[E1]'),
       v('E2 Values', 'E Values[E2]'),
-<<<<<<< HEAD
-      v('EBC Values[DimE,DimB,DimC]', '', { subscripts: ['_dime', '_dimb', '_dimc'] }),
-      v('FINAL TIME', '10'),
-      v('INITIAL TIME', '0'),
-      v('SAVEPER', 'TIME STEP'),
-      v('Simple 1', '', { varType: 'data' }),
-      v('Simple 2', '', { varType: 'data' }),
-      v('Simple Totals', 'Simple 1+Simple 2'),
-      v('TIME STEP', '1'),
-      v('Total EBC', 'VECTOR SELECT(E Selection[DimE!],Total EBC for Selected BC[DimE!],0,VSSUM,VSERRATLEASTONE)'),
-      v(
-        'Total EBC for Selected BC[DimE]',
-        'VECTOR SELECT(B Selection[DimB!],Total EBC for Selected C[DimE,DimB!],0,VSSUM,VSERRATLEASTONE)',
-        { subscripts: ['_dime'] }
-      ),
-      v(
-        'Total EBC for Selected C[DimE,DimB]',
-        'VECTOR SELECT(C Selection[DimC!],EBC Values[DimE,DimB,DimC!],0,VSSUM,VSERRATLEASTONE)',
-        { subscripts: ['_dime', '_dimb'] }
-=======
       v('Chosen E', '2'),
       v('Chosen B', '3'),
       v('Chosen C', '1'),
@@ -1197,7 +1162,6 @@
         {
           subscripts: ['_dime', '_dimb']
         }
->>>>>>> 6c4748fa
       ),
       v(
         'Total EBC for Selected BC[DimE]',
