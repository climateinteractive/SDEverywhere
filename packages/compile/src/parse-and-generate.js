--- conflicted
+++ resolved
@@ -10,12 +10,7 @@
 import { printSubscripts, yamlSubsList } from './_shared/subscript.js'
 import Model from './model/model.js'
 import { getDirectSubscripts } from './model/read-subscripts.js'
-<<<<<<< HEAD
-import { generateC } from './generate/gen-code-c.js'
-import { generateJS } from './generate/gen-code-js.js'
-=======
 import { generateCode } from './generate/gen-code.js'
->>>>>>> 18b0873e
 
 /**
  * Parse a Vensim model and generate C code.
@@ -71,21 +66,9 @@
     }
   }
 
-<<<<<<< HEAD
-  // Parse the model and generate code.  The two `generate` functions perform the
-  // same steps (other than the difference in output format), so we will use
-  // `generateJS` if JS is requested as the output format, otherwise we will use
-  // `generateC`.
-=======
   // Parse the model and generate code
->>>>>>> 18b0873e
   let parsedModel = parseModel(input, modelDirname)
-  let code
-  if (operations.includes('generateJS')) {
-    code = generateJS(parsedModel, { spec, operations, extData, directData, modelDirname })
-  } else {
-    code = generateC(parsedModel, { spec, operations, extData, directData, modelDirname })
-  }
+  let code = generateCode(parsedModel, { spec, operations, extData, directData, modelDirname })
 
   function writeOutput(filename, text) {
     let outputPathname = path.join(buildDir, filename)
