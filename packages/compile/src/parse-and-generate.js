--- conflicted
+++ resolved
@@ -146,13 +146,8 @@
  * @param {boolean} options.sort Whether to sort definitions alphabetically in the preprocess step.
  * @return {*} A parsed tree representation of the model.
  */
-<<<<<<< HEAD
 export function parseModel(input, modelDir, options) {
-  if (process.env.SDE_NONPUBLIC_USE_NEW_PARSE !== '1') {
-=======
-export function parseModel(input, modelDir, sort = false) {
   if (process.env.SDE_NONPUBLIC_USE_NEW_PARSE === '0') {
->>>>>>> 1a77eedd
     // Use the legacy parser
     return {
       kind: 'vensim-legacy',
