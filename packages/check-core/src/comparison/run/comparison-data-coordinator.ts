--- conflicted
+++ resolved
@@ -17,26 +17,16 @@
    * The source of the first ("left") dataset.  If "left", the datasets will be fetched from the "left"
    * model passed to the constructor, otherwise they will be fetched from the "right" model.
    */
-<<<<<<< HEAD
-  sourceL: 'left' | 'right'
-  /** The scenario used for the first ("left") model of the comparison. */
-  scenarioSpecL?: ScenarioSpec
-=======
   sourceL: 'left' | 'right' | undefined
   /** The scenario used for the first ("left") model of the comparison. */
   scenarioSpecL: ScenarioSpec | undefined
->>>>>>> a9f2b1c4
   /**
    * The source of the second ("right") dataset.  If "left", the datasets will be fetched from the "left"
    * model passed to the constructor, otherwise they will be fetched from the "right" model.
    */
   sourceR: 'left' | 'right'
   /** The scenario used for the second ("right") model of the comparison. */
-<<<<<<< HEAD
-  scenarioSpecR?: ScenarioSpec
-=======
   scenarioSpecR: ScenarioSpec | undefined
->>>>>>> a9f2b1c4
   /** The keys of the datasets to be fetched. */
   datasetKeys: DatasetKey[]
 }
@@ -47,26 +37,16 @@
    * The source of the first ("left") dataset.  If "left", the datasets will be fetched from the "left"
    * model passed to the constructor, otherwise they will be fetched from the "right" model.
    */
-<<<<<<< HEAD
-  sourceL: 'left' | 'right'
-  /** The scenario used for the first ("left") model of the comparison. */
-  scenarioSpecL?: ScenarioSpec
-=======
   sourceL: 'left' | 'right' | undefined
   /** The scenario used for the first ("left") model of the comparison. */
   scenarioSpecL: ScenarioSpec | undefined
->>>>>>> a9f2b1c4
   /**
    * The source of the second ("right") dataset.  If "left", the datasets will be fetched from the "left"
    * model passed to the constructor, otherwise they will be fetched from the "right" model.
    */
   sourceR: 'left' | 'right'
   /** The scenario used for the second ("right") model of the comparison. */
-<<<<<<< HEAD
-  scenarioSpecR?: ScenarioSpec
-=======
   scenarioSpecR: ScenarioSpec | undefined
->>>>>>> a9f2b1c4
   /** The ID of the graph for which data will be fetched. */
   graphId: BundleGraphId
 }
@@ -192,13 +172,8 @@
 
   requestDatasetMaps(
     requestKey: ComparisonDataRequestKey,
-<<<<<<< HEAD
-    sourceL: 'left' | 'right',
-    scenarioSpecL: ScenarioSpec,
-=======
     sourceL: 'left' | 'right' | undefined,
     scenarioSpecL: ScenarioSpec | undefined,
->>>>>>> a9f2b1c4
     sourceR: 'left' | 'right',
     scenarioSpecR: ScenarioSpec,
     datasetKeys: DatasetKey[],
@@ -221,13 +196,8 @@
 
   requestGraphData(
     requestKey: ComparisonDataRequestKey,
-<<<<<<< HEAD
-    sourceL: 'left' | 'right',
-    scenarioSpecL: ScenarioSpec,
-=======
     sourceL: 'left' | 'right' | undefined,
     scenarioSpecL: ScenarioSpec | undefined,
->>>>>>> a9f2b1c4
     sourceR: 'left' | 'right',
     scenarioSpecR: ScenarioSpec,
     graphId: BundleGraphId,
