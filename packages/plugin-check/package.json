--- conflicted
+++ resolved
@@ -33,11 +33,6 @@
   },
   "dependencies": {
     "@rollup/plugin-node-resolve": "^13.3.0",
-<<<<<<< HEAD
-    "@sdeverywhere/build": "^0.2.0",
-=======
-    "@rollup/plugin-replace": "^2.4.1",
->>>>>>> 05ea85f2
     "@sdeverywhere/check-core": "^0.1.0",
     "@sdeverywhere/check-ui-shell": "^0.1.1",
     "@sdeverywhere/runtime": "^0.1.0",
