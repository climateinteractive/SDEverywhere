// Copyright (c) 2022 Climate Interactive / New Venture Fund

import { existsSync, readFileSync, statSync } from 'fs'
import { basename, dirname, join as joinPath, relative, resolve as resolvePath } from 'path'
import { fileURLToPath } from 'url'

import type { InlineConfig, ResolvedConfig, Plugin as VitePlugin } from 'vite'
import { nodeResolve } from '@rollup/plugin-node-resolve'

import type { BuildContext, ResolvedModelSpec } from '@sdeverywhere/build'

const __filename = fileURLToPath(import.meta.url)
const __dirname = dirname(__filename)

/**
 * This is a virtual module plugin used to inject model-specific configuration
 * values into the generated worker bundle.
 *
 * This follows the "Virtual Modules Convention" described here:
 *   https://vitejs.dev/guide/api-plugin.html#virtual-modules-convention
 *
 * TODO: This could be simplified by using `vite-plugin-virtual` but that
 * doesn't seem to be working correctly in an ESM setting
 */
<<<<<<< HEAD
function injectModelSpec(prepDir: string, modelSpec: ResolvedModelSpec): VitePlugin {
  // Include the SDE variable ID with each input variable spec
=======
function injectModelSpec(context: BuildContext, modelSpec: ResolvedModelSpec): VitePlugin {
  // Include the SDE variable ID with each spec
>>>>>>> c10b7acc
  const inputSpecs = []
  for (const modelInputSpec of modelSpec.inputs) {
    // Note that the `InputSpec` interface in the `@sdeverywhere/build` package
    // allows the default/min/max values to be undefined, which can be the case
    // if the user doesn't return full `InputSpec` instances in the `ModelSpec`.
    // We will log a warning and skip the input if these values are not defined.
    if (
      modelInputSpec.defaultValue === undefined ||
      modelInputSpec.minValue === undefined ||
      modelInputSpec.maxValue === undefined
    ) {
      let msg = ''
      msg += `WARNING: The {defaultValue,minValue,maxValue} properties are required by plugin-check, `
      msg += `but are undefined in the InputSpec for '${modelInputSpec.varName}'. `
      msg += `This input variable will be excluded from the model-check bundle until those properties `
      msg += `are defined.`
      console.warn(msg)
      continue
    }

    // Use the `inputId` if defined for the `InputSpec`, otherwise use `varId`.  The
    // latter is less resilient if the variable is renamed between two versions of
    // the model, but will be sufficient for now.  Note that `plugin-config` defines
    // a stable `inputId` for each row in the `inputs.csv`, and that is the most
    // common way to configure a `ModelSpec`, so it will be uncommon for `inputId`
    // to be undefined here.
    const varId = context.canonicalVarId(modelInputSpec.varName)
    const inputId = modelInputSpec.inputId || varId
    inputSpecs.push({
      inputId,
      varId,
      ...modelInputSpec
    })
  }

  // Include the SDE variable ID with each output variable spec
  const outputSpecs = modelSpec.outputs.map(o => {
    return {
      varId: context.canonicalVarId(o.varName),
      ...o
    }
  })

  // eslint-disable-next-line @typescript-eslint/no-explicit-any
  function readJsonListing(): any {
    const path = joinPath(prepDir, 'build', 'processed.json')
    if (existsSync(path)) {
      const json = readFileSync(path, 'utf8')
      return JSON.parse(json)
    } else {
      return {}
    }
  }

  // Read the JSON model listing and include impl var specs from `varInstances`
  const listing = readJsonListing()
  const varInstances = listing.varInstances || {}

  function stagedFileSize(filename: string): number {
    const prepDir = context.config.prepDir
    const path = joinPath(prepDir, 'staged', 'model', filename)
    if (existsSync(path)) {
      return statSync(path).size
    } else {
      return 0
    }
  }

  // The size (in bytes) of the `generated-model.js` file
  // TODO: Ideally we would measure the size of the raw Wasm binary, but currently
  // we inline it as a base64 blob inside the JS file, so we take the size of the
  // whole JS file as the second best option
  const modelSizeInBytes = stagedFileSize('generated-model.js')

  // The size (in bytes) of the `static-data.ts` file
  // TODO: Ideally we would measure the size of the minified JS file here, or
  // at least ignore things like whitespace
  const dataSizeInBytes = stagedFileSize('static-data.ts')

  const moduleSrc = `
export const inputSpecs = ${JSON.stringify(inputSpecs)};
export const outputSpecs = ${JSON.stringify(outputSpecs)};
export const implSpec = ${JSON.stringify(varInstances)};
export const modelSizeInBytes = ${modelSizeInBytes};
export const dataSizeInBytes = ${dataSizeInBytes};
`

  const virtualModuleId = 'virtual:model-spec'
  const resolvedVirtualModuleId = '\0' + virtualModuleId

  return {
    name: 'vite-plugin-virtual-custom',
    resolveId(id: string) {
      if (id === virtualModuleId) {
        return resolvedVirtualModuleId
      }
    },
    load(id: string) {
      if (id === resolvedVirtualModuleId) {
        return moduleSrc
      }
    }
  }
}

/**
 * XXX: This overrides the built-in `vite:resolve` plugin so that we can intercept `resolveId`
 * calls for the threads package.
 */
function overrideViteResolvePlugin(viteConfig: ResolvedConfig) {
  const resolvePlugin = viteConfig.plugins.find(p => p.name === 'vite:resolve')
  if (resolvePlugin === undefined) {
    throw new Error('Failed to locate the built-in vite:resolve plugin')
  }

  // eslint-disable-next-line @typescript-eslint/no-explicit-any
  const originalResolveId = resolvePlugin.resolveId as any
  resolvePlugin.resolveId = async function resolveId(id, importer, options) {
    if (id.startsWith('./implementation') && importer.includes('threads/dist-esm')) {
      // XXX: The default resolver behavior will look at the `browser` mappings in
      // `threads/package.json` and try to resolve `implementation.js` to
      // `implementation.browser.js` because it thinks we're in a browser-only context.
      // We don't want that.  Instead we want to keep the generic implementation from
      // threads that chooses between the Node and browser implementations at runtime.
      //
      // If we get here, importer will be something like:
      //   /.../node_modules/.pnpm/threads@1.7.0/node_modules/threads/dist-esm/{worker,master}/index.js
      // And id will be:
      //   ./implementation
      // So resolve the ID to:
      //   /.../node_modules/.pnpm/threads@1.7.0/node_modules/threads/dist-esm/{worker,master}/implementation.js
      //
      // Or, importer will be:
      //   /.../node_modules/.pnpm/threads@1.7.0/node_modules/threads/dist-esm/{worker,master}/implementation.js
      // And id will be one of:
      //   ./implementation.browser
      //   ./implementation.node
      //   ./implementation.worker_threads
      // So resolve the ID to:
      //   /.../node_modules/.pnpm/threads@1.7.0/node_modules/threads/dist-esm/{worker,master}/implementation.{...}.js
      const idFileName = id.replace('./', '')
      const importerFileName = basename(importer)
      const resolvedId = importer.replace(importerFileName, `${idFileName}.js`)
      return {
        id: resolvedId,
        moduleSideEffects: false
      }
    }

    // For all other cases, fall back on the default resolver
    return originalResolveId.call(this, id, importer, options)
  }
}

export async function createViteConfigForBundle(
  context: BuildContext,
  modelSpec: ResolvedModelSpec
): Promise<InlineConfig> {
  // Use `template-bundle` as the root directory for the bundle project
  const root = resolvePath(__dirname, '..', 'template-bundle')

  // Calculate output directory relative to the template root
  // TODO: For now we write it to `prepDir`; make this configurable?
  const prepDir = context.config.prepDir
  const outDir = relative(root, prepDir)

  // Use the model worker from the staged directory
  // TODO: Make this configurable?
  const modelWorkerPath = joinPath(prepDir, 'staged', 'model', 'worker.js?raw')

  return {
    // Don't use an external config file
    configFile: false,

    // Use the root directory configured above
    root,

    // Don't clear the screen in dev mode so that we can see builder output
    clearScreen: false,

    // TODO: Disable vite output by default?
    // logLevel: 'silent',

    // Configure path aliases
    resolve: {
      alias: [
        // Inject the configured model worker
        {
          find: '@_model_worker_',
          replacement: modelWorkerPath
        },

        // XXX: Prevent Vite from using the `browser` section of `threads/package.json`
        // since we want to force the use of the general module (under dist-esm) that chooses
        // the correct implementation (Web Worker vs worker_threads) at runtime.  Currently
        // Vite's library mode is browser focused and generally chooses the right imports,
        // except in the case of the threads package where we want to use the generic
        // `implementation.js` that chooses between Web Worker and worker_threads at runtime.
        // Note that we could in theory set `resolve.browserField` to false, but that would
        // make Vite not use the browser field for all other packages, and there is not
        // currently a way to tell Vite to use the browser field on a case-by-case basis.
        // So for now we need this workaround here to make it resolve to `dist-esm`, and then
        // a second workaround in `overrideViteResolvePlugin` to prevent the resolver from
        // using the browser field when resolving the threads package.
        {
          find: 'threads',
          replacement: 'threads',
          customResolver: async function (source, importer, options) {
            // Note that we need to use `resolveId.call` here in order to provide the
            // right `this` context, which provides Rollup plugin functionality
            const customResolver = nodeResolve({ browser: false })
            const resolved = await customResolver.resolveId.call(this, source, importer, options)
            // Force the use of the `dist-esm` variant of the threads.js package
            if (source === 'threads/worker') {
              return resolved.id.replace('worker.mjs', 'dist-esm/worker/index.js')
            } else {
              return resolved.id.replace('index.mjs', 'dist-esm/index.js')
            }
          }
        }
      ]
    },

    plugins: [
      // Use a virtual module plugin to inject the model spec values
      injectModelSpec(context, modelSpec),

      // XXX: Install a wrapper around the built-in `vite:resolve` plugin so that we can
      // override the default resolver behavior that tries to resolve the `browser` section
      // of the `package.json` for the threads package.
      {
        name: 'vite-plugin-override-resolve',
        configResolved(viteConfig) {
          overrideViteResolvePlugin(viteConfig)
        }
      }
    ],

    build: {
      // Write output files to the configured directory (instead of the default `dist`);
      // note that this must be relative to the project `root`
      outDir,
      emptyOutDir: false,

      // Uncomment for debugging purposes
      // minify: false,

      lib: {
        entry: './src/index.ts',
        formats: ['es'],
        fileName: () => 'check-bundle.js'
      },

      rollupOptions: {
        // Don't transform Node imports used by threads.js
        external: ['events', 'os', 'path', 'url'],

        // XXX: Insert custom code at the top of the generated bundle that defines
        // the special `__non_webpack_require__` function that is used by threads.js
        // in its Node implementation.  This import ensures that threads.js uses
        // the native `worker_threads` implementation when using the bundle in a
        // Node environment.  When importing the bundle for use in the browser,
        // Vite will transform this import into an empty module due to the empty
        // polyfill that is configured in `vite-config-for-report.ts`.
        output: {
          banner: `
import * as worker_threads from 'worker_threads'
let __non_webpack_require__ = () => {
  return worker_threads;
};
`
        },

        onwarn: (warning, warn) => {
          // XXX: Suppress "Use of eval is strongly discouraged" warnings that are
          // triggered by use of the following pattern in threads.js:
          //   eval("require")("worker_threads")
          // It would be nice to avoid use of `eval` there, but it's not critical for
          // our use case so we will suppress the warnings for now
          if (warning.code !== 'EVAL') {
            warn(warning)
          }
        }
      }
    }
  }
}<|MERGE_RESOLUTION|>--- conflicted
+++ resolved
@@ -22,13 +22,10 @@
  * TODO: This could be simplified by using `vite-plugin-virtual` but that
  * doesn't seem to be working correctly in an ESM setting
  */
-<<<<<<< HEAD
-function injectModelSpec(prepDir: string, modelSpec: ResolvedModelSpec): VitePlugin {
-  // Include the SDE variable ID with each input variable spec
-=======
 function injectModelSpec(context: BuildContext, modelSpec: ResolvedModelSpec): VitePlugin {
+  const prepDir = context.config.prepDir
+
   // Include the SDE variable ID with each spec
->>>>>>> c10b7acc
   const inputSpecs = []
   for (const modelInputSpec of modelSpec.inputs) {
     // Note that the `InputSpec` interface in the `@sdeverywhere/build` package
@@ -88,7 +85,6 @@
   const varInstances = listing.varInstances || {}
 
   function stagedFileSize(filename: string): number {
-    const prepDir = context.config.prepDir
     const path = joinPath(prepDir, 'staged', 'model', filename)
     if (existsSync(path)) {
       return statSync(path).size
