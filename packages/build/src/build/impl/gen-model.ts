--- conflicted
+++ resolved
@@ -65,21 +65,12 @@
     }
   }
   await generateCode(context, config.sdeDir, sdeCmdPath, prepDir)
-<<<<<<< HEAD
-  for (const plugin of plugins) {
-    if (plugin.postGenerateCode) {
-      const generatedCodeFile = `processed.${config.genFormat}`
-      const generatedCodePath = joinPath(prepDir, 'build', generatedCodeFile)
-      let generatedCodeContent = await readFile(generatedCodePath, 'utf8')
-      generatedCodeContent = await plugin.postGenerateC(context, generatedCodeContent)
-=======
   const generatedCodeFile = `processed.${config.genFormat}`
   const generatedCodePath = joinPath(prepDir, 'build', generatedCodeFile)
   for (const plugin of plugins) {
     if (plugin.postGenerateCode) {
       let generatedCodeContent = await readFile(generatedCodePath, 'utf8')
       generatedCodeContent = await plugin.postGenerateCode(context, config.genFormat, generatedCodeContent)
->>>>>>> 18b0873e
       await writeFile(generatedCodePath, generatedCodeContent)
     }
   }
@@ -198,13 +189,8 @@
   // dimensions and variables (`--list`)
   const command = sdeCmdPath
   const outFormat = `--outformat=${genFormat}`
-<<<<<<< HEAD
-  const gencArgs = ['generate', outFormat, '--list', '--spec', 'spec.json', 'processed']
-  const gencOutput = await context.spawnChild(prepDir, command, gencArgs, {
-=======
   const genCmdArgs = ['generate', outFormat, '--list', '--spec', 'spec.json', 'processed']
   const genCmdOutput = await context.spawnChild(prepDir, command, genCmdArgs, {
->>>>>>> 18b0873e
     // By default, ignore lines that start with "WARNING: Data for" since these are often harmless
     // TODO: Don't filter by default, but make it configurable
     // ignoredMessageFilter: 'WARNING: Data for'
@@ -212,15 +198,9 @@
     // following allows us to throw our own error
     ignoreError: true
   })
-<<<<<<< HEAD
-  if (gencOutput.exitCode !== 0) {
-    throw new Error(
-      `Failed to generate ${genFormatName} code: 'sde generate' command failed (code=${gencOutput.exitCode})`
-=======
   if (genCmdOutput.exitCode !== 0) {
     throw new Error(
       `Failed to generate ${genFormatName} code: 'sde generate' command failed (code=${genCmdOutput.exitCode})`
->>>>>>> 18b0873e
     )
   }
 
