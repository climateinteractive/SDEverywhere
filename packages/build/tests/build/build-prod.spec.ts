--- conflicted
+++ resolved
@@ -33,11 +33,7 @@
       record('postProcessMdl')
       return mdlContent
     },
-<<<<<<< HEAD
-    preGenerateCode: async format => {
-=======
     preGenerateCode: async (_, format) => {
->>>>>>> 18b0873e
       record(`preGenerateCode ${format}`)
     },
     postGenerateCode: async (_, format, content) => {
