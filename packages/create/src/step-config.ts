--- conflicted
+++ resolved
@@ -424,12 +424,7 @@
   // TODO: We can skip the preprocess step once parseAndGenerate calls
   // the new parser that has preprocessing built-in
   const mdlFile = resolvePath(projDir, mdlPath)
-<<<<<<< HEAD
-  // TODO: Change genc to runnable after merging in latest changes
-  const preprocessed = preprocessModel(mdlFile, spec, 'genc', /*writeFiles=*/ false)
-=======
   const preprocessed = preprocessModel(mdlFile, spec, 'runnable', /*writeFiles=*/ false)
->>>>>>> 18b0873e
 
   // Parse the model and generate the variable list
   const mdlDir = dirname(mdlFile)
