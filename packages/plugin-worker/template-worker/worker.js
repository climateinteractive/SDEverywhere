--- conflicted
+++ resolved
@@ -1,29 +1,10 @@
 // Copyright (c) 2022 Climate Interactive / New Venture Fund
 
-<<<<<<< HEAD
-import { initRunnableModel } from '@sdeverywhere/runtime'
-
-=======
->>>>>>> 18b0873e
 // NOTE: This import *must* specify "worker" at the end (instead of the general
 // "index" import), otherwise Vite will pull in more code than necessary and it will
 // generate a worker that won't run correctly in Node or the browser.
 import { exposeModelWorker } from '@sdeverywhere/runtime-async/worker'
 
-<<<<<<< HEAD
-import loadGeneratedModel from '@_generatedModuleFile_'
-
-async function initGeneratedModel() {
-  // Load the module containing the generated model
-  const generatedModel = await loadGeneratedModel()
-
-  // Initialize a `RunnableModel` instance
-  return initRunnableModel(generatedModel)
-}
-
-exposeModelWorker(initGeneratedModel)
-=======
 import loadGeneratedModel from '@_generatedModelFile_'
 
-exposeModelWorker(loadGeneratedModel)
->>>>>>> 18b0873e
+exposeModelWorker(loadGeneratedModel)