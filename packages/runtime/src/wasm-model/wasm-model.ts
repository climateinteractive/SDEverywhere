--- conflicted
+++ resolved
@@ -28,7 +28,6 @@
   private inputsBuffer: WasmBuffer<Float64Array>
   private outputsBuffer: WasmBuffer<Float64Array>
   private outputIndicesBuffer: WasmBuffer<Int32Array>
-<<<<<<< HEAD
   private lookupDataBuffer: WasmBuffer<Float64Array>
   private lookupSubIndicesBuffer: WasmBuffer<Int32Array>
 
@@ -38,9 +37,6 @@
     pointsAddress: number,
     numPoints: number
   ) => void
-=======
-
->>>>>>> 18b0873e
   private readonly wasmRunModel: (inputsAddress: number, outputsAddress: number, outputIndicesAddress: number) => void
 
   /**
@@ -61,12 +57,8 @@
     this.numSavePoints = Math.round((this.endTime - this.startTime) / this.saveFreq) + 1
     this.outputVarIds = wasmModule.outputVarIds
 
-<<<<<<< HEAD
     // Make the native functions callable
     this.wasmSetLookup = wasmModule.cwrap('setLookup', null, ['number', 'number', 'number', 'number'])
-=======
-    // Make the native `runModelWithBuffers` function callable
->>>>>>> 18b0873e
     this.wasmRunModel = wasmModule.cwrap('runModelWithBuffers', null, ['number', 'number', 'number'])
   }
 
@@ -76,7 +68,6 @@
     // and copy data to/from them because only that kind of buffer can be passed to
     // the `wasmRunModel` function.
 
-<<<<<<< HEAD
     // Apply lookup overrides, if provided
     const lookups = params.getLookups()
     if (lookups !== undefined) {
@@ -147,39 +138,6 @@
       this.outputsBuffer = createFloat64WasmBuffer(this.wasmModule, outputsLengthInElements)
     }
 
-=======
-    // Copy the inputs to the `WasmBuffer`.  If we don't have an existing `WasmBuffer`,
-    // or the existing one is not big enough, the callback will allocate a new one.
-    params.copyInputs(this.inputsBuffer?.getArrayView(), numElements => {
-      this.inputsBuffer?.dispose()
-      this.inputsBuffer = createFloat64WasmBuffer(this.wasmModule, numElements)
-      return this.inputsBuffer.getArrayView()
-    })
-
-    let outputIndicesBuffer: WasmBuffer<Int32Array>
-    if (params.getOutputIndicesLength() > 0) {
-      // Copy the output indices (if needed) to the `WasmBuffer`.  If we don't have an
-      // existing `WasmBuffer`, or the existing one is not big enough, the callback
-      // will allocate a new one.
-      params.copyOutputIndices(this.outputIndicesBuffer?.getArrayView(), numElements => {
-        this.outputIndicesBuffer?.dispose()
-        this.outputIndicesBuffer = createInt32WasmBuffer(this.wasmModule, numElements)
-        return this.outputIndicesBuffer.getArrayView()
-      })
-      outputIndicesBuffer = this.outputIndicesBuffer
-    } else {
-      // The output indices are not active
-      outputIndicesBuffer = undefined
-    }
-
-    // Allocate (or reallocate) the `WasmBuffer` that will receive the outputs
-    const outputsLengthInElements = params.getOutputsLength()
-    if (this.outputsBuffer === undefined || this.outputsBuffer.numElements < outputsLengthInElements) {
-      this.outputsBuffer?.dispose()
-      this.outputsBuffer = createFloat64WasmBuffer(this.wasmModule, outputsLengthInElements)
-    }
-
->>>>>>> 18b0873e
     // Run the model
     const t0 = perfNow()
     this.wasmRunModel(
@@ -215,11 +173,7 @@
  * Initialize the wasm model.
  *
  * @hidden This is not part of the public API; only the top-level `createRunnableModel`
-<<<<<<< HEAD
  * function is exposed in the public API.
-=======
- * function will be exposed in the public API.
->>>>>>> 18b0873e
  *
  * @param wasmModule The `WasmModule` that wraps the `wasm` binary.
  * @return The initialized `WasmModel` instance.
