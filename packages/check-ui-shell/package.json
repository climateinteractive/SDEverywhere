{
  "name": "@sdeverywhere/check-ui-shell",
  "version": "0.2.1",
  "files": [
    "dist/**",
    "types/**"
  ],
  "type": "module",
  "module": "dist/index.js",
  "types": "types/index.d.ts",
  "scripts": {
    "clean": "rm -rf dist",
    "lint:ts": "eslint src --max-warnings 0",
    "lint:svelte": "svelte-check --fail-on-hints --fail-on-warnings --output human",
    "lint": "run-s lint:ts lint:svelte",
    "prettier:check": "prettier --check .",
    "prettier:fix": "prettier --write .",
    "precommit": "../../scripts/precommit",
    "test": "vitest run",
    "test:watch": "vitest",
    "test:ci": "vitest run",
    "type-check": "tsc --noEmit -p tsconfig-build.json",
    "build": "vite build",
<<<<<<< HEAD
    "build:watch": "vite build --watch",
    "ci:build": "run-s clean lint prettier:check test:ci type-check build"
=======
    "docs": "../../scripts/gen-docs.js",
    "ci:build": "run-s clean lint prettier:check test:ci type-check build docs"
>>>>>>> 5ad131e0
  },
  "dependencies": {
    "@sdeverywhere/check-core": "^0.1.0",
    "@fortawesome/free-regular-svg-icons": "^6.1.1",
    "@fortawesome/free-solid-svg-icons": "^6.1.1",
    "@juggle/resize-observer": "^3.3.0",
    "assert-never": "^1.2.1",
    "chart.js": "^2.9.4",
    "copy-text-to-clipboard": "^3.0.1",
    "fontfaceobserver": "^2.1.0"
  },
  "devDependencies": {
    "@sveltejs/vite-plugin-svelte": "^1.0.8",
    "@types/chart.js": "^2.9.34",
    "@types/fontfaceobserver": "^0.0.6",
    "postcss": "^8.2.14",
    "pug": "^3.0.1",
    "sass": "^1.34.1",
    "svelte": "^3.47.0",
    "svelte-awesome": "^3.0.0",
    "svelte-check": "^2.7.0",
    "svelte-preprocess": "^4.10.6",
    "vite": "^3.1.3"
  },
  "devDependenciesComments": {
    "svelte-awesome": [
      "XXX: Technically this should probably be listed in dependencies, but it has",
      "svelte as a peer dependency even though it isn't required by the consuming",
      "package due to the way we bundle everything into `dist/index.js`.  For now,",
      "we list it in devDependencies and include it in the generated bundle so that",
      "consumers don't need to worry about peer dependency issues."
    ]
  },
  "author": "Climate Interactive",
  "license": "MIT",
  "homepage": "https://sdeverywhere.org",
  "repository": {
    "type": "git",
    "url": "https://github.com/climateinteractive/SDEverywhere.git",
    "directory": "packages/check-ui-shell"
  },
  "bugs": {
    "url": "https://github.com/climateinteractive/SDEverywhere/issues"
  }
}<|MERGE_RESOLUTION|>--- conflicted
+++ resolved
@@ -21,13 +21,9 @@
     "test:ci": "vitest run",
     "type-check": "tsc --noEmit -p tsconfig-build.json",
     "build": "vite build",
-<<<<<<< HEAD
     "build:watch": "vite build --watch",
-    "ci:build": "run-s clean lint prettier:check test:ci type-check build"
-=======
     "docs": "../../scripts/gen-docs.js",
     "ci:build": "run-s clean lint prettier:check test:ci type-check build docs"
->>>>>>> 5ad131e0
   },
   "dependencies": {
     "@sdeverywhere/check-core": "^0.1.0",
