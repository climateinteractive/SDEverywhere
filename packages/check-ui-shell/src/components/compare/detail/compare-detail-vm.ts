// Copyright (c) 2021-2022 Climate Interactive / New Venture Fund

import assertNever from 'assert-never'

import type {
  ComparisonConfig,
  ComparisonDataCoordinator,
  ComparisonDataset,
  ComparisonGraphId,
  ComparisonGroupSummary,
  ComparisonScenario,
  ComparisonScenarioKey,
  ComparisonTestSummary,
  ComparisonView,
  ComparisonViewGroup,
<<<<<<< HEAD
  DatasetKey,
  GraphComparisonReport,
  LoadedBundle
=======
  GraphComparisonReport
>>>>>>> 4f0495a6
} from '@sdeverywhere/check-core'
import { diffGraphs } from '@sdeverywhere/check-core'

import type { UserPrefs } from '../../../_shared/user-prefs'

import { getAnnotationsForDataset, getAnnotationsForScenario } from '../_shared/annotations'
import { getBucketIndex } from '../_shared/buckets'
import type { ComparisonGroupingKind } from '../_shared/comparison-grouping-kind'

import type { ComparisonDetailItem } from './compare-detail-item'
import { groupItemsByTitle } from './compare-detail-item'

import type { CompareDetailRowViewModel } from './compare-detail-row-vm'
import { createCompareDetailRowViewModel, createCompareDetailSeparatorRowViewModel } from './compare-detail-row-vm'

import type { CompareGraphsRowViewModel } from './compare-graphs-row-vm'
import { createCompareGraphsRowViewModel } from './compare-graphs-row-vm'

export interface CompareGraphsSectionViewModel {
  /** The section title. */
  title: string
  /** The row view models. */
  rows: CompareGraphsRowViewModel[]
}

export interface CompareGraphsGroupedByDiffs {
  /** The section view models. */
  sections: CompareGraphsSectionViewModel[]
  /** The total number of graphs with changes (non-zero difference). */
  nonZeroDiffCount: number
  /** The breakdown of graph differences per bucket. */
  diffPercentByBucket: number[]
}

export interface CompareDetailViewModel {
  kind: ComparisonGroupingKind
  /** The unique key for the associated summary view row. */
  summaryRowKey: string
  /** The pretitle (e.g., view group title). */
  pretitle?: string
  /** The title (e.g., output variable name, scenario title, view title). */
  title: string
  /** The subtitle (e.g., output variable source name or scenario position). */
  subtitle?: string
  /** A string containing HTML `<span>` elements for annotations. */
  annotations?: string
  /** The string displayed above the list of related items. */
  relatedListHeader: string
  /** The related items for the dataset or scenario. */
  relatedItems: string[]
  /** The graph comparison sections in this group. */
  graphSections: CompareGraphsSectionViewModel[]
  /** The detail box rows in this group. */
  detailRows: CompareDetailRowViewModel[]
}

export function createCompareDetailViewModel(
  summaryRowKey: string,
  comparisonConfig: ComparisonConfig,
  dataCoordinator: ComparisonDataCoordinator,
  userPrefs: UserPrefs,
  groupSummary: ComparisonGroupSummary,
  viewGroup: ComparisonViewGroup | undefined,
  view: ComparisonView | undefined,
  pinnedItemKeys: string[] | undefined
): CompareDetailViewModel {
  switch (groupSummary.group.kind) {
    case 'by-dataset':
      return createCompareDetailViewModelForDataset(
        summaryRowKey,
        comparisonConfig,
        dataCoordinator,
        userPrefs,
        groupSummary,
        pinnedItemKeys
      )
    case 'by-scenario':
      return createCompareDetailViewModelForScenario(
        summaryRowKey,
        comparisonConfig,
        dataCoordinator,
        userPrefs,
        groupSummary,
        viewGroup,
        view,
        pinnedItemKeys
      )
    default:
      assertNever(groupSummary.group.kind)
  }
}

function createCompareDetailViewModelForDataset(
  summaryRowKey: string,
  comparisonConfig: ComparisonConfig,
  dataCoordinator: ComparisonDataCoordinator,
  userPrefs: UserPrefs,
  groupSummary: ComparisonGroupSummary,
  pinnedScenarioKeys: ComparisonScenarioKey[] | undefined
): CompareDetailViewModel {
  const bundleNameL = comparisonConfig.bundleL.name
  const bundleNameR = comparisonConfig.bundleR.name

  // Get the primary dataset for the detail view
  const dataset = groupSummary.root as ComparisonDataset
  const outputVar = dataset.outputVarR || dataset.outputVarL
  const title = outputVar.varName
  const subtitle = outputVar.sourceName
  const annotations = getAnnotationsForDataset(dataset, bundleNameL, bundleNameR).join(' ')

  // Get the related graphs, etc; we only show the information relative to the "right" model
  const relatedItems: string[] = []
  function addRelatedItem(parts: string[]): void {
    const relatedItem = parts.join('&nbsp;<span class="related-sep">&gt;</span>&nbsp;')
    relatedItems.push(relatedItem)
  }
  if (outputVar.relatedItems) {
    for (const relatedItem of outputVar.relatedItems) {
      addRelatedItem(relatedItem.locationPath)
    }
  }

  // Group the scenarios by title (input variable name, typically), then sort by score
  const groups = groupItemsByTitle(comparisonConfig, groupSummary.group.testSummaries, 'scenario')

  // Pull out the "all at default" item; for now we make it the first item in each row
  // TODO: Make this more configurable
  let allAtDefaultItem: ComparisonDetailItem
  for (const group of groups) {
    for (const item of group.items) {
      if (item.scenario.settings.kind === 'all-inputs-settings' && item.scenario.settings.position === 'at-default') {
        allAtDefaultItem = item
        break
      }
    }
  }

  // Create a row for each group
  const detailRows: CompareDetailRowViewModel[] = []
  for (const group of groups) {
    // TODO: For now put all grouped items in the same row, and make the "all at
    // default" item always be the first item in the row.  Later we should make
    // this configurable so that items can be put in a different order or split
    // out into multiple rows.
    const items = group.items[0] !== allAtDefaultItem ? [allAtDefaultItem, ...group.items] : group.items
    const detailRow = createCompareDetailRowViewModel(
      comparisonConfig,
      dataCoordinator,
      userPrefs,
      'scenarios',
      group.title,
      undefined, // TODO: Subtitle?
      items
    )
    detailRows.push(detailRow)
  }

  // For now, always put the "all inputs" row at top
  // TODO: Use a more stable way to identify the row (without using the title)
  const allInputsRowIndex = detailRows.findIndex(row => row.title === 'All inputs')
  if (allInputsRowIndex !== undefined) {
    const allInputsRow = detailRows.splice(allInputsRowIndex, 1)[0]
    detailRows.unshift(allInputsRow)
  }

  // Add rows at the top of the view for the pinned items
  type GroupTitleAndDetailItem = [string, ComparisonDetailItem]
  function groupTitleAndDetailItemForScenarioKey(
    scenarioKey: ComparisonScenarioKey
  ): GroupTitleAndDetailItem | undefined {
    // TODO: Improve efficiency of looking up detail items
    for (const group of groups) {
      for (const item of group.items) {
        if (item.scenario.key === scenarioKey) {
          return [group.title, item]
        }
      }
    }
    return undefined
  }
  if (pinnedScenarioKeys?.length > 0) {
    const pinnedDetailRows: CompareDetailRowViewModel[] = []
    for (const scenarioKey of pinnedScenarioKeys) {
      // Find the item for this scenario key
      const item = groupTitleAndDetailItemForScenarioKey(scenarioKey)
      if (item) {
        pinnedDetailRows.push(
          createCompareDetailRowViewModel(
            comparisonConfig,
            dataCoordinator,
            'scenarios',
            item[0],
            undefined, // TODO: Subtitle?
            [item[1]]
          )
        )
      }
    }
    // TODO: If the test config customizes which scenarios are displayed in this detail view,
    // the pinned scenarios may not be available.  For now, in this case, we won't show any
    // pinned scenarios, but should we?  Or at least show an empty row to keep a consistent
    // position?
    if (pinnedDetailRows.length > 0) {
      pinnedDetailRows.push(createCompareDetailSeparatorRowViewModel())
      detailRows.unshift(...pinnedDetailRows)
    }
  }

  return {
    kind: 'by-dataset',
    summaryRowKey,
    title,
    subtitle,
    annotations,
    relatedListHeader: 'Appears in:',
    relatedItems,
    graphSections: [],
    detailRows
  }
}

function createCompareDetailViewModelForScenario(
  summaryRowKey: string,
  comparisonConfig: ComparisonConfig,
  dataCoordinator: ComparisonDataCoordinator,
  userPrefs: UserPrefs,
  groupSummary: ComparisonGroupSummary,
  viewGroup: ComparisonViewGroup | undefined,
  view: ComparisonView | undefined,
  pinnedDatasetKeys: DatasetKey[] | undefined
): CompareDetailViewModel {
  const bundleNameL = comparisonConfig.bundleL.name
  const bundleNameR = comparisonConfig.bundleR.name

  // Get the primary scenario for the detail view
  const scenario = groupSummary.root as ComparisonScenario
  const annotations = getAnnotationsForScenario(scenario, bundleNameL, bundleNameR).join(' ')

  let kind: ComparisonGroupingKind
  let pretitle: string
  let title: string
  let subtitle: string
  if (view) {
    // This is the detail screen for a user-defined view, so use the title/subtitle from
    // the view definition
    kind = 'views'
    pretitle = viewGroup?.title
    title = view.title
    subtitle = view.subtitle
  } else {
    // This is the detail screen for a scenario, so use the title/subtitle from the scenario
    kind = 'by-scenario'
    title = scenario.title
    subtitle = scenario.subtitle
  }

  // Include the related sliders
  const relatedItems: string[] = []
  function addRelatedItem(parts: string[]): void {
    const relatedItem = parts.join('&nbsp;<span class="related-sep">&gt;</span>&nbsp;')
    relatedItems.push(relatedItem)
  }
  if (scenario.settings.kind === 'input-settings') {
    // For now, show related sliders for the "right" model only
    for (const input of scenario.settings.inputs) {
      const inputVar = input.stateR.inputVar
      if (inputVar?.relatedItem) {
        addRelatedItem(inputVar.relatedItem.locationPath)
      }
    }
  }

  // Create one box/row for each dataset in the group
  interface Row {
    viewModel: CompareDetailRowViewModel
    detailItem: ComparisonDetailItem
    maxDiff: number
  }
  const rows: Row[] = []
  for (const testSummary of groupSummary.group.testSummaries) {
    const scenario = comparisonConfig.scenarios.getScenario(testSummary.s)
    if (scenario === undefined) {
      continue
    }

    const dataset = comparisonConfig.datasets.getDataset(testSummary.d)
    // TODO: Include both old and new names here, if applicable
    const outputVar = dataset.outputVarR || dataset.outputVarL

    const detailItem: ComparisonDetailItem = {
      title: outputVar.varName,
      subtitle: outputVar.sourceName,
      scenario,
      testSummary
    }

    const rowViewModel = createCompareDetailRowViewModel(
      comparisonConfig,
      dataCoordinator,
      userPrefs,
      'datasets',
      title,
      subtitle,
      [detailItem]
    )

    rows.push({
      viewModel: rowViewModel,
      detailItem,
      maxDiff: testSummary.md
    })
  }

  // Sort rows by score (highest score at top), then alphabetically by dataset name
  const sortedRows = rows.sort((a, b) => {
    const aScore = a.maxDiff
    const bScore = b.maxDiff
    if (aScore !== bScore) {
      // Sort by score first
      return aScore > bScore ? -1 : 1
    } else {
      // Sort by dataset name alphabetically
      // TODO: Also sort by source name?
      const aDatasetName = a.viewModel.title.toLowerCase()
      const bDatasetName = b.viewModel.title.toLowerCase()
      return aDatasetName.localeCompare(bDatasetName)
    }
  })
  const normalDetailRows = sortedRows.map(row => row.viewModel)

  // Add rows at the top of the view for the pinned items
  function detailRowForDatasetKey(datasetKey: DatasetKey): Row | undefined {
    // TODO: Improve efficiency of looking up detail items
    for (const row of rows) {
      if (row.detailItem.testSummary.d === datasetKey) {
        return row
      }
    }
    return undefined
  }
  const pinnedDetailRows: CompareDetailRowViewModel[] = []
  if (pinnedDatasetKeys?.length > 0) {
    for (const datasetKey of pinnedDatasetKeys) {
      // Find the item for this dataset key
      const detailRow = detailRowForDatasetKey(datasetKey)
      if (detailRow) {
        pinnedDetailRows.push(detailRow.viewModel)
      }
    }
    if (pinnedDetailRows.length > 0) {
      pinnedDetailRows.push(createCompareDetailSeparatorRowViewModel())
    }
  }

  // Add the normal rows after the pinned rows
  const detailRows = pinnedDetailRows.length > 0 ? pinnedDetailRows : []
  detailRows.push(...normalDetailRows)

  // Add the compared graphs at top, if defined for the given view
  let graphSections: CompareGraphsSectionViewModel[]
  if (view) {
    const testSummaries = groupSummary.group.testSummaries
    graphSections = createCompareGraphsSectionViewModels(comparisonConfig, dataCoordinator, view, testSummaries)
  } else {
    graphSections = []
  }

  return {
    kind,
    summaryRowKey,
    pretitle,
    title,
    subtitle,
    annotations,
    relatedListHeader: 'Related items:',
    relatedItems,
    graphSections,
    detailRows
  }
}

function createCompareGraphsSectionViewModels(
  comparisonConfig: ComparisonConfig,
  dataCoordinator: ComparisonDataCoordinator,
  view: ComparisonView,
  testSummaries: ComparisonTestSummary[]
): CompareGraphsSectionViewModel[] {
  // No sections when there are no graphs
  if (view.graphIds.length === 0) {
    return []
  }

  if (view.graphOrder === 'grouped-by-diffs') {
    // Group the graphs into sections (added, removed, etc) and order by the number/magnitude
    // of differences
    const grouped = getGraphsGroupedByDiffs(
      comparisonConfig,
      dataCoordinator,
      view.scenario,
      testSummaries,
      view.graphIds
    )
    return grouped.sections
  } else {
    // Show the graphs in a single "Featured graphs" section
    const graphSpecsL = comparisonConfig.bundleL.model.modelSpec.graphSpecs
    const graphSpecsR = comparisonConfig.bundleR.model.modelSpec.graphSpecs
    const scenario = view.scenario
    const rows: CompareGraphsRowViewModel[] = []
    for (const graphId of view.graphIds) {
      const graphL = graphSpecsL?.find(s => s.id === graphId)
      const graphR = graphSpecsR?.find(s => s.id === graphId)
      const graphReport = diffGraphs(graphL, graphR, scenario.key, testSummaries)
      rows.push(createCompareGraphsRowViewModel(comparisonConfig, dataCoordinator, scenario, graphId, graphReport))
    }
    return [
      {
        title: 'Featured graphs',
        rows
      }
    ]
  }
}

export function getGraphsGroupedByDiffs(
  comparisonConfig: ComparisonConfig,
  dataCoordinator: ComparisonDataCoordinator,
  scenario: ComparisonScenario,
  testSummaries: ComparisonTestSummary[],
  graphIds: ComparisonGraphId[]
): CompareGraphsGroupedByDiffs {
  // Prepare the groups
  const added: CompareGraphsRowViewModel[] = []
  const removed: CompareGraphsRowViewModel[] = []
  const metadataAndDatasets: CompareGraphsRowViewModel[] = []
  const metadataOnly: CompareGraphsRowViewModel[] = []
  const datasetsOnly: CompareGraphsRowViewModel[] = []
  const unchanged: CompareGraphsRowViewModel[] = []

  // Compare the graphs
  const graphSpecsL = comparisonConfig.bundleL.model.modelSpec.graphSpecs
  const graphSpecsR = comparisonConfig.bundleR.model.modelSpec.graphSpecs
  const diffCountByBucket = Array(comparisonConfig.thresholds.length + 2).fill(0)
  for (const graphId of graphIds) {
    const graphL = graphSpecsL?.find(s => s.id === graphId)
    const graphR = graphSpecsR?.find(s => s.id === graphId)
    const graphReport = diffGraphs(graphL, graphR, scenario.key, testSummaries)
    const maxDiffPct = maxDiffPctForGraph(graphReport)
    const row = createCompareGraphsRowViewModel(comparisonConfig, dataCoordinator, scenario, graphId, graphReport)

    // Determine which section the row will be added to
    let bucketIndex: number
    switch (graphReport.inclusion) {
      case 'right-only':
        // Use "yellow" bucket for added graphs
        bucketIndex = 1
        added.push(row)
        break
      case 'left-only':
        // Use "yellow" bucket for removed graphs
        bucketIndex = 1
        removed.push(row)
        break
      case 'both':
        if (maxDiffPct > 0) {
          // Use the appropriate bucket for graphs with dataset changes
          bucketIndex = getBucketIndex(maxDiffPct, comparisonConfig.thresholds)
          if (graphReport.metadataReports.length > 0) {
            metadataAndDatasets.push(row)
          } else {
            datasetsOnly.push(row)
          }
        } else {
          if (graphReport.metadataReports.length > 0) {
            // Use "yellow" bucket for graphs with metadata changes only
            bucketIndex = 1
            metadataOnly.push(row)
          } else {
            // Use "green" bucket for graphs with no changes
            bucketIndex = 0
            unchanged.push(row)
          }
        }
        break
      case 'neither':
        // This shouldn't happen in practice
        bucketIndex = 0
        unchanged.push(row)
        break
      default:
        assertNever(graphReport.inclusion)
    }

    // Increment the count for the chosen bucket
    diffCountByBucket[bucketIndex]++
  }

  // Get the percentage of diffs for each bucket relative to the total number of graphs
  const totalGraphCount = graphIds.length
  const nonZeroDiffCount = totalGraphCount - diffCountByBucket[0]
  const diffPercentByBucket = diffCountByBucket.map(count => (count / totalGraphCount) * 100)

  // Add a section for each non-empty group
  const sections: CompareGraphsSectionViewModel[] = []
  function addSection(rows: CompareGraphsRowViewModel[], title: string, sort: boolean) {
    if (rows.length > 0) {
      const sortedRows = sort ? rows.sort((a, b) => (a.maxDiffPct > b.maxDiffPct ? -1 : 1)) : rows
      sections.push({
        title,
        rows: sortedRows
      })
    }
  }
  addSection(added, 'Added graphs', false)
  addSection(removed, 'Removed graphs', false)
  addSection(metadataAndDatasets, 'Graphs with metadata and dataset changes', true)
  addSection(metadataOnly, 'Graphs with metadata changes only', false)
  addSection(datasetsOnly, 'Graphs with dataset changes only', true)
  addSection(unchanged, 'Unchanged graphs', false)

  return {
    sections,
    nonZeroDiffCount,
    diffPercentByBucket
  }
}

function maxDiffPctForGraph(graphReport: GraphComparisonReport): number {
  let maxDiffPct = 0
  for (const datasetReport of graphReport.datasetReports) {
    if (datasetReport.maxDiff !== undefined && datasetReport.maxDiff > maxDiffPct) {
      maxDiffPct = datasetReport.maxDiff
    }
  }
  return maxDiffPct
}<|MERGE_RESOLUTION|>--- conflicted
+++ resolved
@@ -13,13 +13,8 @@
   ComparisonTestSummary,
   ComparisonView,
   ComparisonViewGroup,
-<<<<<<< HEAD
   DatasetKey,
-  GraphComparisonReport,
-  LoadedBundle
-=======
   GraphComparisonReport
->>>>>>> 4f0495a6
 } from '@sdeverywhere/check-core'
 import { diffGraphs } from '@sdeverywhere/check-core'
 
@@ -210,6 +205,7 @@
           createCompareDetailRowViewModel(
             comparisonConfig,
             dataCoordinator,
+            userPrefs,
             'scenarios',
             item[0],
             undefined, // TODO: Subtitle?
