--- conflicted
+++ resolved
@@ -24,41 +24,12 @@
 <!-- TEMPLATE -->
 <select bind:value={$selectedValue} on:change={onChange}>
   {#each viewModel.options as option}
-<<<<<<< HEAD
-    <option value={option.value} disabled={option.options.disabled === true} hidden={option.options.hidden === true} selected={option.value === initialValue}>{@html option.label}</option>
-  {/each}
-</select>
-
-
-
-
-<!-- STYLE -->
-<style lang='sass'>
-
-select
-  width: auto
-  font-family: inherit
-  font-size: inherit
-  color: #000
-  // Note: The following values were derived from bootstrap
-  margin: 0
-  background-color: #fff
-  background-image: none
-  border: 1px solid #ccc
-  border-radius: 4px
-  box-shadow: inset 0 1px 1px rgba(0, 0, 0, 0.075)
-  transition: border-color 0.15s ease-in-out, box-shadow 0.15s ease-in-out
-  text-transform: none
-
-select > option
-  // XXX: Firefox doesn't support @font-face in select menus, so
-  // the best we can do is try a similar sans serif font
-  font-family: 'Roboto Condensed', Helvetica, sans-serif
-
-=======
-    <option value={option.value} disabled={option.disabled} hidden={option.disabled} selected={option.disabled}>
-      {@html option.label}
-    </option>
+    <option
+      value={option.value}
+      disabled={option.options.disabled === true}
+      hidden={option.options.hidden === true}
+      selected={option.value === initialValue}>{@html option.label}</option
+    >
   {/each}
 </select>
 
@@ -68,13 +39,13 @@
   width: auto;
   font-family: inherit;
   font-size: inherit;
-  color: inherit;
+  color: #000;
   // Note: The following values were derived from bootstrap
   margin: 0;
   background-color: #fff;
   background-image: none;
   border: 1px solid #ccc;
-  border-radius: 0;
+  border-radius: 4px;
   box-shadow: inset 0 1px 1px rgba(0, 0, 0, 0.075);
   transition:
     border-color 0.15s ease-in-out,
@@ -87,5 +58,4 @@
     font-family: 'Roboto Condensed', Helvetica, sans-serif;
   }
 }
->>>>>>> f74dac14
 </style>