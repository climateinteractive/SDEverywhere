<!-- Copyright (c) 2021-2022 Climate Interactive / New Venture Fund -->

<!-- SCRIPT -->
<script lang="ts">
import { createEventDispatcher } from 'svelte'

import type { CheckScenarioReport } from '@sdeverywhere/check-core'

import type { ContextMenuItem } from '../../_shared/context-menu.svelte'
import ContextMenu from '../../_shared/context-menu.svelte'

import type { CheckSummaryViewModel } from './check-summary-vm'
import type { CheckSummaryRowViewModel } from './check-summary-row-vm'
import CheckSummaryRow from './check-summary-row.svelte'

export let viewModel: CheckSummaryViewModel

let contextMenuSourceScenario: CheckScenarioReport | undefined
let contextMenuItems: ContextMenuItem[] = []
let contextMenuEvent: MouseEvent | undefined

const dispatch = createEventDispatcher()

function onShowContextMenu(event: MouseEvent, viewModel: CheckSummaryRowViewModel) {
  if (viewModel.scenarioReport?.checkScenario?.spec) {
    contextMenuSourceScenario = viewModel.scenarioReport
    contextMenuItems = [{ key: 'show-trace-view', displayText: 'Open Scenario in Trace View' }]
    contextMenuEvent = event
  } else {
    contextMenuSourceScenario = undefined
    contextMenuItems = []
    contextMenuEvent = undefined
  }
}

function onHideContextMenu() {
  contextMenuEvent = undefined
}

function onContextMenuItemSelected(e: CustomEvent) {
  // Hide the context menu
  contextMenuEvent = undefined

  // Handle the command
  const cmd = e.detail
  switch (cmd) {
    case 'show-trace-view':
      dispatch('command', {
        cmd: 'show-trace-view-with-scenario',
<<<<<<< HEAD
        scenarioSpec: contextMenuSourceScenario?.checkScenario?.spec
=======
        scenarioSpec: contextMenuSourceScenario?.checkScenario?.spec,
        scenarioKind: 'check'
>>>>>>> 95a0c53a
      })
      break
    default:
      console.error(`ERROR: Unhandled context menu command '${cmd}'`)
      break
  }
}
</script>

<!-- TEMPLATE -->
<div class="check-summary-container">
  <div class="summary-bar-row">
    <div class="bar-container">
      {#if viewModel.total > 0}
        <div class="bar bucket-bg-0" style="width: {viewModel.percents[0]}%;"></div>
        <div class="bar status-bg-failed" style="width: {viewModel.percents[1]}%;"></div>
        <div class="bar status-bg-error" style="width: {viewModel.percents[2]}%;"></div>
        <div class="bar status-bg-skipped" style="width: {viewModel.percents[3]}%;"></div>
      {:else}
        <div class="bar gray" style="width: 100%"></div>
      {/if}
    </div>
    <span class="summary-label">
      {#if viewModel.total === 0}
        <span>No checks</span>
      {:else if viewModel.total === viewModel.passed}
        <span>{viewModel.total} total passed</span>
      {:else}
        <span>{viewModel.total} total</span>
        {#if viewModel.passed}
          <span class="sep">&nbsp;|&nbsp;</span>
          <span class="status-color-passed">{viewModel.passed} passed</span>
        {/if}
        {#if viewModel.failed}
          <span class="sep">&nbsp;|&nbsp;</span>
          <span class="status-color-failed">{viewModel.failed} failed</span>
        {/if}
        {#if viewModel.errors}
          <span class="sep">&nbsp;|&nbsp;</span>
          {#if viewModel.errors > 1}
            <span class="status-color-error">{viewModel.errors} errors</span>
          {:else}
            <span class="status-color-error">{viewModel.errors} error</span>
          {/if}
        {/if}
        {#if viewModel.skipped}
          <span class="sep">&nbsp;|&nbsp;</span>
          <span class="status-color-skipped">{viewModel.skipped} skipped</span>
        {/if}
      {/if}
    </span>
  </div>
  <div class="check-detail">
    {#each viewModel.groups as group}
      <div class="group-container">
        <div class="row group">
          <div class="label">{group.name}</div>
        </div>
        {#each group.tests as testViewModel}
          <CheckSummaryRow viewModel={testViewModel} {onShowContextMenu} />
        {/each}
      </div>
    {/each}
  </div>
  <ContextMenu
    items={contextMenuItems}
    initialEvent={contextMenuEvent}
    on:item-selected={onContextMenuItemSelected}
    on:clickout={onHideContextMenu}
  />
</div>

<!-- STYLE -->
<style lang="scss">
// XXX: Prevent the sticky test rows from being hidden behind the sticky tab bar
$container-top-offset: 50px;

$group-row-h: 32px;
$test-row-h: 20px;
$other-row-h: 18px;
$bg-color: #272727;

.check-summary-container {
  display: flex;
  flex-direction: column;
}

.check-detail {
  display: flex;
  flex-direction: column;
}

.group-container {
  margin-bottom: 1.2rem;

  :global(.test-rows) {
    display: flex;
    flex-direction: column;
  }

  :global(.test-rows:not(.children-visible)) {
    display: none;
  }

  :global(.test-rows.children-visible) {
    display: flex;
  }

  :global(.row) {
    display: flex;
    flex-direction: row;
  }

  :global(.row.group) {
    position: sticky;
    top: $container-top-offset;
    height: $group-row-h;
    z-index: 6;
    background-color: $bg-color;
    font-size: 1.2em;
  }

  :global(.row.group > .label) {
    margin-top: 8px;
  }

  :global(.row.test) {
    position: sticky;
    display: flex;
    align-items: center;
    top: $container-top-offset + $group-row-h;
    height: $test-row-h;
    z-index: 5;
    background-color: $bg-color;
  }

  :global(.row.scenario) {
    position: sticky;
    top: $container-top-offset + $group-row-h + $test-row-h;
    height: $other-row-h;
    z-index: 4;
    background-color: $bg-color;
  }

  :global(.row.dataset) {
    position: sticky;
    top: $container-top-offset + $group-row-h + $test-row-h + $other-row-h;
    height: $other-row-h;
    z-index: 3;
    background-color: $bg-color;
  }

  :global(.row.predicate) {
    position: sticky;
    top: $container-top-offset + $group-row-h + $test-row-h + (2 * $other-row-h);
    height: $other-row-h;
    z-index: 2;
    background-color: $bg-color;
  }

  :global(.row.placeholder) {
    height: $other-row-h;
  }

  :global(.row > .label) {
    cursor: pointer;
  }

  :global(.row.scenario),
  :global(.row.dataset),
  :global(.row.predicate) {
    color: #777;
  }

  :global(.bold) {
    font-weight: 700;
    color: #bbb;
  }
}

.summary-bar-row {
  display: flex;
  flex-direction: row;
  align-items: baseline;
  align-self: flex-start;
  margin: 2.6rem 0;
  opacity: 1;
}

.bar-container {
  display: flex;
  flex-direction: row;
  width: 15rem;
  height: 0.8rem;
}

.bar {
  height: 0.8rem;

  &.gray {
    background-color: #777;
  }
}

.summary-label {
  margin-left: 0.8rem;
  color: #fff;
}

.sep {
  color: #777;
}
</style><|MERGE_RESOLUTION|>--- conflicted
+++ resolved
@@ -47,12 +47,8 @@
     case 'show-trace-view':
       dispatch('command', {
         cmd: 'show-trace-view-with-scenario',
-<<<<<<< HEAD
-        scenarioSpec: contextMenuSourceScenario?.checkScenario?.spec
-=======
         scenarioSpec: contextMenuSourceScenario?.checkScenario?.spec,
         scenarioKind: 'check'
->>>>>>> 95a0c53a
       })
       break
     default:
