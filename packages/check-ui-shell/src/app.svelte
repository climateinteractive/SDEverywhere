<!-- Copyright (c) 2021-2022 Climate Interactive / New Venture Fund -->

<!-- SCRIPT -->
<script lang="ts">
import FontFaceObserver from 'fontfaceobserver'

import { clickOutside } from './components/_shared/click-outside'

import type { ComparisonGroupingKind } from './components/compare/_shared/comparison-grouping-kind'
import ComparisonDetail from './components/compare/detail/compare-detail.svelte'
import type { CompareDetailViewModel } from './components/compare/detail/compare-detail-vm'
<<<<<<< HEAD

import FilterPopover from './components/filter/filter-popover.svelte'

import type { FreeformViewModel } from './components/freeform/freeform-vm'
import Freeform from './components/freeform/freeform.svelte'

=======
import type { FreeformViewModel } from './components/freeform/freeform-vm'
import Freeform from './components/freeform/freeform.svelte'
>>>>>>> a9f2b1c4
import Header from './components/header/header.svelte'

import type { PerfViewModel } from './components/perf/perf-vm'
import Perf from './components/perf/perf.svelte'
<<<<<<< HEAD

=======
import type { TraceViewModel } from './components/trace/trace-vm'
import Trace from './components/trace/trace.svelte'
>>>>>>> a9f2b1c4
import Summary from './components/summary/summary.svelte'

import type { TraceViewModel } from './components/trace/trace-vm'
import Trace from './components/trace/trace.svelte'

import type { AppViewModel } from './app-vm'

interface Props {
  viewModel: AppViewModel
}

let { viewModel }: Props = $props()
const checksInProgress = viewModel.checksInProgress
const progress = viewModel.progress
const zoom = viewModel.headerViewModel.zoom

<<<<<<< HEAD
let compareDetailViewModel = $state<CompareDetailViewModel | undefined>(undefined)
let perfViewModel = $state<PerfViewModel | undefined>(undefined)
let traceViewModel = $state<TraceViewModel | undefined>(undefined)
let freeformViewModel = $state<FreeformViewModel | undefined>(undefined)

type ViewMode = 'summary' | 'comparison-detail' | 'perf' | 'freeform' | 'trace'
let viewMode = $state<ViewMode>('summary')
=======
let compareDetailViewModel: CompareDetailViewModel
let perfViewModel: PerfViewModel
let traceViewModel: TraceViewModel
let freeformViewModel: FreeformViewModel

type ViewMode = 'summary' | 'comparison-detail' | 'perf' | 'freeform' | 'trace'
let viewMode: ViewMode = 'summary'
>>>>>>> a9f2b1c4

let filtersVisible = $state(false)

let appStyle = $derived(`--graph-zoom: ${$zoom}`)

// Under normal circumstances, the font face used in graphs might not be fully
// loaded by the browser before one or more graphs are rendered for the first time,
// which means they could be displayed with an ugly fallback (serif) font.  (This
// occurs more frequently in Firefox and Chrome than in Safari.)  As a workaround,
// observe loading of the font used by the graphs (Roboto Condensed 400) so
// that we can wait for it to be loaded before rendering the app.
const graphFont = new FontFaceObserver('Roboto Condensed', { weight: 400 })
let graphFontReady = $state(false)
graphFont.load().then(() => {
  graphFontReady = true
})

// Wait for the fonts to be loaded before we render the app
let viewReady = $state(false)
$effect(() => {
  if (graphFontReady) {
    // Set a flag indicating that the view is ready to be displayed
    viewReady = true

    // Run the check/comparison test suite
    viewModel.runTestSuite()
  }
})

function showSummary(): void {
  compareDetailViewModel = undefined
  viewMode = 'summary'
}

function toggleFilters(): void {
  filtersVisible = !filtersVisible
}

function closeFilters(): void {
  filtersVisible = false
}

function onCommand(event: CustomEvent) {
  const cmdObj = event.detail
  const cmd = cmdObj.cmd
  switch (cmd) {
    case 'show-summary':
      showSummary()
      break
    case 'toggle-filters':
      toggleFilters()
      break
    case 'enter-tab':
      if (cmdObj.itemId !== 'checks') {
        let kind: ComparisonGroupingKind
        switch (cmdObj.itemId) {
          case 'comp-views':
            kind = 'views'
            break
          case 'comps-by-scenario':
            kind = 'by-scenario'
            break
          case 'comps-by-dataset':
            kind = 'by-dataset'
            break
          default:
            return
        }
        const first = viewModel.createCompareDetailViewModelForFirstSummaryRow(kind)
        if (first) {
          compareDetailViewModel = first
          viewMode = 'comparison-detail'
        }
      }
      break
    case 'show-comparison-detail':
      compareDetailViewModel = viewModel.createCompareDetailViewModelForSummaryRow(cmdObj.summaryRow)
      viewMode = 'comparison-detail'
      break
    case 'show-comparison-detail-for-previous':
    case 'show-comparison-detail-for-next': {
      const delta = cmd === 'show-comparison-detail-for-previous' ? -1 : +1
      const adjacent = viewModel.createCompareDetailViewModelForSummaryRowWithDelta(
        cmdObj.kind,
        cmdObj.summaryRowKey,
        delta
      )
      if (adjacent) {
        compareDetailViewModel = adjacent
        viewMode = 'comparison-detail'
      }
      break
    }
    case 'show-perf':
      if (!perfViewModel) {
        perfViewModel = viewModel.createPerfViewModel()
      }
      viewMode = 'perf'
      break
    case 'show-trace-view-with-scenario':
<<<<<<< HEAD
      traceViewModel = viewModel.createTraceViewModel(cmdObj.scenarioSpec)
=======
      traceViewModel = viewModel.createTraceViewModel(cmdObj.scenarioSpec, cmdObj.scenarioKind)
>>>>>>> a9f2b1c4
      viewMode = 'trace'
      break
    default:
      console.error(`ERROR: Unhandled command ${cmd}`)
      break
  }
}

function onKeyDown(event: KeyboardEvent) {
  // Ignore events when there is a modifier key involved
  if (event.altKey || event.ctrlKey || event.metaKey || event.shiftKey || event.isComposing) {
    return
  }

  switch (event.key) {
    case 'c':
      viewModel.headerViewModel.controlsVisible.update(v => !v)
      event.preventDefault()
      break
    case 'h':
      showSummary()
      event.preventDefault()
      break
    // case 'f':
    //   if (!freeformViewModel) {
    //     freeformViewModel = viewModel.createFreeformViewModel()
    //   }
    //   viewMode = 'freeform'
    //   event.preventDefault()
    //   break
    case 't':
      if (viewMode !== 'trace') {
        traceViewModel = viewModel.createTraceViewModel()
        viewMode = 'trace'
        event.preventDefault()
      }
      break
    default:
      break
  }
}
</script>

<!-- TEMPLATE -->
<svelte:window on:keydown={onKeyDown} />

{#await viewReady}
  <div class="loading-container"></div>
{:then}
  <div class="app-container" style={appStyle}>
    <Header on:command={onCommand} viewModel={viewModel.headerViewModel} />
    {#if $checksInProgress}
      <div class="progress-container">
        <div class="progress">{$progress}</div>
      </div>
    {:else if viewMode === 'comparison-detail'}
      <ComparisonDetail on:command={onCommand} viewModel={compareDetailViewModel} />
    {:else if viewMode === 'freeform'}
      <Freeform on:command={onCommand} viewModel={freeformViewModel} />
    {:else if viewMode === 'trace'}
      <Trace on:command={onCommand} viewModel={traceViewModel} />
    {:else if viewMode === 'perf'}
      <Perf on:command={onCommand} viewModel={perfViewModel} />
    {:else}
      <Summary on:command={onCommand} viewModel={viewModel.summaryViewModel} />
    {/if}

    {#if filtersVisible && !$checksInProgress}
      <!-- svelte-ignore event_directive_deprecated -->
      <div class="filter-popover-overlay" use:clickOutside on:clickout={closeFilters}>
        <div class="filter-popover-container">
          <FilterPopover
            viewModel={viewModel.filterPopoverViewModel}
            onClose={closeFilters}
            onApplyAndRun={() => viewModel.applyFilters()}
          />
        </div>
      </div>
    {/if}
  </div>
{/await}

<!-- STYLE -->
<style lang="scss">
.app-container {
  position: relative;
  display: flex;
  flex-direction: column;
  flex: 1;
}

.loading-container {
  display: flex;
  flex-direction: column;
  flex: 1 1 auto;
  align-items: center;
  justify-content: center;
}

.progress-container {
  display: flex;
  height: 100vh;
  align-items: center;
  justify-content: center;
  font-size: 2em;
}

.filter-popover-overlay {
  position: absolute;
  top: 0;
  left: 0;
  right: 0;
  bottom: 0;
  z-index: 1000;
  pointer-events: none;
}

.filter-popover-container {
  position: absolute;
  top: 26px;
  right: 24px;
  width: 500px;
  height: min(calc(100% - 60px), 600px);
  background-color: #2c2c2c;
  border: 1px solid #444;
  border-radius: 12px;
  box-shadow: 0 4px 8px rgba(0, 0, 0, 0.5);
  pointer-events: auto;
  overflow: hidden;
}
</style><|MERGE_RESOLUTION|>--- conflicted
+++ resolved
@@ -9,27 +9,17 @@
 import type { ComparisonGroupingKind } from './components/compare/_shared/comparison-grouping-kind'
 import ComparisonDetail from './components/compare/detail/compare-detail.svelte'
 import type { CompareDetailViewModel } from './components/compare/detail/compare-detail-vm'
-<<<<<<< HEAD
 
 import FilterPopover from './components/filter/filter-popover.svelte'
 
 import type { FreeformViewModel } from './components/freeform/freeform-vm'
 import Freeform from './components/freeform/freeform.svelte'
 
-=======
-import type { FreeformViewModel } from './components/freeform/freeform-vm'
-import Freeform from './components/freeform/freeform.svelte'
->>>>>>> a9f2b1c4
 import Header from './components/header/header.svelte'
 
 import type { PerfViewModel } from './components/perf/perf-vm'
 import Perf from './components/perf/perf.svelte'
-<<<<<<< HEAD
-
-=======
-import type { TraceViewModel } from './components/trace/trace-vm'
-import Trace from './components/trace/trace.svelte'
->>>>>>> a9f2b1c4
+
 import Summary from './components/summary/summary.svelte'
 
 import type { TraceViewModel } from './components/trace/trace-vm'
@@ -46,7 +36,6 @@
 const progress = viewModel.progress
 const zoom = viewModel.headerViewModel.zoom
 
-<<<<<<< HEAD
 let compareDetailViewModel = $state<CompareDetailViewModel | undefined>(undefined)
 let perfViewModel = $state<PerfViewModel | undefined>(undefined)
 let traceViewModel = $state<TraceViewModel | undefined>(undefined)
@@ -54,15 +43,6 @@
 
 type ViewMode = 'summary' | 'comparison-detail' | 'perf' | 'freeform' | 'trace'
 let viewMode = $state<ViewMode>('summary')
-=======
-let compareDetailViewModel: CompareDetailViewModel
-let perfViewModel: PerfViewModel
-let traceViewModel: TraceViewModel
-let freeformViewModel: FreeformViewModel
-
-type ViewMode = 'summary' | 'comparison-detail' | 'perf' | 'freeform' | 'trace'
-let viewMode: ViewMode = 'summary'
->>>>>>> a9f2b1c4
 
 let filtersVisible = $state(false)
 
@@ -163,11 +143,7 @@
       viewMode = 'perf'
       break
     case 'show-trace-view-with-scenario':
-<<<<<<< HEAD
-      traceViewModel = viewModel.createTraceViewModel(cmdObj.scenarioSpec)
-=======
       traceViewModel = viewModel.createTraceViewModel(cmdObj.scenarioSpec, cmdObj.scenarioKind)
->>>>>>> a9f2b1c4
       viewMode = 'trace'
       break
     default:
