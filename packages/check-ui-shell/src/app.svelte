--- conflicted
+++ resolved
@@ -27,28 +27,11 @@
 
 import type { AppViewModel } from './app-vm'
 
-interface Props {
-  viewModel: AppViewModel
-}
-
-let { viewModel }: Props = $props()
+export let viewModel: AppViewModel
 const checksInProgress = viewModel.checksInProgress
 const progress = viewModel.progress
 const zoom = viewModel.headerViewModel.zoom
 
-<<<<<<< HEAD
-let compareDetailViewModel = $state<CompareDetailViewModel | undefined>(undefined)
-let perfViewModel = $state<PerfViewModel | undefined>(undefined)
-let traceViewModel = $state<TraceViewModel | undefined>(undefined)
-let freeformViewModel = $state<FreeformViewModel | undefined>(undefined)
-
-type ViewMode = 'summary' | 'comparison-detail' | 'perf' | 'freeform' | 'trace'
-let viewMode = $state<ViewMode>('summary')
-
-let filtersVisible = $state(false)
-
-let appStyle = $derived(`--graph-zoom: ${$zoom}`)
-=======
 let compareDetailViewModel: CompareDetailViewModel
 let perfViewModel: PerfViewModel
 let traceViewModel: TraceViewModel
@@ -60,7 +43,6 @@
 let filtersVisible = false
 
 $: appStyle = `--graph-zoom: ${$zoom}`
->>>>>>> 95a0c53a
 
 // Under normal circumstances, the font face used in graphs might not be fully
 // loaded by the browser before one or more graphs are rendered for the first time,
@@ -69,22 +51,20 @@
 // observe loading of the font used by the graphs (Roboto Condensed 400) so
 // that we can wait for it to be loaded before rendering the app.
 const graphFont = new FontFaceObserver('Roboto Condensed', { weight: 400 })
-let graphFontReady = $state(false)
+let graphFontReady = false
 graphFont.load().then(() => {
   graphFontReady = true
 })
 
 // Wait for the fonts to be loaded before we render the app
-let viewReady = $state(false)
-$effect(() => {
-  if (graphFontReady) {
-    // Set a flag indicating that the view is ready to be displayed
-    viewReady = true
-
-    // Run the check/comparison test suite
-    viewModel.runTestSuite()
-  }
-})
+let viewReady = false
+$: if (graphFontReady) {
+  // Set a flag indicating that the view is ready to be displayed
+  viewReady = true
+
+  // Run the check/comparison test suite
+  viewModel.runTestSuite()
+}
 
 function showSummary(): void {
   compareDetailViewModel = undefined
@@ -157,11 +137,7 @@
       viewMode = 'perf'
       break
     case 'show-trace-view-with-scenario':
-<<<<<<< HEAD
-      traceViewModel = viewModel.createTraceViewModel(cmdObj.scenarioSpec)
-=======
       traceViewModel = viewModel.createTraceViewModel(cmdObj.scenarioSpec, cmdObj.scenarioKind)
->>>>>>> 95a0c53a
       viewMode = 'trace'
       break
     default:
@@ -229,25 +205,17 @@
       <Summary on:command={onCommand} viewModel={viewModel.summaryViewModel} />
     {/if}
 
-<<<<<<< HEAD
-    {#if filtersVisible && !$checksInProgress}
-=======
     {#if filtersVisible}
->>>>>>> 95a0c53a
       <!-- svelte-ignore event_directive_deprecated -->
       <div class="filter-popover-overlay" use:clickOutside on:clickout={closeFilters}>
         <div class="filter-popover-container">
           <FilterPopover
             viewModel={viewModel.filterPopoverViewModel}
             onClose={closeFilters}
-<<<<<<< HEAD
-            onApplyAndRun={() => viewModel.applyFilters()}
-=======
             onApplyAndRun={() => {
               closeFilters()
               viewModel.applyFilters()
             }}
->>>>>>> 95a0c53a
           />
         </div>
       </div>
@@ -284,15 +252,10 @@
   position: absolute;
   top: 0;
   left: 0;
-<<<<<<< HEAD
-  right: 0;
-  bottom: 0;
-=======
   width: 100%;
   max-width: min(100%, 100vw);
   bottom: 0;
   background-color: rgba(0, 0, 0, 0.4);
->>>>>>> 95a0c53a
   z-index: 1000;
   pointer-events: none;
 }
