--- conflicted
+++ resolved
@@ -5,24 +5,15 @@
 **exposeModelWorker**(`init`): `void`
 
 Expose an object in the current worker thread that communicates with the
-[`ModelRunner`](../../../runtime/docs/interfaces/ModelRunner.md) instance running in the main thread.  The exposed worker
-<<<<<<< HEAD
-object will take care of running the `RunnableModel` on the worker thread
-and sending the outputs back to the main thread.
-=======
+[`ModelRunner`](../../../runtime/docs/interfaces/ModelRunner.md) instance running in the main thread. The exposed worker
 object will take care of running the model on the worker thread and
 sending the outputs back to the main thread.
->>>>>>> 18b0873e
 
 #### Parameters
 
-| Name | Type | Description |
-| :------ | :------ | :------ |
-<<<<<<< HEAD
-| `init` | () => `Promise`<`RunnableModel` \| [`WasmModelInitResult`](../../../runtime/docs/interfaces/WasmModelInitResult.md)\> | The function that initializes the `RunnableModel` instance that is used in the worker thread. |
-=======
+| Name   | Type                               | Description                                                                                   |
+| :----- | :--------------------------------- | :-------------------------------------------------------------------------------------------- |
 | `init` | () => `Promise`<`GeneratedModel`\> | The function that initializes the generated model instance that is used in the worker thread. |
->>>>>>> 18b0873e
 
 #### Returns
 
