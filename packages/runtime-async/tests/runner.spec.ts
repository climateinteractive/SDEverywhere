--- conflicted
+++ resolved
@@ -20,43 +20,6 @@
 const { MockJsModel } = require('@sdeverywhere/runtime')
 const { exposeModelWorker } = require('@sdeverywhere/runtime-async')
 
-<<<<<<< HEAD
-function initWasmModel() {
-  // This is a mock WasmModule that is sufficient for testing communication between the
-  // async runner and worker
-  const heapI32 = new Int32Array(1000)
-  const heapF64 = new Float64Array(1000)
-  let mallocOffset = 0
-  const wasmModule = {
-    cwrap: (fname) => {
-      // Return a mock implementation of each wrapped C function
-      switch (fname) {
-        case 'getInitialTime':
-          return () => 2000
-        case 'getFinalTime':
-          return () => 2002
-        case 'getSaveper':
-          return () => 1
-        case 'runModelWithBuffers':
-          return (inputsAddress, outputsAddress, outputIndicesAddress) => {
-            // These address values are in bytes, so convert to float64 offset
-            const inputsOffset = inputsAddress / 8
-            const outputsOffset = outputsAddress / 8
-
-            // This address is in bytes too, so convert to int32 offset
-            const outputIndicesOffset = outputIndicesAddress / 4
-
-            if (outputIndicesAddress === 0) {
-              // Store 3 values for the _output_1, and 3 for _output_2
-              heapF64.set([1, 2, 3, 4, 5, 6], outputsOffset)
-            } else {
-              // Store 3 values for each of the three variables
-              heapF64.set([7, 8, 9, 4, 5, 6, 1, 2, 3], outputsOffset)
-            }
-          }
-        default:
-          throw new Error(\`Unhandled call to cwrap with function name '\${fname}'\`)
-=======
 const startTime = 2000
 const endTime = 2002
 
@@ -71,7 +34,6 @@
         case 2: return '_output_2'
         case 3: return '_x'
         default: throw new Error('No var id found for index')
->>>>>>> 18b0873e
       }
     },
     onEvalAux: (vars /*, lookups*/) => {
@@ -95,8 +57,6 @@
 exposeModelWorker(createMockJsModel)
 `
 
-<<<<<<< HEAD
-=======
 const workerWithMockWasmModule = `\
 const path = require('path')
 const { MockWasmModule } = require('@sdeverywhere/runtime')
@@ -137,7 +97,6 @@
 exposeModelWorker(createMockWasmModule)
 `
 
->>>>>>> 18b0873e
 const p = (x: number, y: number) => {
   return {
     x,
@@ -145,16 +104,12 @@
   }
 }
 
-<<<<<<< HEAD
-describe('spawnAsyncModelRunner', () => {
-=======
 describe.each([
   // Run the tests once with a mock JS model
   { kind: 'js' },
   // Run the tests once with a mock Wasm module
   { kind: 'wasm' }
 ])('spawnAsyncModelRunner (with mock $kind model)', ({ kind }) => {
->>>>>>> 18b0873e
   let runner: ModelRunner
 
   beforeEach(async () => {
