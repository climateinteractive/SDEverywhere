import path from 'path'
import B from 'bufx'

import { parseAndGenerate, preprocessModel } from '@sdeverywhere/compile'

import { buildDir, modelPathProps, parseSpec } from './utils.js'

export let command = 'generate [options] <model>'
export let describe = 'generate model code'
export let builder = {
  // TODO: The old `--genc` option is deprecated and replaced by `--outformat=c`
  genc: {
    describe: 'generate C code for the model',
    type: 'boolean',
    hidden: true
  },
  outformat: {
    describe: 'write generated code in the given format',
<<<<<<< HEAD
    choices: ['c', 'js']
=======
    choices: ['js', 'c']
>>>>>>> 18b0873e
  },
  list: {
    describe: 'write a file that lists model variables',
    type: 'boolean',
    alias: 'l'
  },
  preprocess: {
    describe: 'write a preprocessed model that runs in Vensim',
    type: 'boolean',
    alias: 'p'
  },
  analysis: {
    describe: 'write a nonexecutable preprocessed model for analysis',
    type: 'boolean',
    alias: 'a'
  },
  spec: {
    describe: 'pathname of the I/O specification JSON file',
    type: 'string',
    alias: 's'
  },
  builddir: {
    describe: 'build directory',
    type: 'string',
    alias: 'b'
  },
  refidtest: {
    describe: 'test reference ids',
    type: 'boolean',
    alias: 'r'
  }
}
export let handler = async argv => {
  try {
    await generate(argv.model, argv)
  } catch (e) {
    console.error(e)
    console.error()
    process.exit(1)
  }
}

export let generate = async (model, opts) => {
  // Get the model name and directory from the model argument.
  let { modelDirname, modelName, modelPathname } = modelPathProps(model)
  // Ensure the build directory exists.
  let buildDirname = buildDir(opts.builddir, modelDirname)
  // Preprocess model text into parser input. Stop now if that's all we're doing.
  let spec = parseSpec(opts.spec)
  // Produce a runnable model with the "runnable" and "preprocess" options.
  let profile = opts.analysis ? 'analysis' : 'runnable'
  // Write the preprocessed model and removals if the option is "analysis" or "preprocess".
  let writeFiles = opts.analysis || opts.preprocess
  let input = preprocessModel(modelPathname, spec, profile, writeFiles)
  if (writeFiles) {
    let outputPathname = path.join(buildDirname, `${modelName}.mdl`)
    B.write(input, outputPathname)
    process.exit(0)
  }
  // Parse the model and generate code. If no operation is specified, the code generator will
  // read the model and do nothing else. This is required for the list operation.
  let operations = []
<<<<<<< HEAD
=======
  if (opts.outformat === 'js') {
    operations.push('generateJS')
  }
>>>>>>> 18b0873e
  if (opts.genc || opts.outformat === 'c') {
    if (opts.genc) {
      console.warn(`WARNING: --genc option is deprecated for the 'sde generate' command; use --outformat=c instead`)
    }
    operations.push('generateC')
  }
  if (opts.outformat === 'js') {
    operations.push('generateJS')
  }
  if (opts.list) {
    operations.push('printVarList')
  }
  if (opts.refidtest) {
    operations.push('printRefIdTest')
  }
  await parseAndGenerate(input, spec, operations, modelDirname, modelName, buildDirname)
}

export default {
  command,
  describe,
  builder,
  handler,
  generate
}<|MERGE_RESOLUTION|>--- conflicted
+++ resolved
@@ -16,11 +16,7 @@
   },
   outformat: {
     describe: 'write generated code in the given format',
-<<<<<<< HEAD
-    choices: ['c', 'js']
-=======
     choices: ['js', 'c']
->>>>>>> 18b0873e
   },
   list: {
     describe: 'write a file that lists model variables',
@@ -83,12 +79,9 @@
   // Parse the model and generate code. If no operation is specified, the code generator will
   // read the model and do nothing else. This is required for the list operation.
   let operations = []
-<<<<<<< HEAD
-=======
   if (opts.outformat === 'js') {
     operations.push('generateJS')
   }
->>>>>>> 18b0873e
   if (opts.genc || opts.outformat === 'c') {
     if (opts.genc) {
       console.warn(`WARNING: --genc option is deprecated for the 'sde generate' command; use --outformat=c instead`)
