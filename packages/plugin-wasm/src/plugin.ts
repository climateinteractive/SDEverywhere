--- conflicted
+++ resolved
@@ -19,13 +19,6 @@
 class WasmPlugin implements Plugin {
   constructor(private readonly options?: WasmPluginOptions) {}
 
-<<<<<<< HEAD
-  async postGenerateCode(context: BuildContext, format: 'js' | 'c', content: string): Promise<string> {
-    if (format !== 'c') {
-      throw new Error("When using plugin-wasm, you must set `genFormat` to 'c' in your `sde.config.js` file")
-    }
-
-=======
   async preGenerate(context: BuildContext, modelSpec: ModelSpec): Promise<void> {
     // Ensure that the build directory exists before we generate a file into it
     const buildDir = joinPath(context.config.prepDir, 'build')
@@ -40,8 +33,11 @@
     await writeFile(outputVarsFile, content)
   }
 
-  async postGenerateC(context: BuildContext, cContent: string): Promise<string> {
->>>>>>> 9c2f7d1a
+  async postGenerateCode(context: BuildContext, format: 'js' | 'c', content: string): Promise<string> {
+    if (format !== 'c') {
+      throw new Error("When using plugin-wasm, you must set `genFormat` to 'c' in your `sde.config.js` file")
+    }
+
     context.log('info', '  Generating WebAssembly module')
 
     // If `outputJsPath` is undefined, write `wasm-model.js` to the prep dir
