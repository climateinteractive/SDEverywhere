--- conflicted
+++ resolved
@@ -6,11 +6,7 @@
 import { asort, lines, strlist, abend, mapIndexed } from './Helpers.js'
 
 export let codeGenerator = (parseTree, opts) => {
-<<<<<<< HEAD
-  const { spec, operation, extData, directData } = opts
-=======
   const { spec, operation, extData, directData, modelDirname } = opts
->>>>>>> 51691e7a
   // Set to 'decl', 'init-lookups', 'eval', etc depending on the section being generated.
   let mode = ''
   // Set to true to output all variables when there is no model run spec.
