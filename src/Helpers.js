import fs from 'fs-extra'
import path from 'path'
import util from 'util'
import R from 'ramda'
import sh from 'shelljs'
import split from 'split-string'
import byline from 'byline'
import XLSX from 'xlsx'
import parseCsv from 'csv-parse/lib/sync.js'
import B from 'bufx'

// Set true to print a stack trace in vlog
export const PRINT_VLOG_TRACE = false

// next sequence number for generated temporary variable names
let nextTmpVarSeq = 1
// next sequence number for generated lookup variable names
let nextLookupVarSeq = 1
// next sequence number for generated level variable names
let nextLevelVarSeq = 1
// next sequence number for generated aux variable names
let nextAuxVarSeq = 1
// string table for web apps
export let strings = []

export let canonicalName = name => {
  // Format a model variable name into a valid C identifier.
  return (
    '_' +
    name
      .trim()
      .replace(/"/g, '_')
      .replace(/\s+!$/g, '!')
      .replace(/\s/g, '_')
      .replace(/,/g, '_')
      .replace(/-/g, '_')
      .replace(/\./g, '_')
      .replace(/\$/g, '_')
      .replace(/'/g, '_')
      .replace(/&/g, '_')
      .replace(/%/g, '_')
      .replace(/\//g, '_')
      .replace(/\|/g, '_')
      .toLowerCase()
  )
}
export let decanonicalize = name => {
  // Decanonicalize the var name.
  try {
    name = name.replace(/^_/, '').replace(/_/g, ' ')
    // Vensim variable names need to be surrounded by quotes if they:
    // do not start with a letter
    // do not contain only letters, spaces, numbers, single quotes, and dollar signs.
    if (!name.match(/^[A-Za-z]/) || name.match(/[^A-Za-z0-9\s'$]/)) {
      name = `"${name}"`
    }
  } catch (e) {
    debugger
    throw e
  }
  return name
}
export let cFunctionName = name => {
  return canonicalName(name).toUpperCase()
}
export let isSeparatedVar = v => {
  return v.separationDims.length > 0
}
export let newTmpVarName = () => {
  // Return a unique temporary variable name
  return `__t${nextTmpVarSeq++}`
}
export let newLookupVarName = () => {
  // Return a unique lookup arg variable name
  return `_lookup${nextLookupVarSeq++}`
}
export let newLevelVarName = (basename = null, levelNumber = 0) => {
  // Return a unique level variable name.
  let levelName = basename || nextLevelVarSeq++
  if (levelNumber) {
    levelName += `_${levelNumber}`
  }
  return `_level${levelName}`
}
export let newAuxVarName = (basename = null, auxNumber = 0) => {
  // Return a unique aux variable name.
  let auxName = basename || nextAuxVarSeq++
  if (auxNumber) {
    auxName += `_${auxNumber}`
  }
  return `_aux${auxName}`
}
export let isSmoothFunction = fn => {
  // Return true if fn is a Vensim smooth function.
  return fn === '_SMOOTH' || fn === '_SMOOTHI' || fn === '_SMOOTH3' || fn === '_SMOOTH3I'
}
export let isTrendFunction = fn => {
  // Return true if fn is a Vensim trend function.
  return fn === '_TREND'
}
export let isDelayFunction = fn => {
  // Return true if fn is a Vensim delay function.
  return fn === '_DELAY1' || fn === '_DELAY1I' || fn === '_DELAY3' || fn === '_DELAY3I'
}
export let isArrayFunction = fn => {
  // Return true if fn is a Vensim array function.
  return fn === '_SUM' || fn === '_VECTOR_SELECT' || fn === '_VMAX' || fn === '_VMIN'
}
export let listConcat = (a, x, addSpaces = false) => {
  // Append a string x to string a with comma delimiters
  let s = addSpaces ? ' ' : ''
  if (R.isEmpty(x)) {
    return a
  } else {
    return a + (R.isEmpty(a) ? '' : `,${s}`) + x
  }
}
export let cdbl = x => {
  // Convert a number into a C double constant.
  let s = x.toString()
  if (!s.includes('.') && !s.includes('e')) {
    s += '.0'
  }
  return s
}
export let strToConst = c => {
  let str = matchRegex(c, /'(.*)'/)
  if (str) {
    // Convert a Vensim string constant into a C string literal.
    return `"${str}"`
  } else {
    // Parse the string into a float.
    let d = parseFloat(c)
    return cdbl(d)
  }
}
export let first = a => R.head(a)
export let rest = a => R.tail(a)
export let extractMatch = (fn, list) => {
  // Return the first element of a list that matches the predicate and remove it from the list,
  // or return undefined if no element matches.
  let i = R.findIndex(fn, list)
  if (i >= 0) {
    return list.splice(i, 1)[0]
  } else {
    return undefined
  }
}
export let replaceInArray = (oldStr, newStr, a) => {
  // Replace the first occurrence of oldStr with newStr in an array of strings a.
  // A new array is constructed. The original array remains unchanged.
  let i = R.indexOf(oldStr, a)
  if (i >= 0) {
    let b = a.slice(0)
    b.splice(i, 1, newStr)
    return b
  } else {
    return a
  }
}
export let mapObjProps = (f, obj) => {
  // Map the key and value for each of the object's properties through function f.
  let result = {}
  R.forEach(k => (result[f(k)] = f(obj[k])), Object.keys(obj))
  return result
}
export let isIterable = obj => {
  // Return true of the object is iterable.
  if (obj == null) {
    return false
  }
  return typeof obj[Symbol.iterator] === 'function'
}
export let stringToId = str => {
  // Look up a string id. Create the id from the string if it is not found.
  let stringIndex = R.indexOf(str, strings)
  if (stringIndex < 0) {
    stringIndex = strings.length
    strings.push(str)
  }
  return `id${stringIndex}`
}
// Command helpers
export let outputDir = (outfile, modelDirname) => {
  if (outfile) {
    outfile = path.dirname(outfile)
  }
  return ensureDir(outfile, 'output', modelDirname)
}
export let buildDir = (build, modelDirname) => {
  // Ensure the given build directory or {modelDir}/build exists.
  return ensureDir(build, 'build', modelDirname)
}
export let webDir = buildDirname => {
  // Ensure a web directory exists under the build directory.
  return ensureDir(null, 'web', buildDirname)
}
export let ensureDir = (dir, defaultDir, modelDirname) => {
  // Ensure the directory exists as given or under the model directory.
  let dirName = dir || path.join(modelDirname, defaultDir)
  fs.ensureDirSync(dirName)
  return dirName
}
export let fileExists = pathname => {
  let exists = fs.existsSync(pathname)
  if (!exists) {
    console.error(`${pathname} not found`)
  }
  return exists
}
export let linkCSourceFiles = (modelDirname, buildDirname) => {
  let cDirname = path.join(new URL('.', import.meta.url).pathname, 'c')
  sh.ls(cDirname).forEach(filename => {
    // If a C source file is present in the model directory, link to it instead
    // as an override.
    let srcPathname = path.join(modelDirname, filename)
    if (!fs.existsSync(srcPathname)) {
      srcPathname = path.join(cDirname, filename)
    }
    let dstPathname = path.join(buildDirname, filename)
    fs.ensureSymlinkSync(srcPathname, dstPathname)
  })
}
export let filesExcept = (glob, exceptionFn) => {
  return R.reject(exceptionFn, sh.ls(glob))
}
export let modelPathProps = model => {
  // Normalize a model pathname that may or may not include the .mdl extension.
  // If there is not a path in the model argument, default to the current working directory.
  // Return an object with properties that look like this:
  // modelDirname: '/Users/todd/src/models/arrays'
  // modelName: 'arrays'
  // modelPathname: '/Users/todd/src/models/arrays/arrays.mdl'
  let p = R.merge({ ext: '.mdl' }, R.pick(['dir', 'name'], path.parse(model)))
  if (R.isEmpty(p.dir)) {
    p.dir = process.cwd()
  }
  return {
    modelDirname: p.dir,
    modelName: p.name,
    modelPathname: path.format(p)
  }
}
export let execCmd = cmd => {
  // Run a command line silently in the "sh" shell. Print error output on error.
  let exitCode = 0
  let result = sh.exec(cmd, { silent: true })
  if (sh.error()) {
    console.log(result.stderr)
    exitCode = 1
  }
  return exitCode
}
export let readDat = async (pathname, prefix = '') => {
  // Read a Vensim DAT file into a Map.
  // Key: variable name in canonical format
  // Value: Map from numeric time value to numeric variable value
  // The optional prefix string is prepended to var names when present.
  let log = new Map()
  let varName = ''
  let varValues = new Map()
  let lineNum = 1
  let splitDatLine = line => {
    const f = line.split('\t').map(s => s.trim())
    if (f.length < 2 || !R.isEmpty(f[1])) {
      return f
    } else {
      return [f[0]]
    }
  }
  let addValues = () => {
    if (varName !== '' && varValues.size > 0) {
      log.set(prefix + varName, varValues)
    }
  }
  // console.log(pathname)
  return new Promise(resolve => {
    let stream = byline(fs.createReadStream(pathname, 'utf8'))
    stream.on('data', line => {
      let values = splitDatLine(line)
      if (values.length === 1) {
        // Lines with a single value are variable names that start a data section.
        // Save the values for the current var if we are not on the first one.
        addValues()
        // Start a new map for this var.
        // Convert the var name to canonical form so it is the same in both logs.
        varName = canonicalVensimName(values[0])
        varValues = new Map()
      } else if (values.length > 1) {
        // Data lines in Vensim DAT format have {time}\t{value} format with optional comments afterward.
        let t = B.num(values[0])
        let value = B.num(values[1])
        // Save the value at time t in the varValues map.
        if (Number.isNaN(t)) {
          console.error(`DAT file ${pathname}:${lineNum} time value is NaN`)
        } else if (Number.isNaN(value)) {
          console.error(
            `DAT file ${pathname}:${lineNum} var "${varName}" value is NaN at time=${t}`
          )
        } else {
          varValues.set(t, value)
        }
      }
      lineNum++
      // if (lineNum % 1e5 === 0) console.log(num(lineNum).format('0,0'))
    })
    stream.on('end', () => {
      addValues()
      resolve(log)
    })
  })
}
export let readXlsx = pathname => {
  return XLSX.readFile(pathname, { cellDates: true })
}
export let readCsv = (pathname, delimiter = ',') => {
  // Read the CSV file at the pathname and parse it with the given delimiter.
  // Return an array of rows that are each an array of columns.
  // If there is a header row, it is returned as the first row.
  let result = null
  const CSV_PARSE_OPTS = {
    delimiter,
    columns: false,
    trim: true,
    skip_empty_lines: true,
    skip_lines_with_empty_values: true
  }
<<<<<<< HEAD
  try {
    let data = B.read(pathname)
    result = parseCsv(data, CSV_PARSE_OPTS)
  } catch (error) {
    console.error(`ERROR: CSV file ${pathname} not found`)
  }
  return result
=======
  let data = B.read(pathname)
  return parseCsv(data, CSV_PARSE_OPTS)
>>>>>>> b40e7383
}
// Convert the var name and subscript names to canonical form separately.
export let canonicalVensimName = vname => {
  let result = vname
  let m = vname.match(/([^\[]+)(?:\[([^\]]+)\])?/)
  if (m) {
    result = canonicalName(m[1])
    if (m[2]) {
      let subscripts = m[2].split(',').map(x => canonicalName(x))
      result += `[${subscripts.join(',')}]`
    }
  }
  return result
}
// Split a model string into an array of equations without the "|" terminator.
// Allow "|" to occur in quoted variable names across line breaks.
// Retain the backslash character.
export let splitEquations = mdl => {
  return split(mdl, { separator: '|', quotes: ['"'], keep: () => true })
}
// Function to map over lists's value and index
export let mapIndexed = R.addIndex(R.map)
// Function to sort an array of strings
export let asort = R.sort((a, b) => (a > b ? 1 : a < b ? -1 : 0))
// Function to alpha sort an array of variables on the model LHS
export let vsort = R.sort((a, b) =>
  a.modelLHS > b.modelLHS ? 1 : a.modelLHS < b.modelLHS ? -1 : 0
)
// Function to list an array to stderr
export let printArray = R.forEach(x => console.error(x))
// Function to expand an array of strings into a comma-delimited list of strings
export let strlist = a => {
  return a.join(', ')
}
// Function to join an array with newlines
export let lines = R.join('\n')
// Match a string against a regular expression and return the first match.
// If a capturing group was present, return the first group, otherwise
// return the entire match. If the string did not match, return the empty string.
export let matchRegex = (str, regex) => {
  let m = str.match(regex)
  if (!m) {
    return ''
  } else if (m.length > 1) {
    return m[1]
  } else if (m.length > 0) {
    return m[0]
  }
}
// Match a string against a regular expression with capture groups.
// Return an array of matches for each capture group.
// If the string did not match, return the empty string.
export let matchRegexCaptures = (str, regex) => {
  let m = str.match(regex)
  if (m && m.length > 0) {
    return m.splice(1)
  } else {
    return []
  }
}
// Match delimiters recursively. Replace delimited strings globally.
export let replaceDelimitedStrings = (str, open, close, newStr) => {
  // str is the string to operate on.
  // open and close are the opening and closing delimiter characters.
  // newStr is the string to replace delimited substrings with.
  let result = ''
  let start = 0
  let depth = 0
  let n = str.length
  for (let i = 0; i < n; i++) {
    if (str.charAt(i) === open) {
      if (depth === 0) {
        result += str.substring(start, i)
      }
      depth++
    } else if (str.charAt(i) === close && depth > 0) {
      depth--
      if (depth === 0) {
        result += newStr
        start = i + 1
      }
    }
  }
  if (start < n) {
    result += str.substring(start)
  }
  return result
}

/**
 * Return the cartesian product of the given array of arrays.
 *
 * For example, if we have an array that lists out two dimensions:
 *   [ ['a1','a2'], ['b1','b2','b3'] ]
 * this function will return all the combinations, e.g.:
 *   [ ['a1', 'b1'], ['a1', 'b2'], ['a1', 'b3'], ['a2', 'b1'], ... ]
 *
 * This can be used in place of nested for loops and has the benefit of working
 * for multi-dimensional inputs.
 */
export const cartesianProductOf = arr => {
  // Implementation based on: https://stackoverflow.com/a/36234242
  return arr.reduce(
    (a, b) => {
      return a.map(x => b.map(y => x.concat([y]))).reduce((v, w) => v.concat(w), [])
    },
    [[]]
  )
}

/**
 * Return all possible permutations of the given array elements.
 *
 * For example, if we have an array of numbers:
 *   [1,2,3]
 * this function will return all the permutations, e.g.:
 *   [ [1,2,3], [1,3,2], [2,1,3], [2,3,1], [3,1,2], [3,2,1] ]
 */
export const permutationsOf = (elems, subperms = [[]]) => {
  // Implementation based on: https://gist.github.com/CrossEye/f7c2f77f7db7a94af209
  return R.isEmpty(elems)
    ? subperms
    : R.addIndex(R.chain)(
        (elem, idx) => permutationsOf(R.remove(idx, 1, elems), R.map(R.append(elem), subperms)),
        elems
      )
}

//
// Debugging helpers
//
export let vlog = (title, value, depth = 1) => {
  if (value) {
    console.error(title, ':', util.inspect(value, { depth: depth, colors: false }))
  } else {
    console.error(title)
  }
  if (PRINT_VLOG_TRACE) {
    console.trace()
  }
}
export let abend = error => {
  console.error(error)
  process.exit(1)
}<|MERGE_RESOLUTION|>--- conflicted
+++ resolved
@@ -325,18 +325,8 @@
     skip_empty_lines: true,
     skip_lines_with_empty_values: true
   }
-<<<<<<< HEAD
-  try {
-    let data = B.read(pathname)
-    result = parseCsv(data, CSV_PARSE_OPTS)
-  } catch (error) {
-    console.error(`ERROR: CSV file ${pathname} not found`)
-  }
-  return result
-=======
   let data = B.read(pathname)
   return parseCsv(data, CSV_PARSE_OPTS)
->>>>>>> b40e7383
 }
 // Convert the var name and subscript names to canonical form separately.
 export let canonicalVensimName = vname => {
