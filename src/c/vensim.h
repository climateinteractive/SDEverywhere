#pragma once

#ifdef __cplusplus
extern "C" {
#endif

//
// Helpers
//
#define _NA_ (-DBL_MAX)
#define bool_cond(cond) ((double)(cond) != 0.0)

//
// Vensim functions
// See the Vensim Reference Manual for descriptions of the functions.
// http://www.vensim.com/documentation/index.html?22300.htm
//
#define _ABS(x) fabs(x)
#define _COS(x) cos(x)
#define _EXP(x) exp(x)
#define _GAME(x) (x)
#define _IF_THEN_ELSE(c, t, f) (bool_cond(c) ? (t) : (f))
#define _INTEG(value, rate) ((value) + (rate) * _time_step)
#define _INTEGER(x) trunc(x)
#define _LN(x) log(x)
#define _MAX(a, b) fmax(a, b)
#define _MIN(a, b) fmin(a, b)
#define _MODULO(a, b) fmod(a, b)
#define _SAMPLE_IF_TRUE(current, condition, input) (bool_cond(condition) ? (input) : (current))
#define _SIN(x) sin(x)
#define _SQRT(x) sqrt(x)
#define _STEP(height, step_time) (fgt(_time + _time_step / 2.0, (step_time)) ? (height) : 0.0)
double _PULSE(double start, double width);
double _PULSE_TRAIN(double start, double width, double interval, double end);
double _RAMP(double slope, double start_time, double end_time);
double* _VECTOR_SORT_ORDER(double* vector, size_t size, double direction);
double _XIDZ(double a, double b, double x);
double _ZIDZ(double a, double b);

//
// Lookups
//
typedef enum {
  Interpolate, Forward, Backward
} LookupMode;

typedef struct {
  double* data;
  size_t n;
  double* inverted_data;
  bool data_is_owned;
} Lookup;
<<<<<<< HEAD

Lookup* __new_lookup(size_t size, ...);
=======
Lookup* __new_lookup(size_t size, bool copy, double* data);
>>>>>>> e1557548
void __delete_lookup(Lookup* lookup);
void __print_lookup(Lookup* lookup);

double __lookup(double* data, size_t n, double input, LookupMode mode);
#define _LOOKUP(lookup, x) __lookup((lookup)->data, (lookup)->n, x, Interpolate)
#define _LOOKUP_FORWARD(lookup, x) __lookup((lookup)->data, (lookup)->n, x, Forward)
#define _LOOKUP_BACKWARD(lookup, x) __lookup((lookup)->data, (lookup)->n, x, Backward)
#define _WITH_LOOKUP(x, lookup) __lookup((lookup)->data, (lookup)->n, x, Interpolate)
double _LOOKUP_INVERT(Lookup* lookup, double y);

#ifdef __cplusplus
}
#endif<|MERGE_RESOLUTION|>--- conflicted
+++ resolved
@@ -50,12 +50,8 @@
   double* inverted_data;
   bool data_is_owned;
 } Lookup;
-<<<<<<< HEAD
 
-Lookup* __new_lookup(size_t size, ...);
-=======
 Lookup* __new_lookup(size_t size, bool copy, double* data);
->>>>>>> e1557548
 void __delete_lookup(Lookup* lookup);
 void __print_lookup(Lookup* lookup);
 
