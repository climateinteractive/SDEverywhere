<<<<<<< HEAD
=======
import path from 'path'
>>>>>>> a43917f6
import { ModelParser } from 'antlr4-vensim'
import R from 'ramda'
import XLSX from 'xlsx'
import ModelReader from './ModelReader.js'
import { Subscript } from './Subscript.js'
import { cFunctionName, matchRegex, readCsv } from './Helpers.js'

export default class SubscriptRangeReader extends ModelReader {
<<<<<<< HEAD
  constructor() {
    super()
=======
  constructor(modelDirname) {
    super()
    // The model directory is required when reading data files for GET DIRECT SUBSCRIPT.
    this.modelDirname = modelDirname
>>>>>>> a43917f6
    // Index names from a subscript list or GET DIRECT SUBSCRIPT
    this.indNames = []
    // Dimension mappings with model names
    this.modelMappings = []
  }
  visitModel(ctx) {
    let subscriptRanges = ctx.subscriptRange()
    if (subscriptRanges) {
      for (let subscriptRange of subscriptRanges) {
        subscriptRange.accept(this)
      }
    }
  }
  visitSubscriptRange(ctx) {
    // When entering a new subscript range definition, reset the properties that will be filled in.
    this.indNames = []
    this.modelMappings = []
    // A subscript alias has two Ids, while a regular subscript range definition has just one.
    if (ctx.Id().length === 1) {
      // Subscript range definitions have a dimension name.
      let modelName = ctx.Id()[0].getText()
      // Visit children to fill in the subscript range definition.
      super.visitSubscriptRange(ctx)
      // Create a new subscript range definition from Vensim-format names.
      // The family is provisionally set to the dimension name.
      // It will be updated to the maximal dimension if this is a subdimension.
      // The mapping value contains dimensions and indices in the toDim.
      // It will be expanded and inverted to fromDim indices later.
      Subscript(modelName, this.indNames, modelName, this.modelMappings)
    } else {
      let modelName = ctx.Id()[0].getText()
      let modelFamily = ctx.Id()[1].getText()
      Subscript(modelName, '', modelFamily, [])
    }
  }
  visitSubscriptList(ctx) {
    // A subscript list can appear in either a subscript range or mapping.
    let subscripts = R.map(id => id.getText(), ctx.Id())
    if (ctx.parentCtx.ruleIndex === ModelParser.RULE_subscriptRange) {
      this.indNames = subscripts
    }
    if (ctx.parentCtx.ruleIndex === ModelParser.RULE_subscriptMapping) {
      this.mappingValue = subscripts
    }
  }
  visitSubscriptMapping(ctx) {
    let toDim = ctx.Id().getText()
    // If a subscript list is part of the mapping, mappingValue will be set by visitSubscriptList.
    this.mappingValue = []
    super.visitSubscriptMapping(ctx)
    this.modelMappings.push({ toDim, value: this.mappingValue })
  }
  visitSubscriptSequence(ctx) {
    // Construct index names from the sequence start and end indices.
    // This assumes the indices begin with the same string and end with numbers.
    let r = /^(.*?)(\d+)$/
    let ids = R.map(id => id.getText(), ctx.Id())
    let matches = R.map(id => r.exec(id), ids)
    if (matches[0][1] === matches[1][1]) {
      let prefix = matches[0][1]
      let start = parseInt(matches[0][2])
      let end = parseInt(matches[1][2])
      for (let i = start; i <= end; i++) {
        this.indNames.push(prefix + i)
      }
    }
  }
  visitCall(ctx) {
    // A subscript range can have a GET DIRECT SUBSCRIPT call on the RHS.
    let fn = cFunctionName(ctx.Id().getText())
    if (fn === '_GET_DIRECT_SUBSCRIPT') {
      super.visitCall(ctx)
    }
  }
  visitExprList(ctx) {
    // We assume the only call that ends up here is GET DIRECT SUBSCRIPT.
    let args = R.map(
      arg => matchRegex(arg, /'(.*)'/),
      R.map(expr => expr.getText(), ctx.expr())
    )
    let pathname = args[0]
    let delimiter = args[1]
    let firstCell = args[2]
    let lastCell = args[3]
    // let prefix = args[4]
    // If lastCell is a column letter, scan the column, else scan the row.
    let dataAddress = XLSX.utils.decode_cell(firstCell)
    let col = dataAddress.c
    let row = dataAddress.r
    let nextCell
    if (isNaN(parseInt(lastCell))) {
      nextCell = () => row++
    } else {
      nextCell = () => col++
    }
    // Read subscript names from the CSV file at the given position.
<<<<<<< HEAD
    let data = readCsv(pathname, delimiter)
    if (data) {
      let indexName = data[row][col]
      while (indexName != null) {
        this.indNames.push(indexName)
        nextCell()
        indexName = data[row] != null ? data[row][col] : null
      }
=======
    let csvPathname = path.resolve(this.modelDirname, pathname)
    let data = readCsv(csvPathname, delimiter)
    let indexName = data[row][col]
    while (indexName != null) {
      this.indNames.push(indexName)
      nextCell()
      indexName = data[row] != null ? data[row][col] : null
>>>>>>> a43917f6
    }
    super.visitExprList(ctx)
  }
}<|MERGE_RESOLUTION|>--- conflicted
+++ resolved
@@ -1,7 +1,4 @@
-<<<<<<< HEAD
-=======
 import path from 'path'
->>>>>>> a43917f6
 import { ModelParser } from 'antlr4-vensim'
 import R from 'ramda'
 import XLSX from 'xlsx'
@@ -10,15 +7,10 @@
 import { cFunctionName, matchRegex, readCsv } from './Helpers.js'
 
 export default class SubscriptRangeReader extends ModelReader {
-<<<<<<< HEAD
-  constructor() {
-    super()
-=======
   constructor(modelDirname) {
     super()
     // The model directory is required when reading data files for GET DIRECT SUBSCRIPT.
     this.modelDirname = modelDirname
->>>>>>> a43917f6
     // Index names from a subscript list or GET DIRECT SUBSCRIPT
     this.indNames = []
     // Dimension mappings with model names
@@ -115,8 +107,8 @@
       nextCell = () => col++
     }
     // Read subscript names from the CSV file at the given position.
-<<<<<<< HEAD
-    let data = readCsv(pathname, delimiter)
+    let csvPathname = path.resolve(this.modelDirname, pathname)
+    let data = readCsv(csvPathname, delimiter)
     if (data) {
       let indexName = data[row][col]
       while (indexName != null) {
@@ -124,15 +116,6 @@
         nextCell()
         indexName = data[row] != null ? data[row][col] : null
       }
-=======
-    let csvPathname = path.resolve(this.modelDirname, pathname)
-    let data = readCsv(csvPathname, delimiter)
-    let indexName = data[row][col]
-    while (indexName != null) {
-      this.indNames.push(indexName)
-      nextCell()
-      indexName = data[row] != null ? data[row][col] : null
->>>>>>> a43917f6
     }
     super.visitExprList(ctx)
   }
