--- conflicted
+++ resolved
@@ -1,7 +1,4 @@
-<<<<<<< HEAD
-=======
 import path from 'path'
->>>>>>> e37dc438
 import R from 'ramda'
 import XLSX from 'xlsx'
 import { ModelLexer, ModelParser } from 'antlr4-vensim'
@@ -38,11 +35,7 @@
 } from './Helpers.js'
 
 export default class EquationGen extends ModelReader {
-<<<<<<< HEAD
-  constructor(variable, extData, directData, mode) {
-=======
   constructor(variable, extData, directData, mode, modelDirname) {
->>>>>>> e37dc438
     super()
     // the variable we are generating code for
     this.var = variable
@@ -385,12 +378,8 @@
         }
       } else {
         // The file is a CSV pathname. Read it now.
-<<<<<<< HEAD
-        let data = readCsv(file, tab)
-=======
         let csvPathname = path.resolve(this.modelDirname, file)
         let data = readCsv(csvPathname, tab)
->>>>>>> e37dc438
         if (data) {
           getCellValue = (c, r) => (data[r] != null ? cdbl(data[r][c]) : null)
         }
@@ -454,12 +443,8 @@
     // Map zero, one, or two dimensions on the LHS in model order to a table of numbers in a CSV file.
     let result = this.comments
     let { file, tab, startCell } = this.var.directConstArgs
-<<<<<<< HEAD
-    let data = readCsv(file, tab)
-=======
     let csvPathname = path.resolve(this.modelDirname, file)
     let data = readCsv(csvPathname, tab)
->>>>>>> e37dc438
     if (data) {
       let getCellValue = (c, r) => (data[r] != null && data[r][c] != null ? cdbl(data[r][c]) : null)
       let modelLHSReader = new ModelLHSReader()
@@ -598,10 +583,7 @@
     }
     return result
   }
-<<<<<<< HEAD
-=======
-
->>>>>>> e37dc438
+
   //
   // Visitor callbacks
   //
