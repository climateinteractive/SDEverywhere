--- conflicted
+++ resolved
@@ -1,7 +1,4 @@
-<<<<<<< HEAD
-=======
 import path from 'path'
->>>>>>> b40e7383
 import R from 'ramda'
 import XLSX from 'xlsx'
 import { ModelLexer, ModelParser } from 'antlr4-vensim'
@@ -38,11 +35,7 @@
 } from './Helpers.js'
 
 export default class EquationGen extends ModelReader {
-<<<<<<< HEAD
-  constructor(variable, extData, directData, mode) {
-=======
   constructor(variable, extData, directData, mode, modelDirname) {
->>>>>>> b40e7383
     super()
     // the variable we are generating code for
     this.var = variable
@@ -385,12 +378,8 @@
         }
       } else {
         // The file is a CSV pathname. Read it now.
-<<<<<<< HEAD
-        let data = readCsv(file, tab)
-=======
         let csvPathname = path.resolve(this.modelDirname, file)
         let data = readCsv(csvPathname, tab)
->>>>>>> b40e7383
         if (data) {
           getCellValue = (c, r) => (data[r] != null ? cdbl(data[r][c]) : null)
         }
@@ -405,7 +394,6 @@
           indexNum = ind.value
         }
         result.push(this.generateDirectDataLookup(getCellValue, timeRowOrCol, startCell, indexNum))
-<<<<<<< HEAD
       }
     }
     return result
@@ -493,8 +481,6 @@
         let dataValue = getCellValue(startCol + colOffset, startRow + rowOffset)
         let lhs = `${this.var.varName}${lhsSubscripts[i] || ''}`
         result.push(`  ${lhs} = ${dataValue};`)
-=======
->>>>>>> b40e7383
       }
     }
     return result
@@ -596,48 +582,7 @@
     }
     return result
   }
-<<<<<<< HEAD
-=======
-  generateDirectDataLookup(getCellValue, timeRowOrCol, startCell, indexNum) {
-    // Read a row or column of data as (time, value) pairs from the worksheet.
-    // The cell(c,r) function wraps data access by column and row.
-    let dataCol, dataRow, dataValue, timeCol, timeRow, timeValue, nextCell
-    let lookupData = ''
-    let lookupSize = 0
-    let dataAddress = XLSX.utils.decode_cell(startCell)
-    dataCol = dataAddress.c
-    dataRow = dataAddress.r
-    if (isNaN(parseInt(timeRowOrCol))) {
-      // Time values are in a column.
-      timeCol = XLSX.utils.decode_col(timeRowOrCol)
-      timeRow = dataRow
-      dataCol += indexNum
-      nextCell = () => {
-        dataRow++
-        timeRow++
-      }
-    } else {
-      // Time values are in a row.
-      timeCol = dataCol
-      timeRow = XLSX.utils.decode_row(timeRowOrCol)
-      dataRow += indexNum
-      nextCell = () => {
-        dataCol++
-        timeCol++
-      }
-    }
-    timeValue = getCellValue(timeCol, timeRow)
-    dataValue = getCellValue(dataCol, dataRow)
-    while (timeValue != null && dataValue != null) {
-      lookupData = listConcat(lookupData, `${timeValue}, ${dataValue}`, true)
-      lookupSize++
-      nextCell()
-      dataValue = getCellValue(dataCol, dataRow)
-      timeValue = getCellValue(timeCol, timeRow)
-    }
-    return [`  ${this.lhs} = __new_lookup(${lookupSize}, /*copy=*/true, (double[]){ ${lookupData} });`]
-  }
->>>>>>> b40e7383
+
   //
   // Visitor callbacks
   //
