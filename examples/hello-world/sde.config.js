import { checkPlugin } from '@sdeverywhere/plugin-check'
import { workerPlugin } from '@sdeverywhere/plugin-worker'

export async function config() {
  return {
    modelFiles: ['model/sample.mdl'],

    modelSpec: async () => {
      return {
        inputs: [{ varName: 'Y', defaultValue: 0, minValue: -10, maxValue: 10 }],
        outputs: [{ varName: 'Z' }],
        datFiles: []
      }
    },

    plugins: [
<<<<<<< HEAD
      // Generate a `worker.js` file that runs the Wasm model in a worker
=======
      // Generate a `worker.js` file that runs the generated model in a worker
>>>>>>> 18b0873e
      workerPlugin(),

      // Run model check
      checkPlugin()
    ]
  }
}<|MERGE_RESOLUTION|>--- conflicted
+++ resolved
@@ -14,11 +14,7 @@
     },
 
     plugins: [
-<<<<<<< HEAD
-      // Generate a `worker.js` file that runs the Wasm model in a worker
-=======
       // Generate a `worker.js` file that runs the generated model in a worker
->>>>>>> 18b0873e
       workerPlugin(),
 
       // Run model check
