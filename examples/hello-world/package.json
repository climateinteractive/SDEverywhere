{
  "name": "@sdeverywhere/hello-world",
  "version": "1.0.0",
  "private": true,
  "type": "module",
  "scripts": {
    "clean": "rm -rf ./sde-prep",
    "dev": "sde dev",
    "build": "sde bundle",
    "vite": "vite",
    "preview": "vite preview --open --outDir ./sde-prep/check-report",
    "save-baseline": "sde-check baseline --save"
  },
  "dependencies": {
<<<<<<< HEAD
    "@sdeverywhere/build": "^0.3.0",
    "@sdeverywhere/cli": "^0.7.6",
    "@sdeverywhere/plugin-check": "^0.3.0",
    "@sdeverywhere/plugin-worker": "^0.2.0",
=======
    "@sdeverywhere/build": "^0.3.4",
    "@sdeverywhere/cli": "^0.7.23",
    "@sdeverywhere/plugin-check": "^0.3.5",
    "@sdeverywhere/plugin-wasm": "^0.2.3",
    "@sdeverywhere/plugin-worker": "^0.2.3",
>>>>>>> 42d4dc6d
    "vite": "^4.4.9"
  }
}<|MERGE_RESOLUTION|>--- conflicted
+++ resolved
@@ -12,18 +12,10 @@
     "save-baseline": "sde-check baseline --save"
   },
   "dependencies": {
-<<<<<<< HEAD
-    "@sdeverywhere/build": "^0.3.0",
-    "@sdeverywhere/cli": "^0.7.6",
-    "@sdeverywhere/plugin-check": "^0.3.0",
-    "@sdeverywhere/plugin-worker": "^0.2.0",
-=======
     "@sdeverywhere/build": "^0.3.4",
     "@sdeverywhere/cli": "^0.7.23",
     "@sdeverywhere/plugin-check": "^0.3.5",
-    "@sdeverywhere/plugin-wasm": "^0.2.3",
     "@sdeverywhere/plugin-worker": "^0.2.3",
->>>>>>> 42d4dc6d
     "vite": "^4.4.9"
   }
 }