import { Readable, Writable, get, writable } from 'svelte/store'

import type { ModelRunner, Point } from '@sdeverywhere/runtime'
import { Outputs, createLookupDef } from '@sdeverywhere/runtime'

import { spawnAsyncModelRunner } from '@sdeverywhere/runtime-async'

import modelWorkerJs from './generated/worker.js?raw'
import { AppState, inputValuesForState, stateForIndex } from './app-state'

/**
 * Create an `AppModel` instance.
 */
export async function createAppModel(): Promise<AppModel> {
  // Initialize the generated model asynchronously.  We inline the worker code in the
  // rolled-up bundle, so that we don't have to fetch a separate `worker.js` file.
  const runner = await spawnAsyncModelRunner({ source: modelWorkerJs })
  const outputs = runner.createOutputs()

  // Create the `AppModel` instance
  return new AppModel(runner, outputs)
}

/**
 * High-level interface to the runnable model.
 */
export class AppModel {
  private readonly writableBusy: Writable<boolean>
  public readonly busy: Readable<boolean>

  private internalCurrentTime: number
  private readonly writableCurrentTime: Writable<number>
  public readonly currentTime: Readable<number>

  private currentStateIndex: number
  private readonly writableState: Writable<AppState>
  public readonly state: Readable<AppState>

  public readonly writableUserInputValue: Writable<number>
  private gameLookupPoints: Point[]

  public onDataUpdated: (outputs: Outputs, maxTime: number) => void

  constructor(private readonly runner: ModelRunner, private readonly outputs: Outputs) {
    this.writableBusy = writable(false)
    this.busy = this.writableBusy

    this.internalCurrentTime = 0
    this.writableCurrentTime = writable(0)
    this.currentTime = this.writableCurrentTime

    this.currentStateIndex = 0
    this.writableState = writable(stateForIndex(0, this.internalCurrentTime))
    this.state = this.writableState

    this.writableUserInputValue = writable(1.7)
  }

  /**
   * Reset to the initial game state.
   */
  public reset(): void {
    this.internalCurrentTime = 0
    this.writableCurrentTime.set(0)

    this.currentStateIndex = 0
    const state = stateForIndex(this.currentStateIndex, this.internalCurrentTime)
    this.writableState.set(state)

    this.writableUserInputValue.set(1.7)

    this.runModelAndAnimate(state)
  }

  /**
   * Advance to the next game state.
   */
  public nextStep(): void {
    this.currentStateIndex++

    // TODO: Clean up this logic
    if (this.currentStateIndex === 3) {
      this.internalCurrentTime = 20
      this.writableCurrentTime.set(this.internalCurrentTime)
    } else if (this.currentStateIndex > 3) {
      this.internalCurrentTime += 5
      this.writableCurrentTime.set(this.internalCurrentTime)
    }
    const state = stateForIndex(this.currentStateIndex, this.internalCurrentTime)
    if (state.modelInputs.useRateFromUser) {
      state.modelInputs.currentRate = get(this.writableUserInputValue)
    }
    this.writableState.set(state)

    this.runModelAndAnimate(state)
  }

  /**
   * Schedule an asynchronous model run.  When the run completes, the graph
   * data will be updated in an animated fashion.
   */
  private runModelAndAnimate(state: AppState): void {
    // Determine the model input values for the given state
    const inputValues = inputValuesForState(state)

    // Update the lookup data to reflect the values for the given state
    const stateInputs = state.modelInputs
    if (stateInputs.useRateFromUser === true) {
      // Add the current rate set by the user
      this.gameLookupPoints.push({
        x: this.internalCurrentTime,
        y: stateInputs.currentRate
      })
    } else {
      // Otherwise, reset the lookup data to include the initial rate from the state
      this.gameLookupPoints = [
        {
          x: 0,
          y: stateInputs.currentRate || 0
        }
      ]
    }
<<<<<<< HEAD
    const gameDataVarSpec = this.listing.varSpecs.get('_planning_game_inputs')
    const gameLookup = createLookupDef(gameDataVarSpec, this.gameLookupPoints)
=======
    const gameLookup = createLookupDef({ varName: 'planning data' }, this.gameLookupPoints)
>>>>>>> 56900550
    const lookups = [gameLookup]

    // Set the "busy" flag (to put the UI into a non-editable state)
    this.writableBusy.set(true)

    // Run the model asynchronously
    this.runner.runModel(inputValues, this.outputs, { lookups }).then(() => {
      if (state.maxGraphTime > 0) {
        // Reveal the graph plots with an animation from left to right
        const duration = 600
        const animatedGraphTime = state.maxGraphTime - state.minGraphTime
        for (let i = 0; i <= duration; i += 10) {
          const animTimeInMonths = state.minGraphTime + (i / duration) * animatedGraphTime
          setTimeout(() => {
            this.onDataUpdated?.(this.outputs, animTimeInMonths)
            if (i === duration) {
              // Clear the "busy" flag when the animation completes
              this.writableBusy.set(false)
            }
          }, i)
        }
      } else {
        // Update the graph data without animation
        this.onDataUpdated?.(this.outputs, 0)
        this.writableBusy.set(false)
      }
    })
  }
}<|MERGE_RESOLUTION|>--- conflicted
+++ resolved
@@ -120,12 +120,7 @@
         }
       ]
     }
-<<<<<<< HEAD
-    const gameDataVarSpec = this.listing.varSpecs.get('_planning_game_inputs')
-    const gameLookup = createLookupDef(gameDataVarSpec, this.gameLookupPoints)
-=======
-    const gameLookup = createLookupDef({ varName: 'planning data' }, this.gameLookupPoints)
->>>>>>> 56900550
+    const gameLookup = createLookupDef({ varName: 'planning game inputs' }, this.gameLookupPoints)
     const lookups = [gameLookup]
 
     // Set the "busy" flag (to put the UI into a non-editable state)
