--- conflicted
+++ resolved
@@ -257,12 +257,7 @@
   packages/plugin-check:
     specifiers:
       '@rollup/plugin-node-resolve': ^13.3.0
-<<<<<<< HEAD
-      '@sdeverywhere/build': ^0.2.0
-=======
-      '@rollup/plugin-replace': ^2.4.1
       '@sdeverywhere/build': workspace:*
->>>>>>> 05ea85f2
       '@sdeverywhere/check-core': ^0.1.0
       '@sdeverywhere/check-ui-shell': ^0.1.1
       '@sdeverywhere/runtime': ^0.1.0
@@ -274,11 +269,6 @@
       vite: ^3.1.3
     dependencies:
       '@rollup/plugin-node-resolve': 13.3.0_rollup@2.76.0
-<<<<<<< HEAD
-      '@sdeverywhere/build': link:../build
-=======
-      '@rollup/plugin-replace': 2.4.2_rollup@2.76.0
->>>>>>> 05ea85f2
       '@sdeverywhere/check-core': link:../check-core
       '@sdeverywhere/check-ui-shell': link:../check-ui-shell
       '@sdeverywhere/runtime': link:../runtime
@@ -322,20 +312,12 @@
 
   packages/plugin-vite:
     specifiers:
-<<<<<<< HEAD
-      '@sdeverywhere/build': ^0.2.0
+      '@sdeverywhere/build': workspace:*
       vite: ^3.1.3
     dependencies:
-      '@sdeverywhere/build': link:../build
       vite: 3.1.3
-=======
-      '@sdeverywhere/build': workspace:*
-      vite: ^2.9.12
-    dependencies:
-      vite: 2.9.12
     devDependencies:
       '@sdeverywhere/build': link:../build
->>>>>>> 05ea85f2
 
   packages/plugin-wasm:
     specifiers:
