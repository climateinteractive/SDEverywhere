--- conflicted
+++ resolved
@@ -257,12 +257,8 @@
   packages/plugin-check:
     specifiers:
       '@rollup/plugin-node-resolve': ^13.3.0
-<<<<<<< HEAD
       '@rollup/plugin-replace': ^4.0.0
-      '@sdeverywhere/build': workspace:*
-=======
       '@sdeverywhere/build': '*'
->>>>>>> a1988e2b
       '@sdeverywhere/check-core': ^0.1.0
       '@sdeverywhere/check-ui-shell': ^0.1.1
       '@sdeverywhere/runtime': ^0.1.0
