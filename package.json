--- conflicted
+++ resolved
@@ -32,11 +32,8 @@
     "globals": "^16.4.0",
     "npm-run-all": "^4.1.5",
     "prettier": "^3.6.2",
-<<<<<<< HEAD
+    "prettier-plugin-svelte": "^3.4.0",
     "svelte-eslint-parser": "^1.3.1",
-=======
-    "prettier-plugin-svelte": "^3.4.0",
->>>>>>> bfb4b242
     "tsup": "^8.2.4",
     "typedoc": "0.25.0",
     "typedoc-plugin-markdown": "3.16.0",
